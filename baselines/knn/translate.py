import os, sys
sys.path.append(os.path.join(os.path.dirname(__file__), '..', '..'))
sys.path.append(os.path.join(os.path.dirname(__file__), '..', '..', 'bashlex'))
sys.path.append(os.path.join(os.path.dirname(__file__), '..', '..', 'eval'))
sys.path.append(os.path.join(os.path.dirname(__file__), '..', '..', 'seq2tree'))

import tensorflow as tf

import data_tools, data_utils, eval_tools
import parse_args
import knn
from eval_archive import DBConnection

FLAGS = tf.app.flags.FLAGS
parse_args.define_input_flags()

data_dir = FLAGS.data_dir

model_name = "knn"

def decode_set(model, dataset, rev_nl_vocab, rev_cm_vocab, verbose=True):
    grouped_dataset = data_utils.group_data_by_nl(dataset)

    with DBConnection() as db:
        num_eval = 0
        for nl_template in grouped_dataset:
            batch_nl_strs, batch_cm_strs, batch_nls, batch_cmds = \
                grouped_dataset[nl_template]
            
            batch_size = len(batch_nl_strs)
            
            nl_str = batch_nl_strs[0]
            nl = batch_nls[0]

            if verbose:
                print("Example {}".format(num_eval))
                print("Original English: " + nl_str.strip())
                print("English: " + ' '.join([rev_nl_vocab[i] for i in nl]))
                for j in xrange(len(batch_cm_strs)):
                    print("GT Command {}: {}".format(j+1, batch_cm_strs[j].strip()))

            nl, cmd, score = model.test(nl, 1)
            pred_cmd = ' '.join([rev_cm_vocab[i] for i in cmd])
            tree = data_tools.bash_parser(pred_cmd)
            if verbose:
                print("Prediction: {} ({})".format(pred_cmd, score))
                print("AST: ")
                data_tools.pretty_print(tree, 0)
                print
            # db.add_prediction(model_name, nl, pred_cmd, score)
            
            num_eval += 1


def decode():
    # Load vocabularies.
    nl_vocab_path = os.path.join(FLAGS.data_dir,
                                 "vocab%d.nl" % FLAGS.nl_vocab_size)
    cm_vocab_path = os.path.join(FLAGS.data_dir,
                                 "vocab%d.cm" % FLAGS.cm_vocab_size)
    nl_vocab, rev_nl_vocab = data_utils.initialize_vocabulary(nl_vocab_path)
    cm_vocab, rev_cm_vocab = data_utils.initialize_vocabulary(cm_vocab_path)

<<<<<<< HEAD
    train_set, dev_set, _ = data_utils.load_data(FLAGS, None, append_head_token=False, append_end_token=False)
=======
    train_set, dev_set, _ = load_data()
>>>>>>> 9bd7582a
    model = knn.KNNModel()
    model.train(train_set)

    decode_set(model, dev_set, rev_nl_vocab, rev_cm_vocab)


# Chenglong's main function
def manual_eval():
    # test_vec = [26, 12, 10, 11, 15, 17, 28, 171, 18, 339]

    # print "[command] ", decode_vec_to_str(test_vec, nl_dictionary)

    # find k nearest neighbor
    # knn = find_k_nearest_neighbor(test_vec, nl_vec_list, 1)

    # for p in knn:
    #  print "[nn vec] ", p
    # print the decoding result of these filters
    #  print "[nearest neighbor] ", decode_vec_to_str(p[0], nl_dictionary)

    sys.stdout = open('result.txt', 'w')

    # Load vocabularies.
    nl_vocab_path = os.path.join(FLAGS.data_dir,
                                 "vocab%d.nl" % FLAGS.nl_vocab_size)
    cm_vocab_path = os.path.join(FLAGS.data_dir,
                                 "vocab%d.cm" % FLAGS.cm_vocab_size)
    nl_vocab, rev_nl_vocab = data_utils.initialize_vocabulary(nl_vocab_path)
    cm_vocab, rev_cm_vocab = data_utils.initialize_vocabulary(cm_vocab_path)
    # the file containing traning nl vectors and cmd vectors
<<<<<<< HEAD
    train_set, dev_set, _ = data_utils.load_data(FLAGS, None, append_head_token=False, append_tail_token=False)
=======
    train_set, dev_set, _ = load_data()
>>>>>>> 9bd7582a

    model = knn.KNNModel()
    model.train(train_set)

    test_cmd_vec_list = [cmd_vec for _, _, _, cmd_vec in dev_set]
    test_nl_vec_list = [nl_vec for _, _, nl_vec, _ in dev_set]

    for i in range(len(test_nl_vec_list)):
        test_vec = test_nl_vec_list[i]
        cmd_vec = test_cmd_vec_list[i]

        nl, cmd, score = model.test(test_vec, 1)

        print "[text-case ", i, "] ========================================================="
        print "  [original-pair]"
        print "     ", knn.decode_vec_to_str(test_vec, rev_nl_vocab)
        print "     ", knn.decode_vec_to_str(cmd_vec, rev_cm_vocab)
        print "  [new-pair]"
        print "     ", knn.decode_vec_to_str(nl, rev_nl_vocab)
        print "     ", knn.decode_vec_to_str(cmd, rev_cm_vocab)
        print knn.decode_vec_to_str(cmd, rev_cm_vocab)


def load_data():
    print("Loading data from %s" % FLAGS.data_dir)
    nl_extention = ".ids%d.nl" % FLAGS.nl_vocab_size
    cm_extension = ".ids%d.cm" % FLAGS.cm_vocab_size

    nl_train = os.path.join(data_dir, "train") + nl_extention
    cm_train = os.path.join(data_dir, "train") + cm_extension
    nl_dev = os.path.join(data_dir, "dev") + nl_extention
    cm_dev = os.path.join(data_dir, "dev") + cm_extension
    nl_test = os.path.join(data_dir, "test") + nl_extention
    cm_test = os.path.join(data_dir, "test") + cm_extension

    train_set = data_utils.read_data(nl_train, cm_train, None, FLAGS.max_train_data_size)
    dev_set = data_utils.read_data(nl_dev, cm_dev, None)
    test_set = data_utils.read_data(nl_test, cm_test, None)

    return train_set, dev_set, test_set


def main():
    if FLAGS.manual_eval:
        manual_eval()
    elif FLAGS.decode:
        decode()


if __name__ == '__main__':
    main()<|MERGE_RESOLUTION|>--- conflicted
+++ resolved
@@ -61,11 +61,7 @@
     nl_vocab, rev_nl_vocab = data_utils.initialize_vocabulary(nl_vocab_path)
     cm_vocab, rev_cm_vocab = data_utils.initialize_vocabulary(cm_vocab_path)
 
-<<<<<<< HEAD
-    train_set, dev_set, _ = data_utils.load_data(FLAGS, None, append_head_token=False, append_end_token=False)
-=======
     train_set, dev_set, _ = load_data()
->>>>>>> 9bd7582a
     model = knn.KNNModel()
     model.train(train_set)
 
@@ -96,11 +92,7 @@
     nl_vocab, rev_nl_vocab = data_utils.initialize_vocabulary(nl_vocab_path)
     cm_vocab, rev_cm_vocab = data_utils.initialize_vocabulary(cm_vocab_path)
     # the file containing traning nl vectors and cmd vectors
-<<<<<<< HEAD
-    train_set, dev_set, _ = data_utils.load_data(FLAGS, None, append_head_token=False, append_tail_token=False)
-=======
     train_set, dev_set, _ = load_data()
->>>>>>> 9bd7582a
 
     model = knn.KNNModel()
     model.train(train_set)
