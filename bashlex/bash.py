--- conflicted
+++ resolved
@@ -2,16 +2,6 @@
 from __future__ import print_function
 
 import re
-<<<<<<< HEAD
-import shlex
-import sys
-sys.path.append("../data")
-
-from utils import ENGLISH_STOPWORDS, word2num
-
-import bast, errors, tokenizer, bparser
-=======
->>>>>>> 42019aaa
 
 import bast, errors, tokenizer, bparser, utils
 
