# builtin
from __future__ import print_function

import re

import bast, errors, tokenizer, bparser
from utils import deprecated

_NUM = b"_NUM"
_LONG_PATTERN = b"_LONG_PATTERN"

_DIGIT_RE = re.compile(br"\d+")

head_commands = [
    "find", "xargs",
    "grep", "egrep",
    "sed", "awk",
    "ls", "rm",
    "cp", "mv",
    "wc", "chmod",
    "tar", "sort",
    "head", "tail",
    "chown"
]

special_operators = [
    "|",
    "`",
    "<(",
    "(",
    ")>",
    ")",
    "$("
]

# pseudo command names appeared in the collected data
pseudo_head_commands = [
    "parallel",
    "replace",
    "mplayer",
    "process",
    "execute",
    "rmdir",
    "pdfgrep",
    "fastqc",
    "ffmpeg",
    "cmd2",
    "command1",
    "command2"
]

def reserved_words():
    with open("/home/xilin/Projects/helper/bashlex/bash_keywords.txt") as f:
        _words = f.readlines()
    return [w.strip() for w in _words]

reserved_words = reserved_words()
all_utilities = set(reserved_words[reserved_words.index("alias"):])

def is_option(word):
    return word.startswith('-')

def is_double_option(word):
    return word.startswith('--')

def is_english_word(word):
    """Check if a token is normal English word."""
    return bool(re.match('[A-Za-z\-\'\(\)]+$', word, re.IGNORECASE))

def is_headcommand(word):
<<<<<<< HEAD
    return word in all_utilities or word in pseudo_head_commands

def rw_signature(cmd):
    tokens = bash_tokenizer(cmd)
    if not tokens:
        return None
    rws = set()
    for token in tokens:
        if token.startswith('-') or \
            token in reserved_words or \
            token in pseudo_head_commands or \
            token in special_operators:
            rws.add(token)
    signature = ' '.join(list(rws))
    return signature

@deprecated
def bash_tokenizer(cmd, normalize_digits=True, normalize_long_pattern=True,
                   recover_quotation=True):
    cmd = cmd.replace('\n', ' ').strip()
    tokens = []
    if not cmd:
        return tokens

    def normalize_word(node, norm_digit, norm_long_pattern, recover_quote):
        w = recover_quotation(node) if recover_quote else node.word
        if ' ' in w:
            try:
                assert(w.startswith('"') and w.endswith('"'))
            except AssertionError, e:
                print("Quotation Error: space inside word " + w)
            if norm_long_pattern:
                w = _LONG_PATTERN
        return re.sub(_DIGIT_RE, _NUM, w) if norm_digit and not is_option(w) else w

    def with_quotation(node):
        return (node.pos[1] - node.pos[0] - len(node.word)) == 2

    def recover_quotation(node):
        if with_quotation(node):
            return cmd[node.pos[0] : node.pos[1]]
        else:
            return node.word

    def parse(node, tokens):
        if not type(node) is bast.node:
            tokens.append(str(node))
            return
        if node.kind == "word":
            if node.parts:
                # commandsubstitution, processsubstitution, parameter
                if node.parts[0].kind == "processsubstitution":
                    if '>' in node.word:
                        tokens.append('>(')
                        for child in node.parts:
                            parse(child, tokens)
                        tokens.append(')')
                    elif '<' in node.word:
                        tokens.append('<(')
                        for child in node.parts:
                            parse(child, tokens)
                        tokens.append(')')
                elif node.parts[0].kind == "parameter" or \
                    node.parts[0].kind == "tilde":
                    w = node.word
                    word = normalize_word(node, normalize_digits, normalize_long_pattern,
                                          recover_quotation)
                    tokens.append(word)
                else:
                    for child in node.parts:
                        parse(child, tokens)
            else:
                w = node.word
                word = normalize_word(node, normalize_digits, normalize_long_pattern,
                                      recover_quotation)
                tokens.append(word)
        elif node.kind == "pipe":
            w = node.pipe
            tokens.append(w)
        elif node.kind == "list":
            if len(node.parts) > 2:
                # multiple commands, not supported
                tokens.append(None)
            else:
                parse(node.parts[0], tokens)    # ignoring the ';' operator
        elif node.kind == "commandsubstitution":
            tokens.append('`')
            parse(node.command, tokens)
            tokens.append('`')
        elif node.kind == "processsubstitution":
            parse(node.command, tokens)
        elif node.kind == "parameter":
            # not supported
            tokens.append(None)
        elif hasattr(node, 'parts'):
            for child in node.parts:
                parse(child, tokens)
        elif node.kind == "operator":
            # not supported
            tokens.append(None)
        elif node.kind == "redirect":
            # not supported
            tokens.append(None)
            # if node.type == '>':
            #     parse(node.input, tokens)
            #     tokens.append('>')
            #     parse(node.output, tokens)
            # elif node.type == '<':
            #     parse(node.output, tokens)
            #     tokens.append('<')
            #     parse(node.input, tokens)
        elif node.kind == "for":
            # not supported
            tokens.append(None)
        elif node.kind == "if":
            # not supported
            tokens.append(None)
        elif node.kind == "while":
            # not supported
            tokens.append(None)
        elif node.kind == "until":
            # not supported
            tokens.append(None)
        elif node.kind == "assignment":
            # not supported
            tokens.append(None)
        elif node.kind == "function":
            # not supported
            tokens.append(None)
        elif node.kind == "tilde":
            # not supported
            tokens.append(None)
        elif node.kind == "heredoc":
            # not supported
            tokens.append(None)

    try:
        bash_ast = bparser.parse(cmd)
    except tokenizer.MatchedPairError, e:
        print("Cannot parse: %s - MatchedPairError" % cmd.encode('utf-8'))
        # return basic_tokenizer(cmd, normalize_digits, False)
        return None
    except errors.ParsingError, e:
        print("Cannot parse: %s - ParsingError" % cmd.encode('utf-8'))
        # return basic_tokenizer(cmd, normalize_digits, False)
        return None
    except NotImplementedError, e:
        print("Cannot parse: %s - NotImplementedError" % cmd.encode('utf-8'))
        # return basic_tokenizer(cmd, normalize_digits, False)
        return None
    except IndexError, e:
        print("Cannot parse: %s - IndexError" % cmd.encode('utf-8'))
        # empty command
        return None
    except AttributeError, e:
        print("Cannot parse: %s - AttributeError" % cmd.encode('utf-8'))
        # not a bash command
        return None

    for node in bash_ast:
        parse(node, tokens)
        if None in tokens:
            print("Unsupported: %s" % cmd.encode('utf-8'))
            return None

    return [token.encode('utf-8') for token in tokens]
=======
    return word in all_utilities or word in pseudo_head_commands
>>>>>>> c99450ed
<|MERGE_RESOLUTION|>--- conflicted
+++ resolved
@@ -68,7 +68,6 @@
     return bool(re.match('[A-Za-z\-\'\(\)]+$', word, re.IGNORECASE))
 
 def is_headcommand(word):
-<<<<<<< HEAD
     return word in all_utilities or word in pseudo_head_commands
 
 def rw_signature(cmd):
@@ -84,157 +83,3 @@
             rws.add(token)
     signature = ' '.join(list(rws))
     return signature
-
-@deprecated
-def bash_tokenizer(cmd, normalize_digits=True, normalize_long_pattern=True,
-                   recover_quotation=True):
-    cmd = cmd.replace('\n', ' ').strip()
-    tokens = []
-    if not cmd:
-        return tokens
-
-    def normalize_word(node, norm_digit, norm_long_pattern, recover_quote):
-        w = recover_quotation(node) if recover_quote else node.word
-        if ' ' in w:
-            try:
-                assert(w.startswith('"') and w.endswith('"'))
-            except AssertionError, e:
-                print("Quotation Error: space inside word " + w)
-            if norm_long_pattern:
-                w = _LONG_PATTERN
-        return re.sub(_DIGIT_RE, _NUM, w) if norm_digit and not is_option(w) else w
-
-    def with_quotation(node):
-        return (node.pos[1] - node.pos[0] - len(node.word)) == 2
-
-    def recover_quotation(node):
-        if with_quotation(node):
-            return cmd[node.pos[0] : node.pos[1]]
-        else:
-            return node.word
-
-    def parse(node, tokens):
-        if not type(node) is bast.node:
-            tokens.append(str(node))
-            return
-        if node.kind == "word":
-            if node.parts:
-                # commandsubstitution, processsubstitution, parameter
-                if node.parts[0].kind == "processsubstitution":
-                    if '>' in node.word:
-                        tokens.append('>(')
-                        for child in node.parts:
-                            parse(child, tokens)
-                        tokens.append(')')
-                    elif '<' in node.word:
-                        tokens.append('<(')
-                        for child in node.parts:
-                            parse(child, tokens)
-                        tokens.append(')')
-                elif node.parts[0].kind == "parameter" or \
-                    node.parts[0].kind == "tilde":
-                    w = node.word
-                    word = normalize_word(node, normalize_digits, normalize_long_pattern,
-                                          recover_quotation)
-                    tokens.append(word)
-                else:
-                    for child in node.parts:
-                        parse(child, tokens)
-            else:
-                w = node.word
-                word = normalize_word(node, normalize_digits, normalize_long_pattern,
-                                      recover_quotation)
-                tokens.append(word)
-        elif node.kind == "pipe":
-            w = node.pipe
-            tokens.append(w)
-        elif node.kind == "list":
-            if len(node.parts) > 2:
-                # multiple commands, not supported
-                tokens.append(None)
-            else:
-                parse(node.parts[0], tokens)    # ignoring the ';' operator
-        elif node.kind == "commandsubstitution":
-            tokens.append('`')
-            parse(node.command, tokens)
-            tokens.append('`')
-        elif node.kind == "processsubstitution":
-            parse(node.command, tokens)
-        elif node.kind == "parameter":
-            # not supported
-            tokens.append(None)
-        elif hasattr(node, 'parts'):
-            for child in node.parts:
-                parse(child, tokens)
-        elif node.kind == "operator":
-            # not supported
-            tokens.append(None)
-        elif node.kind == "redirect":
-            # not supported
-            tokens.append(None)
-            # if node.type == '>':
-            #     parse(node.input, tokens)
-            #     tokens.append('>')
-            #     parse(node.output, tokens)
-            # elif node.type == '<':
-            #     parse(node.output, tokens)
-            #     tokens.append('<')
-            #     parse(node.input, tokens)
-        elif node.kind == "for":
-            # not supported
-            tokens.append(None)
-        elif node.kind == "if":
-            # not supported
-            tokens.append(None)
-        elif node.kind == "while":
-            # not supported
-            tokens.append(None)
-        elif node.kind == "until":
-            # not supported
-            tokens.append(None)
-        elif node.kind == "assignment":
-            # not supported
-            tokens.append(None)
-        elif node.kind == "function":
-            # not supported
-            tokens.append(None)
-        elif node.kind == "tilde":
-            # not supported
-            tokens.append(None)
-        elif node.kind == "heredoc":
-            # not supported
-            tokens.append(None)
-
-    try:
-        bash_ast = bparser.parse(cmd)
-    except tokenizer.MatchedPairError, e:
-        print("Cannot parse: %s - MatchedPairError" % cmd.encode('utf-8'))
-        # return basic_tokenizer(cmd, normalize_digits, False)
-        return None
-    except errors.ParsingError, e:
-        print("Cannot parse: %s - ParsingError" % cmd.encode('utf-8'))
-        # return basic_tokenizer(cmd, normalize_digits, False)
-        return None
-    except NotImplementedError, e:
-        print("Cannot parse: %s - NotImplementedError" % cmd.encode('utf-8'))
-        # return basic_tokenizer(cmd, normalize_digits, False)
-        return None
-    except IndexError, e:
-        print("Cannot parse: %s - IndexError" % cmd.encode('utf-8'))
-        # empty command
-        return None
-    except AttributeError, e:
-        print("Cannot parse: %s - AttributeError" % cmd.encode('utf-8'))
-        # not a bash command
-        return None
-
-    for node in bash_ast:
-        parse(node, tokens)
-        if None in tokens:
-            print("Unsupported: %s" % cmd.encode('utf-8'))
-            return None
-
-    return [token.encode('utf-8') for token in tokens]
-=======
-    return word in all_utilities or word in pseudo_head_commands
->>>>>>> c99450ed
