--- conflicted
+++ resolved
@@ -154,8 +154,6 @@
         # normalize digits
         word = re.sub(_DIGIT_RE, _NUM, word) if normalize_digits and not is_option(word) else word
 
-<<<<<<< HEAD
-=======
         # normalize regular expressions
         if not is_english_word(word):
             str = word + ' -> '
@@ -165,12 +163,7 @@
                 word = word + '"'
             str += word
             print(str)
-<<<<<<< HEAD
-
-=======
-            
->>>>>>> 3f6aec888bd13fd5ceebec016555284ed8138984
->>>>>>> a059b05b
+
         # convert possessive expression
         if word.endswith("'s"):
             normalized_words.append(word[:-2])
