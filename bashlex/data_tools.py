#!/usr/bin/env python
# -*- coding: UTF-8 -*-

"""
Domain-specific natural Language and bash command tokenizer.
"""

from __future__ import absolute_import
from __future__ import division
from __future__ import print_function

import collections, re

from bashlex import bash, nast, normalizer
from nlp_tools import constants


def is_simple(ast):
    # Check if tree contains only high-frequency commands
    if ast.kind == "headcommand" and not ast.value in bash.head_commands:
        return False
    for child in ast.children:
        if not is_simple(child):
            return False
    return True


def char_tokenizer(sentence, base_tokenizer=None):
    if base_tokenizer:
<<<<<<< HEAD
        # normalization is not needed for character model
        tokens = base_tokenizer(sentence)
=======
        # no normalization is applied for character model
        tokens = base_tokenizer(sentence, normalize_digits=False,
                                normalize_long_pattern=False)
>>>>>>> 7f612ab5
    else:
        tokens = [sentence]
    chars = []
    for token in tokens:
        for c in token:
            chars.append(c)
        chars.append(constants._SPACE)
    return chars[:-1]


def bash_tokenizer(cmd, normalize_digits=True, normalize_long_pattern=True,
                   recover_quotation=True):
    tree = normalizer.normalize_ast(cmd, normalize_digits,
                                    normalize_long_pattern, recover_quotation)
    return normalizer.to_tokens(tree)


def bash_parser(cmd, normalize_digits=True, normalize_long_pattern=True,
                recover_quotation=True):
    """Parse bash command into AST."""
    return normalizer.normalize_ast(cmd, normalize_digits,
                                    normalize_long_pattern, recover_quotation)


def fill_arguments(node, arguments):
    """
    Fill the argument slot in a command template with the argument values
    extracted from the natural language.
    """
    def copy_file_name(value):
        special_symbol_re = re.compile(constants._SPECIAL_SYMBOL_RE)
        file_extension_re = re.compile(constants._FILE_EXTENSION_RE)
        if re.match(special_symbol_re, value):
            return value
        elif re.match(file_extension_re, value):
            return '"\*\.' + value + '"'
        else:
            raise AttributeError('Unrecognized file name: {}'.format(value))

    def copy_permission(value):
        numerical_permission_re = re.compile(constants._NUNERICAL_PERMISSION_RE)
        pattern_permission_re = re.compile(constants._PATTERN_PERMISSION_RE)
        if re.match(numerical_permission_re) or re.match(pattern_permission_re):
            return value
        else:
            # TODO: write rules to synthesize permission pattern
            return None

    def copy_datetime(value):
        standard_datetime_dash_re = re.compile(r'\d{1,4}[-]\d{1,4}[-]\d{1,4}')
        standard_datetime_slash_re = re.compile(r'\d{1,4}[\/]\d{1,4}[\/]\d{1,4}')
        textual_datetime_re = re.compile(constants._MONTH_RE +
                                         r'(\s\d{0,2})?([,|\s]\d{2,4})?')
        month_re = re.compile(constants._MONTH_RE)
        digit_re = re.compile(constants._DIGIT_RE)
        if re.match(standard_datetime_dash_re, value):
            return value
        elif re.match(standard_datetime_slash_re, value):
            return re.sub(re.compile(r'\/'), '-', value)
        elif re.match(textual_datetime_re, value):
            # TODO: refine rules for date formatting
            month = re.match(month_re, value).group(0)
            month = constants.digitize_month[month[:3]]
            date_year = re.findall(digit_re, value)
            if len(date_year) == 2:
                date = date_year[0]
                year = date_year[1]
            else:
                if ',' in value:
                    year = date_year[0]
                else:
                    date = date_year[0]
            return '{}-{}-{}'.format(year, month, date)
        else:
            raise AttributeError("Cannot parse date/time: {}".format(value))

    def copy_timespan(value):
        digit_re = re.compile(constants._DIGIT_RE)
        duration_unit_re = re.compile(constants._DURATION_UNIT)
        number = re.match(digit_re, value).group(0)
        duration_unit = re.match(duration_unit_re, value).group(0)

        # TODO: refine rules for time span formatting and calculation
        number = int(number)
        if duration_unit.startswith('y'):
            return '{}d'.format(number*365)
        if duration_unit.startswith('mon'):
            return '{}d'.format(number*30)
        if duration_unit.startswith('w'):
            return '{}d'.format(number*7)
        if duration_unit.startswith('d'):
            return '{}d'.format(number)
        if duration_unit.startswith('h'):
            return '{}m'.format(number*60)
        if duration_unit.startswith('m'):
            return '{}m'.format(number)
        if duration_unit.startswith('s'):
            return '{}m'.format(number / 60)

        raise AttributeError("Cannot parse timespan: {}".format(value))

    def copy_size(value):
        digit_re = re.compile(constants._DIGIT_RE)
        size_unit_re = re.compile(constants._SIZE_UNIT)
        number = re.match(digit_re, value).group(0)
        size_unit = re.match(size_unit_re, value).group(0)
        if size_unit.startswith('b'):
            return number
        elif size_unit.startswith('k'):
            return number + 'k'
        elif size_unit.startswith('m'):
            return number + 'M'
        elif size_unit.startswith('g'):
            return number + 'G'
        elif size_unit.startswith('t'):
            return str(float(number)*10) + 'G'
        else:
            raise AttributeError('Unrecognized size unit: {}'.format(size_unit))

    def copy_value(arg_type, value):
        if normalizer.with_quotation(value):
            return value
        if arg_type in ['Number', 'Path']:
            return value
        if arg_type == 'File':
            return copy_file_name(value)
        if arg_type == 'Directory':
            return copy_file_name(value)
        if arg_type == 'Permission':
            return copy_permission(value)
        if arg_type == 'Datetime':
            return copy_datetime(value)
        if arg_type == 'Timespan':
            return copy_timespan(value)
        if arg_type == 'Size':
            return copy_size(value)

    renamed_arguments = collections.defaultdict(list)
    for key in constants.ner_to_ast_arg_type:
        arg_type = constants.ner_to_ast_arg_type[key]
        renamed_arguments[arg_type] = arguments[key]
    arguments = renamed_arguments

    if node.is_argument():
        if arguments[node.arg_type]:
            value = copy_value(node.arg_type, arguments[node.arg_type][0])
            if not value is None:
                node.value = value
            arguments[node.arg_type].pop(0)
        elif node.arg_type in ['Directory', 'Path']:
            if arguments['File']:
                value = copy_value(node.arg_type, arguments['File'][0])
                if value is not None:
                    node.value = value
                arguments['File'].pop(0)
                return
            if arguments['Regex']:
                value = copy_value(node.arg_type, arguments['Regex'][0])
                if value is not None:
                    node.value = value
                arguments['Regex'].pop(0)
        elif node.arg_type in ['Username', 'Groupname']:
            if arguments['Regex']:
                value = copy_value(node.arg_type, arguments['Regex'][0])
                if value is not None:
                    node.value = value
                    return
                arguments['Regex'].pop(0)

    # The template should fit in all arguments
    for key in arguments:
        if arguments[key]:
            return False
    return True


def pretty_print(node, depth=0):
    """Pretty print the AST."""
    try:
        print("    " * depth + node.kind.upper() + '(' + node.value + ')')
        for child in node.children:
            pretty_print(child, depth+1)
    except AttributeError:
        print("    " * depth)


def ast2list(node, order='dfs', list=None, ignore_flag_order=False, arg_type_only=False,
             with_parent=False):
    """Linearize the AST."""
    if order == 'dfs':
        if arg_type_only and node.is_argument() and node.is_open_vocab():
            list.append(node.prefix + node.arg_type)
        else:
            if node.is_option() and with_parent and node.headcommand:
                list.append(node.prefix + node.headcommand.value + "@@" + node.value)
            else:
                list.append(node.symbol)
        if node.get_num_of_children() > 0:
            if node.kind == "headcommand" and ignore_flag_order:
                children = sorted(node.children, key=lambda x:x.value)
            else:
                children = node.children
            for child in children:
                ast2list(child, order, list, ignore_flag_order, arg_type_only,
                         with_parent)
            list.append(normalizer._H_NO_EXPAND)
        else:
            list.append(normalizer._V_NO_EXPAND)
    return list


def list2ast(list, order='dfs'):
    """Convert the linearized parse tree back to the AST data structure."""
    return normalizer.list_to_ast(list, order)


def ast2tokens(node, loose_constraints=False, ignore_flag_order=False,
               arg_type_only=False, with_parent=False):
    return normalizer.to_tokens(node, loose_constraints, ignore_flag_order, arg_type_only,
                                with_parent=with_parent)


def ast2command(node, loose_constraints=False, ignore_flag_order=False):
    return ' '.join(normalizer.to_tokens(node, loose_constraints, ignore_flag_order))


def ast2template(node, loose_constraints=False, ignore_flag_order=True, arg_type_only=True):
    # convert a bash AST to a template that contains only reserved words and argument types
    # flags are alphabetically ordered
    tokens = normalizer.to_tokens(node, loose_constraints, ignore_flag_order,
                                  arg_type_only=arg_type_only, index_arg=True)
    return ' '.join(tokens) 


def cmd2template(cmd, normalize_digits=True, normalize_long_pattern=True,
                recover_quotation=True, arg_type_only=True,
                loose_constraints=False):
    # convert a bash command to a template that contains only reserved words and argument types
    # flags are alphabetically ordered
    tree = normalizer.normalize_ast(cmd, normalize_digits, normalize_long_pattern,
                         recover_quotation)
    return ast2template(tree, loose_constraints, arg_type_only)


def paren_parser(line):
    def order_child_fun(node):
        for child in node.children:
            order_child_fun(child)
        if len(node.children) > 1 and node.children[0].value in ["and", "or"]:
            node.children = node.children[:1] + sorted(node.children[1:],
                    key=lambda x:(x.value if x.kind == "t" else (
                        x.children[0].value if x.children else x.value)))

    """A very simple algorithm for parsing data with parentheses."""
    if not line.startswith("("):
        line = "( " + line
    if not line.endswith(")"):
        line = line + " )"
    words = line.strip().split()

    root = nast.Node(kind="root", value="root")
    stack = []

    i = 0
    while i < len(words):
        word = words[i]
        if word == "(":
            if stack:
                # creates non-terminal
                node = nast.Node(kind="nt", value="<n>")
                stack[-1].add_child(node)
                node.parent = stack[-1]
                stack.append(node)
            else:
                stack.append(root)
        elif word == ")":
            if stack:
                stack.pop()
        else:
            node = nast.Node(kind="t", value=word)
            stack[-1].add_child(node)
            node.parent = stack[-1]
        i += 1
        if len(stack) == 0:
            break

    # order nodes
    order_child_fun(root)

    return root


def test_bash_parser():
    while True:
        try:
            cmd = raw_input("> ")
            norm_tree = bash_parser(cmd)
            pruned_tree = normalizer.prune_ast(norm_tree)
            print()
            print("AST:")
            pretty_print(norm_tree, 0)
            print("Pruned AST:")
            pretty_print(pruned_tree, 0)
            search_history = ast2list(norm_tree, 'dfs', list=[])
            for state in search_history:
                print(state)
            tree = list2ast(search_history + ['<PAD>'])
            print()
            print("Command Template:")
            print(ast2template(norm_tree, ignore_flag_order=False))
            print("Pruned Command Template:")
            print(ast2template(pruned_tree, ignore_flag_order=False))
            print()
        except EOFError as ex:
            break


if __name__ == "__main__":
    test_bash_parser()<|MERGE_RESOLUTION|>--- conflicted
+++ resolved
@@ -27,14 +27,8 @@
 
 def char_tokenizer(sentence, base_tokenizer=None):
     if base_tokenizer:
-<<<<<<< HEAD
         # normalization is not needed for character model
         tokens = base_tokenizer(sentence)
-=======
-        # no normalization is applied for character model
-        tokens = base_tokenizer(sentence, normalize_digits=False,
-                                normalize_long_pattern=False)
->>>>>>> 7f612ab5
     else:
         tokens = [sentence]
     chars = []
