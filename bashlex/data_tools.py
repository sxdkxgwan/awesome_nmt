"""
Domain-specific natural Language and bash command tokenizer.
"""

# builtin
from __future__ import print_function

import re
import sys
sys.path.append("../data")

import bash, normalizer
import gazetteer

from nltk.stem.wordnet import WordNetLemmatizer
lmtzr = WordNetLemmatizer()

# Regular expressions used to tokenize an English sentence.
# _WORD_SPLIT = re.compile(b"^\s+|\s*,\s*|\s+$|^[\(|\[|\{|\<|\'|\"|\`]|[\)|\]|\}|\>|\'|\"|\`]$")
_WORD_SPLIT = re.compile(b"^\s+|\s*,\s*|\s+$|^[\(|\[|\{|\<]|[\)|\]|\}|\>]$")
_WORD_SPLIT_RESPECT_QUOTES = re.compile(b'(?:[^\s,"]|"(?:\\.|[^"])*")+')

def is_stopword(w):
    return w in gazetteer.ENGLISH_STOPWORDS

def basic_tokenizer(sentence, lower_case=True, normalize_digits=True,
                    normalize_long_pattern=True,
                    lemmatization=True):
    """Very basic tokenizer: used for English tokenization."""
    sentence = sentence.replace('`\'', '"') \
            .replace('``', '"') \
            .replace("''", '"') \
            .replace(' \'', ' "') \
            .replace('\' ', '" ') \
            .replace('`', '"') \
            .replace('(', '( ') \
            .replace(')', ' )')
            # .replace('[', '[ ') \
            # .replace('{', '{ ') \
            # .replace(']', ' ]') \
            # .replace('}', ' }') \
            # .replace('<', '< ') \
            # .replace('>', ' >')
    sentence = re.sub('^\'', '"', sentence)
    sentence = re.sub('\'$', '"', sentence)

    sentence = re.sub('(,\s+)|(,$)', ' ', sentence)
    sentence = re.sub('(;\s+)|(;$)', ' ', sentence)
    sentence = re.sub('(:\s+)|(:$)', ' ', sentence)
    sentence = re.sub('(\.\s+)|(\.$)', ' ', sentence)

    sentence = re.sub('\'s', '\\\'s', sentence)
    sentence = re.sub('\'re', '\\\'re', sentence)
    sentence = re.sub('\'ve', '\\\'ve', sentence)
    sentence = re.sub('\'d', '\\\'d', sentence)
    sentence = re.sub('\'t', '\\\'t', sentence)

    words = re.findall(_WORD_SPLIT_RESPECT_QUOTES, sentence)

    normalized_words = []
    for i in xrange(len(words)):
        word = words[i].strip()

        # remove unnecessary upper cases
        if lower_case:
            if len(word) > 1 and word[0].isupper() and word[1:].islower():
                word = word.lower()

        # lemmatization
        if lemmatization:
            word = lmtzr.lemmatize(word)

        # remove English stopwords
        if word in gazetteer.ENGLISH_STOPWORDS:
            continue

        # covert number words into numbers
        if word in gazetteer.word2num:
            word = str(gazetteer.word2num[word])

        # normalize regular expressions
        if not bash.is_english_word(word):
            # msg = word + ' -> '
            if not word.startswith('"'):
                word = '"' + word
            if not word.endswith('"'):
                word = word + '"'
            # msg += word
            # print(msg)

        # normalize long patterns
        if ' ' in word and len(word) > 3:
            try:
                assert(word.startswith('"') and word.endswith('"'))
            except AssertionError, e:
                print("Quotation Error: space inside word " + sentence)
            if normalize_long_pattern:
                word = bash._LONG_PATTERN

        # normalize digits
        word = re.sub(bash._DIGIT_RE, bash._NUM, word) \
            if normalize_digits and not bash.is_option(word) else word

        # convert possessive expression
        if word.endswith("'s"):
            normalized_words.append(word[:-2])
            normalized_words.append("'s")
        else:
            normalized_words.append(word)

    return normalized_words

def bash_tokenizer(cmd, normalize_digits=True, normalize_long_pattern=True,
                   recover_quotation=True):
    tree = normalizer.normalize_ast(cmd, normalize_digits, normalize_long_pattern,
                         recover_quotation)
    return normalizer.to_tokens(tree)

<<<<<<< HEAD
def to_template(cmd):
    tree = normalizer.normalize_ast(cmd)
    normalizer.pretty_print(tree)
=======
def to_template(cmd, normalize_digits=True, normalize_long_pattern=True,
                   recover_quotation=True):
    tree = normalizer.normalize_ast(cmd, normalize_digits, normalize_long_pattern,
                         recover_quotation)
>>>>>>> 97d9e5bc
    return normalizer.to_template(tree)

<|MERGE_RESOLUTION|>--- conflicted
+++ resolved
@@ -116,15 +116,9 @@
                          recover_quotation)
     return normalizer.to_tokens(tree)
 
-<<<<<<< HEAD
-def to_template(cmd):
-    tree = normalizer.normalize_ast(cmd)
-    normalizer.pretty_print(tree)
-=======
 def to_template(cmd, normalize_digits=True, normalize_long_pattern=True,
                    recover_quotation=True):
     tree = normalizer.normalize_ast(cmd, normalize_digits, normalize_long_pattern,
                          recover_quotation)
->>>>>>> 97d9e5bc
     return normalizer.to_template(tree)
 
