--- conflicted
+++ resolved
@@ -237,11 +237,7 @@
                     return True
             return False
                     
-<<<<<<< HEAD
-        def cmd_arg_type_check(word):
-=======
         def cmd_arg_type_check(node):
->>>>>>> e5797b6e
             arg_types = {}
             for i in xrange(len(arg_status["non-optional"])):
                 arg_type, is_list, filled = arg_status["non-optional"][i]
