"""Extract bash templates that are paraphrases to each other."""
import collections
import os, sys
sys.path.append(os.path.join(os.path.dirname(__file__), "..", "..", "bashlex"))

import data_tools

if __name__ == "__main__":
    nl_path = sys.argv[1]
    cm_path = sys.argv[2]

    with open(nl_path) as f:
        nls = f.readlines()
    with open(cm_path) as f:
        cms = f.readlines()

    group_pairs_by_nl = {}
    for nl, cm in zip(nls, cms):
<<<<<<< HEAD
        nl = nl.strip().decode('utf-8')
        cm = cm.strip().decode('utf-8')
        if not nl.strip():
            continue
        if not cm.strip():
            continue
        if not nl in group_pairs_by_nl:
            group_pairs_by_nl[nl] = {}
=======
        nl_temp = ' '.join(data_tools.basic_tokenizer(nl))
        if not nl_temp in group_pairs_by_nl:
            group_pairs_by_nl[nl_temp] = {}
>>>>>>> 03e8a455
        cm_temp = data_tools.cmd2template(cm)
        if not cm_temp in group_pairs_by_nl[nl_temp]:
            group_pairs_by_nl[nl_temp][cm_temp] = \
                collections.defaultdict(int)
        group_pairs_by_nl[nl_temp][cm_temp][cm] += 1

    merged = set()
    nls = group_pairs_by_nl.keys()
    for i in xrange(len(nls)):
        nl = nls[i]
        cm_set = set(group_pairs_by_nl[nl].keys())
        for j in xrange(i+1, len(nls)):
            nl2 = nls[j]
            cm_set2 = set(group_pairs_by_nl[nl2].keys())
            if cm_set & cm_set2:
                for cm_temp in cm_set:
                    if not cm_temp in group_pairs_by_nl[nl2]:
                        group_pairs_by_nl[nl2][cm_temp] = \
                            group_pairs_by_nl[nl][cm_temp]
                    else:
                        for cm in group_pairs_by_nl[nl][cm_temp]:
                            group_pairs_by_nl[nl2][cm_temp][cm] += \
                                group_pairs_by_nl[nl][cm_temp][cm]
                merged.add(i)

    bash_paraphrases = {}
    for i in xrange(len(nls)):
        if i in merged:
            continue
        bash_paraphrases[nls[i]] = group_pairs_by_nl[nls[i]]

<<<<<<< HEAD
    for nl, cm_temps in sorted(bash_paraphrases.items(), key=lambda x: len(x[1]), reverse=True):
        print nl, len(cm_temps)
=======
    for nl, cm_temps in sorted(bash_paraphrases.items(), lambda x: len(x[1]), reverse=True):
        print nl.encode('utf-8'), len(cm_temps)
>>>>>>> 03e8a455



<|MERGE_RESOLUTION|>--- conflicted
+++ resolved
@@ -16,20 +16,15 @@
 
     group_pairs_by_nl = {}
     for nl, cm in zip(nls, cms):
-<<<<<<< HEAD
-        nl = nl.strip().decode('utf-8')
+        nl_temp = ' '.join(data_tools. \
+            basic_tokenizer(nl.strip().decode('utf-8')))
         cm = cm.strip().decode('utf-8')
         if not nl.strip():
             continue
         if not cm.strip():
             continue
-        if not nl in group_pairs_by_nl:
-            group_pairs_by_nl[nl] = {}
-=======
-        nl_temp = ' '.join(data_tools.basic_tokenizer(nl))
         if not nl_temp in group_pairs_by_nl:
             group_pairs_by_nl[nl_temp] = {}
->>>>>>> 03e8a455
         cm_temp = data_tools.cmd2template(cm)
         if not cm_temp in group_pairs_by_nl[nl_temp]:
             group_pairs_by_nl[nl_temp][cm_temp] = \
@@ -61,13 +56,8 @@
             continue
         bash_paraphrases[nls[i]] = group_pairs_by_nl[nls[i]]
 
-<<<<<<< HEAD
-    for nl, cm_temps in sorted(bash_paraphrases.items(), key=lambda x: len(x[1]), reverse=True):
-        print nl, len(cm_temps)
-=======
     for nl, cm_temps in sorted(bash_paraphrases.items(), lambda x: len(x[1]), reverse=True):
         print nl.encode('utf-8'), len(cm_temps)
->>>>>>> 03e8a455
 
 
 
