--- conflicted
+++ resolved
@@ -203,15 +203,11 @@
             if cmdsig_index in merged_sigs:
                 continue
             num_cmdsig += 1
-<<<<<<< HEAD
-            cmdsig = cmdsigs[i]
-=======
             # randomly find a fold to place cluster
             ind = random.randrange(num_folds)
             bin = data[ind]
 
             cmdsig = cmdsigs[cmdsig_index]
->>>>>>> 5473c14f
             print("Command signature: %s" % cmdsig.encode('utf-8'))
             
             for i in cmdsig_dict[cmdsig]:
