"""
Compute the set of URLs which contains command lines that contains a specific
utility.
"""
from __future__ import absolute_import
from __future__ import division
from __future__ import print_function

import html
import pickle
import re
import sqlite3
import sys
sys.path.append('../../')

from bashlint import bash, data_tools

CODE_REGEX = re.compile(r"<pre><code>([^<]+)<\/code><\/pre>")
NUM_COMMAND_THRESHOLD = 40

def extract_code(text):
    for match in CODE_REGEX.findall(text):
        if match.strip():
            yield html.unescape(match.replace("<br>", "\n"))

def extract_oneliner_from_code(code_block):
    for cmd in code_block.splitlines():
        if cmd.startswith('$ '):
            cmd = cmd[2:]
        if cmd.startswith('# '):
            cmd = cmd[2:]
        comment = re.search(r'\s+#\s+', cmd)
        if comment:
            old_cmd = cmd
            cmd = cmd[:comment.start()]
            print('Remove comment: {} -> {}'.format(old_cmd, cmd))
        cmd = cmd.strip()

        # discard code block opening line
        if not cmd.endswith('{') and not cmd.endswith('[') and not cmd.endswith('('):
            yield cmd
            
def run():
    sqlite_filename = sys.argv[1]
    url_prefix = 'https://stackoverflow.com/questions/'

    urls = {}
    commands = {}

    with sqlite3.connect(sqlite_filename, detect_types=sqlite3.PARSE_DECLTYPES) as db:
        count = 0
        for post_id, answer_body in db.cursor().execute("""
                SELECT questions.Id, answers.Body FROM questions, answers
                WHERE questions.Id = answers.ParentId
                ORDER BY questions.Score DESC"""):
            print(post_id)
            for code_block in extract_code(answer_body):
                for cmd in extract_oneliner_from_code(code_block):
<<<<<<< HEAD
                    print('command string: {}'.format(cmd))
=======
                    print(cmd)
>>>>>>> e66691c1
                    ast = data_tools.bash_parser(cmd)
                    if not ast:
                        continue
                    utilities = data_tools.get_utilities(ast)
                    for utility in utilities:
                        if utility in bash.top_100_utilities:
                            print('extracted: {}, {}'.format(utility, cmd))
                            temp = data_tools.ast2template(ast, loose_constraints=True)
                            if not utility in commands:
                                commands[utility] = {}
                                commands[utility][temp] = cmd
                                urls[utility] = {'{}{}'.format(url_prefix, post_id)}
                            else:
                                if len(commands[utility]) >= NUM_COMMAND_THRESHOLD:
                                    continue
                                if not temp in commands[utility]:
                                    commands[utility][temp] = cmd
                                    urls[utility].add('{}{}'.format(url_prefix, post_id))
            count += 1
            if count % 1000 == 0:
                completed = False
                for utility in bash.top_100_utilities:
                    if not utility in commands or len(commands[utility]) < NUM_COMMAND_THRESHOLD:
                        completed = False
                    else:
                        print('{} collection done.'.format(utility))

                if completed:
                    break

    with open('stackoverflow.urls', 'wb') as o_f:
        pickle.dump(urls, o_f)
    with open('stackoverflow.commands', 'wb') as o_f:
        pickle.dump(commands, o_f)

    for utility in commands:
        print('{} ({})'.format(utility, len(commands[utility])))
        for cmd in commands[utility]:
            print(cmd)

if __name__ == "__main__":
    run()<|MERGE_RESOLUTION|>--- conflicted
+++ resolved
@@ -56,11 +56,7 @@
             print(post_id)
             for code_block in extract_code(answer_body):
                 for cmd in extract_oneliner_from_code(code_block):
-<<<<<<< HEAD
                     print('command string: {}'.format(cmd))
-=======
-                    print(cmd)
->>>>>>> e66691c1
                     ast = data_tools.bash_parser(cmd)
                     if not ast:
                         continue
