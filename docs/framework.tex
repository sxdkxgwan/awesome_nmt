--- conflicted
+++ resolved
@@ -13,11 +13,7 @@
     \label{fig:arch}
 \end{figure}
 
-<<<<<<< HEAD
 The natural language based command line interpreter we plan to develop consists of three key components: 1) an intermediate language  based on which Linux commands are generated, 2) a learning algorithm that can learn primitive commands of the intermediate language with provided man pages and 3) a semantic parser that effectively maps the natural language commands issued by users to this intermediate representation. Especially, our initial pilot system is restricted to cover only file system operations, including file lookup, directory tree transformation, file content transformation, file property modifications. We restrict the domain in the hope that it can be expressed with tractable logic as well as to reduce the degree of ambiguity in the natural language command.
-=======
-The natural language based command line interpreter we plan to develop consists of three key components: 1) an intermediate logic representation based on which Linux commands are generated, 2) a learning algorithm that can extend basic operations of the intermediate language with provided natural language manuscript and 3) a semantic parser that effectively maps the natural language commands issued by users to this intermediate representation. Especially, our initial pilot system is restricted to cover only file system operations, including file lookup, directory tree transformation, file content transformation, file property modifications. We restrict the domain in the hope that it can be expressed with tractable logic as well as to reduce the degree of ambiguity in the natural language command.
->>>>>>> d9afbafd
 
 \subsection{Language Design}
 \label{subsec:represent}
