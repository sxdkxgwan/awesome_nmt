\section{Future Work}

Automatically generating bash commands based on natural language descriptions is a non-trivial AI task that fuses both natural language processing and program synthesis techniques. We are planning to do the following works atop of the current framework.

<<<<<<< HEAD
\subsection{Data Acquisition}

Linux man pages are well formatted and contains rich natural language text that explains the usage of each command template and its possible arguments. We propose to use the command-explanation pairs extracted from man pages as additional signals to guide the search for high score rankings, thereby remedies the lack of well-formed training pairs.

=======
>>>>>>> 800d9196
\subsection{Modeling Richer Semantics}
\label{future:semantics}
\subsubsection{Argument Values}

\subsubsection{Compound Commands}

\subsubsection{Numeric and Ordinal Information}

\subsubsection{Domain Knowledge about the File System}

Maybe it's worth having some domain knowledge representation about 
file (name, date, size)
folder
subfolder
hidden file 
executable file
etc.

\subsection{Data Acquisition}

Difficult to get ground truth from general users. Should we host some sort of ``command line programming challenge'' to attract experts to write bash commands for our pre-selected natural language descriptions? How?

\subsection{Interactive Learning}<|MERGE_RESOLUTION|>--- conflicted
+++ resolved
@@ -2,13 +2,10 @@
 
 Automatically generating bash commands based on natural language descriptions is a non-trivial AI task that fuses both natural language processing and program synthesis techniques. We are planning to do the following works atop of the current framework.
 
-<<<<<<< HEAD
 \subsection{Data Acquisition}
 
 Linux man pages are well formatted and contains rich natural language text that explains the usage of each command template and its possible arguments. We propose to use the command-explanation pairs extracted from man pages as additional signals to guide the search for high score rankings, thereby remedies the lack of well-formed training pairs.
 
-=======
->>>>>>> 800d9196
 \subsection{Modeling Richer Semantics}
 \label{future:semantics}
 \subsubsection{Argument Values}
