"""
Beam decoder with length normalization
Adapted from source
curl -LO 'https://gist.github.com/nikitakit/6ab61a73b86c50ad88d409bac3c3d09f'
"""

from __future__ import absolute_import
from __future__ import division
from __future__ import print_function

import tensorflow as tf
from tensorflow.python.util import nest


def nest_map(func, nested):
    """
    Apply function to each element in a nested list.

    :param func: The function to apply.
    :param nested: The nested list to which the function is going to be applied.

    :return: A list with the same structue as nested where the each element
        is the output of applying func to the corresponding element in nest.
    """
    if not nest.is_sequence(nested):
        return func(nested)
    flat = nest.flatten(nested)
    return nest.pack_sequence_as(nested, list(map(func, flat)))


class BeamDecoder(object):
    def __init__(self, num_classes, num_layers, start_token=-1, stop_token=-1,
                 batch_size=1, beam_size=7, use_attention=False, use_copy=False,
                 copy_fun='explicit', alpha=1.0, locally_normalized=True):
        """
        :param num_classes: int. Number of output classes used
        :param num_layers: int. Number of layers used in the RNN cell.
        :param start_token: int.
        :param stop_token: int.
        :param beam_size: int.
        :param use_attention: if attention is to be used.
        :param use_copy: if copy mechnism is to be used.
        :param alpha: parameter used for length normalization.
        :param locally_normalized: set to true if local normalization is to be
            performed at each search step.
        """
        self.num_classes = num_classes
        self.num_layers = num_layers
        self.start_token = start_token
        self.stop_token = stop_token
        self.batch_size = batch_size
        self.beam_size = beam_size
        self.use_attention = use_attention
        self.use_copy = use_copy
        self.copy_fun = copy_fun
        self.alpha = alpha
        self.locally_normalized = locally_normalized
        print("creating beam search decoder: alpha = {}".format(self.alpha))

    @classmethod
    def _tile_along_beam(cls, beam_size, state):
        if nest.is_sequence(state):
            return nest_map(
                lambda val: cls._tile_along_beam(beam_size, val),
                state
            )

        if not isinstance(state, tf.Tensor):
            raise ValueError("State should be a sequence or tensor")

        tensor = state

        tensor_shape = tensor.get_shape().with_rank_at_least(1)

        try:
            new_first_dim = tensor_shape[0] * beam_size
        except:
            new_first_dim = None

        dynamic_tensor_shape = tf.unpack(tf.shape(tensor))
        res = tf.expand_dims(tensor, 1)
        res = tf.tile(res, [1, beam_size] + [1] * (tensor_shape.ndims-1))
        res = tf.reshape(res, [-1] + list(dynamic_tensor_shape[1:]))
        res.set_shape([new_first_dim] + list(tensor_shape[1:]))
        return res

    def wrap_cell(self, cell, output_project):
        """
        Wraps a cell for use with the beam decoder
        """
        return BeamDecoderCellWrapper(cell, output_project,
                                      self.num_classes, self.num_layers,
                                      self.start_token, self.stop_token,
                                      self.batch_size, self.beam_size,
                                      self.use_attention, self.use_copy,
                                      self.copy_fun, self.alpha,
                                      self.locally_normalized)

    def wrap_state(self, state, output_project):
        dummy = BeamDecoderCellWrapper(None, output_project,
                                       self.num_classes, self.num_layers,
                                       self.start_token, self.stop_token,
                                       self.batch_size, self.beam_size,
                                       self.use_attention, self.use_copy,
                                       self.copy_fun, self.alpha,
                                       self.locally_normalized)
        if nest.is_sequence(state):
            dtype = nest.flatten(state)[0].dtype
        else:
            dtype = state.dtype
        return dummy._create_state(self.batch_size, dtype, cell_state=state)

    def wrap_input(self, input):
        """
        Wraps an input for use with the beam decoder.
        Should be used for the initial input at timestep zero, as well as any
        side-channel inputs that are per-batch (e.g. attention targets)
        """
        return self._tile_along_beam(self.beam_size, input)

    def unwrap_output_dense(self, final_state, include_stop_tokens=True):
        """
        Retreive the beam search output from the final state.
        Returns a [batch_size, max_len]-sized Tensor.
        """
        res = final_state[0]
        if include_stop_tokens:
            res = tf.concat(1, [res[:,1:],
                                tf.ones_like(res[:,0:1]) * self.stop_token])
        return res

    def unwrap_output_sparse(self, final_state, include_stop_tokens=True):
        """
        Retreive the beam search output from the final state.
        Returns a sparse tensor with underlying dimensions of
        [batch_size, max_len]
        """
        output_dense = final_state[0]
        mask = tf.not_equal(output_dense, self.stop_token)

        if include_stop_tokens:
            output_dense = tf.concat(1, [output_dense[:,1:],
                tf.ones_like(output_dense[:,0:1]) * self.stop_token])
            mask = tf.concat(1, [mask[:,1:],
                tf.cast(tf.ones_like(mask[:,0:1], dtype=tf.int8), tf.bool)])

        return sparse_boolean_mask(output_dense, mask)

    def unwrap_output_logprobs(self, final_state):
        """
        Retreive the log-probabilities associated with the selected beams.
        """
        return final_state[1]


class BeamDecoderCellWrapper(tf.nn.rnn_cell.RNNCell):
    def __init__(self, cell, output_project, num_classes, num_layers,
                 start_token=-1, stop_token=-1, batch_size=1, beam_size=7,
                 use_attention=False, use_copy=False, copy_fun='explicit',
                 alpha=1.0, locally_normalized=True):
        self.cell = cell
        self.output_project = output_project
        self.num_classes = num_classes
        self.num_layers = num_layers
        self.start_token = start_token
        self.stop_token = stop_token
        self.batch_size = batch_size
        self.beam_size = beam_size
        self.use_attention = use_attention
        self.use_copy = use_copy
        self.copy_fun = copy_fun
        self.alpha = alpha
        self.locally_normalized = locally_normalized

        self.parent_refs_offsets = None

        # Note: masking out entries to -inf plays poorly with top_k, so just
        # subtract out a large number.
        # TODO: consider using slice+fill+concat instead of adding a mask
        # TODO: consider making the large negative constant dtype-dependent
        self._nondone_mask = tf.reshape(
            tf.cast(tf.equal(tf.range(self.num_classes), self.stop_token),
                    tf.float32) * -1e18,
            [1, 1, self.num_classes]
        )
        self._nondone_mask = tf.reshape(tf.tile(
            self._nondone_mask, [1, self.beam_size, 1]),
            [-1, self.beam_size*self.num_classes])

        full_size = self.batch_size * self.beam_size
        self.seq_len = tf.constant(1e-10, shape=[full_size], dtype=tf.float32)
        # [self.batch_size*self.beam_size, self.num_classes]
        # [- - _STOP - - - ]
        # [-100 -100 0 -100 -100 -100]
        # [-100 -100 0 -100 -100 -100]
        # [-100 -100 0 -100 -100 -100]
        # [-100 -100 0 -100 -100 -100]
        self._done_mask = tf.reshape(
            tf.cast(tf.not_equal(tf.range(self.num_classes), self.stop_token),
                    tf.float32) * -1e18,
            [1, self.num_classes]
        )
        self._done_mask = tf.tile(self._done_mask, [full_size, 1])

    def __call__(self, inputs, state, scope=None):
        (
            past_cand_symbols,      # [batch_size, :]
            past_cand_logprobs,     # [batch_size]
            past_beam_symbols,      # [batch_size*self.beam_size, :], right-aligned!!!
            past_beam_logprobs,     # [batch_size*self.beam_size]
            past_cell_states,       # LSTM: ([batch_size*self.beam_size, :, dim],
                                    #        [batch_size*self.beam_size, :, dim])
                                    # GRU: [batch_size*self.beam_size, :, dim]
        ) = state
        batch_size = past_cand_symbols.get_shape()[0].value
        full_size = batch_size * self.beam_size
        if self.parent_refs_offsets is None:
            self.parent_refs_offsets = \
                (tf.range(full_size) // self.beam_size) * self.beam_size

        input_symbols = past_beam_symbols[:, -1]
        # [batch_size * beam_size]
        # - 0
        # _STOP 1
        # - 0
        # - 0
        stop_mask = tf.cast(
            tf.equal(input_symbols, self.stop_token), tf.float32)

        cell_inputs = inputs

        past_cell_state = self.get_last_cell_state(past_cell_states)
        if self.use_copy and self.copy_fun != 'supervised':
            cell_output, cell_state, alignments, attns, read_copy_source = \
                self.cell(cell_inputs, past_cell_state, scope)
        elif self.use_attention:
            cell_output, cell_state, alignments, attns = \
                self.cell(cell_inputs, past_cell_state, scope)
        else:
            cell_output, cell_state = \
                self.cell(cell_inputs, past_cell_state, scope)

        # [batch_size*beam_size, num_classes]
        if self.use_copy and self.copy_fun != 'supervised':
            if self.locally_normalized:
                logprobs = tf.log(
                    cell_output / tf.reduce_sum(cell_output, 1, keep_dims=True))
            else:
                logprobs = tf.log(cell_output)
        else:
            W, b = self.output_project
            if self.locally_normalized:
                logprobs = tf.nn.log_softmax(tf.matmul(cell_output, W) + b)
            else:
                logprobs = tf.matmul(cell_output, W) + b

        # set the probabilities of all other symbols following the stop symbol
        # to a very small number
        stop_mask_2d = tf.expand_dims(stop_mask, 1)
        # [- - _STOP - - - ]
        # [0 0 0 0 0 0]
        # [-100 -100 0 -100 -100 -100]
        # [0 0 0 0 0 0]
        # [0 0 0 0 0 0]
        done_only_mask = tf.mul(stop_mask_2d, self._done_mask)
        # [- - _STOP - - - ]
        # [1 1 1 1 1 1]
        # [1 1 0 1 1 1]
        # [1 1 1 1 1 1]
        # [1 1 1 1 1 1]
        zero_done_mask = tf.ones([full_size, self.num_classes]) - \
            tf.mul(stop_mask_2d, tf.cast(tf.equal(self._done_mask, 0), tf.float32))
        logprobs = tf.add(logprobs, done_only_mask)
        logprobs = tf.mul(logprobs, zero_done_mask)

        # length normalization
        past_beam_acc_logprobs = \
            tf.mul(past_beam_logprobs, tf.pow(self.seq_len, self.alpha))
        logprobs_batched = tf.expand_dims(past_beam_acc_logprobs, 1) + logprobs
        float_done_mask = tf.cast(tf.not_equal(self._done_mask, 0), tf.float32)
        seq_len = tf.expand_dims(self.seq_len, 1) + \
                    tf.mul(tf.ones([full_size, 1]) - stop_mask_2d,
                           float_done_mask)
        logprobs_batched = tf.div(logprobs_batched, tf.pow(seq_len, self.alpha))
        logprobs_batched = \
            tf.reshape(logprobs_batched, [-1, self.beam_size * self.num_classes])

        beam_logprobs, indices = tf.nn.top_k(
            #TODO: make sure it's reasonable to remove nondone mask
            tf.reshape(logprobs_batched,
                       [-1, self.beam_size * self.num_classes]),
            self.beam_size
        )
        beam_logprobs = tf.reshape(beam_logprobs, [-1])

        # For continuing to the next symbols
        symbols = indices % self.num_classes # [batch_size, self.beam_size]
        parent_refs = tf.reshape(indices // self.num_classes, [-1]) # [batch_size*self.beam_size]
        parent_refs = parent_refs + self.parent_refs_offsets

        beam_symbols = tf.concat(1, [tf.gather(past_beam_symbols, parent_refs),
                                     tf.reshape(symbols, [-1, 1])])
        self.seq_len = tf.gather(self.seq_len, parent_refs) + \
                       tf.cast(tf.not_equal(tf.reshape(symbols, [-1]),
                                            self.stop_token), tf.float32)

        if self.use_copy and self.copy_fun != 'supervised':
            ranked_read_copy_source = tf.gather(read_copy_source, parent_refs)
        if self.use_attention:
            ranked_alignments = nest_map(
                lambda element: tf.gather(element, parent_refs), alignments)
            ranked_attns = nest_map(
                lambda element: tf.gather(element, parent_refs), attns)

        # update cell_states
        def gather_and_append_tuple_states(pc_states, c_state):
            rc_states = (
                tf.concat(1, [pc_states[0], tf.expand_dims(c_state[0], 1)]),
                tf.concat(1, [pc_states[1], tf.expand_dims(c_state[1], 1)])
            )
            c_states = (
                nest_map(lambda element: tf.gather(element, parent_refs), rc_states[0]),
                nest_map(lambda element: tf.gather(element, parent_refs), rc_states[1])
            )
            return c_states

        if nest.is_sequence(cell_state):
            if self.num_layers > 1:
                ranked_cell_states = [gather_and_append_tuple_states(pc_states, c_state)
                    for pc_states, c_state in zip(past_cell_states, cell_state)]
            else:
                ranked_cell_states = gather_and_append_tuple_states(
                    past_cell_states, cell_state)
        else:
            ranked_cell_states = nest_map(
                lambda element: tf.gather(element, parent_refs),
                tf.concat(1, [past_cell_states, tf.expand_dims(cell_state, 1)])
            )

        # Handling for getting a done token
        logprobs_batched_3D = tf.reshape(logprobs_batched,
                                         [-1, self.beam_size, self.num_classes])
        logprobs_done = logprobs_batched_3D[:,:,self.stop_token]
        done_parent_refs = tf.to_int32(tf.argmax(logprobs_done, 1))
        done_parent_refs_offsets = tf.range(batch_size) * self.beam_size
        done_symbols = tf.gather(past_beam_symbols[:, -1:],
                                 done_parent_refs + done_parent_refs_offsets)

        logprobs_done_max = tf.reduce_max(logprobs_done, 1)
        cand_symbols = tf.select(logprobs_done_max > past_cand_logprobs,
                                 done_symbols, past_cand_symbols)
        cand_logprobs = tf.maximum(logprobs_done_max, past_cand_logprobs)

        compound_cell_state = (
            cand_symbols,
            cand_logprobs,
            beam_symbols,
            beam_logprobs,
            ranked_cell_states
        )
        ranked_cell_output = tf.gather(cell_output, parent_refs)

        if self.use_copy and self.copy_fun == 'explicit':
            return ranked_cell_output, compound_cell_state, ranked_alignments, \
                   ranked_attns, ranked_read_copy_source
        elif self.use_attention:
            return ranked_cell_output, compound_cell_state, ranked_alignments, \
                   ranked_attns
        else:
            return ranked_cell_output, compound_cell_state

    def get_last_cell_state(self, past_cell_states):
        def get_last_tuple_state(pc_states):
            c_states, h_states = pc_states
            lc_state = c_states[:, -1, :]
            lh_state = h_states[:, -1, :]
            l_state = (lc_state, lh_state)
            return l_state

        if nest.is_sequence(past_cell_states):
<<<<<<< HEAD
            print(past_cell_states)
            last_step = nest.flatten(past_cell_states)[0].get_shape()[1]
            past_cell_state = nest_map(lambda element: tf.squeeze(
                tf.slice(element, [0, last_step-1, 0], [-1, 1, -1]), 1), past_cell_states)
=======
            if self.num_layers > 1:
                last_cell_state = [get_last_tuple_state(l)
                                   for l in past_cell_states]
            else:
                last_cell_state = get_last_tuple_state(past_cell_states)
>>>>>>> 2e1d8fc7
        else:
            last_cell_state = past_cell_states[:, -1, :]
        return last_cell_state

    def _create_state(self, batch_size, dtype, cell_state=None):
        cand_symbols = tf.fill([batch_size, 1],
                               tf.constant(self.start_token, dtype=tf.int32))
        cand_logprobs = tf.ones((batch_size,), dtype=tf.float32) * -float('inf')

        if cell_state is None:
            cell_state = self.cell.zero_state(batch_size*self.beam_size, dtype=dtype)
        else:
            cell_state = BeamDecoder._tile_along_beam(self.beam_size, cell_state)
        full_size = batch_size * self.beam_size
        first_in_beam_mask = tf.equal(tf.range(full_size) % self.beam_size, 0)

        beam_symbols = tf.fill([full_size, 1],
                               tf.constant(self.start_token, dtype=tf.int32))
        beam_logprobs = tf.select(
            first_in_beam_mask,
            tf.fill([full_size], 0.0),
            tf.fill([full_size], -1e18), # top_k does not play well with -inf
                                         # TODO: dtype-dependent value here
        )

        return (
            cand_symbols,
            cand_logprobs,
            beam_symbols,
            beam_logprobs,
            nest_map(lambda element: tf.expand_dims(element, 1), cell_state)
        )

    def zero_state(self, batch_size_times_beam_size, dtype):
        """
        Instead of calling this manually, please use
        BeamDecoder.wrap_state(cell.zero_state(...)) instead
        """
        batch_size = batch_size_times_beam_size / self.beam_size
        return self.cell.zero_state(batch_size, dtype)

    @property
    def output_size(self):
        return 1


def sparse_boolean_mask(tensor, mask):
    """
    Creates a sparse tensor from masked elements of `tensor`
    Inputs:
      tensor: a 2-D tensor, [batch_size, T]
      mask: a 2-D mask, [batch_size, T]
    Output: a 2-D sparse tensor
    """
    mask_lens = tf.reduce_sum(tf.cast(mask, tf.int32), -1, keep_dims=True)
    mask_shape = tf.shape(mask)
    left_shifted_mask = tf.tile(
        tf.expand_dims(tf.range(mask_shape[1]), 0),
        [mask_shape[0], 1]
    ) < mask_lens
    return tf.SparseTensor(
        indices=tf.where(left_shifted_mask),
        values=tf.boolean_mask(tensor, mask),
        shape=tf.cast(tf.pack([mask_shape[0], tf.reduce_max(mask_lens)]),
                      tf.int64) # For 2D only
    )<|MERGE_RESOLUTION|>--- conflicted
+++ resolved
@@ -378,18 +378,11 @@
             return l_state
 
         if nest.is_sequence(past_cell_states):
-<<<<<<< HEAD
-            print(past_cell_states)
-            last_step = nest.flatten(past_cell_states)[0].get_shape()[1]
-            past_cell_state = nest_map(lambda element: tf.squeeze(
-                tf.slice(element, [0, last_step-1, 0], [-1, 1, -1]), 1), past_cell_states)
-=======
             if self.num_layers > 1:
                 last_cell_state = [get_last_tuple_state(l)
                                    for l in past_cell_states]
             else:
                 last_cell_state = get_last_tuple_state(past_cell_states)
->>>>>>> 2e1d8fc7
         else:
             last_cell_state = past_cell_states[:, -1, :]
         return last_cell_state
