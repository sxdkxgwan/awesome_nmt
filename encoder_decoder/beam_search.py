"""
Beam decoder with length normalization
Credit: code adapted from
https://gist.github.com/nikitakit/6ab61a73b86c50ad88d409bac3c3d09f
"""
from __future__ import absolute_import
from __future__ import division
from __future__ import print_function

import tensorflow as tf
from tensorflow.python.util import nest

def nest_map(func, nested):
    if not nest.is_sequence(nested):
        return func(nested)
    flat = nest.flatten(nested)
    return nest.pack_sequence_as(nested, list(map(func, flat)))

class BeamDecoder(object):
    def __init__(self, num_classes, start_token=-1, stop_token=-1, batch_size=1, beam_size=7,
                 max_len=20, use_attention=False, alpha=1.0, locally_normalized=True):
        """
        :param num_classes: int. Number of output classes used
        :param start_token: int.
        :param stop_token: int.
        :param beam_size: int.
        :param max-len: int or scalar Tensor. If this cell is called recurrently more
                        than max_len times in a row, the outputs will not be valid!
        :param use_attention: if attention is to be used.
        :param alpha: parameter used for length normalization.
        :param locally_normalized: set to true if local normalization is to be performed
               at each search step.
        """
        self.num_classes = num_classes
        self.start_token = start_token
        self.stop_token = stop_token
        self.batch_size = batch_size
        self.beam_size = beam_size
        self.max_len = max_len
        self.use_attention = use_attention
        self.alpha = alpha
        self.locally_normalized = locally_normalized
        print("creating beam search decoder: alpha = {}".format(self.alpha))

    @classmethod
    def _tile_along_beam(cls, beam_size, state):
        if nest.is_sequence(state):
            return nest_map(
                lambda val: cls._tile_along_beam(beam_size, val),
                state
            )

        if not isinstance(state, tf.Tensor):
            raise ValueError("State should be a sequence or tensor")

        tensor = state

        tensor_shape = tensor.get_shape().with_rank_at_least(1)

        try:
            new_first_dim = tensor_shape[0] * beam_size
        except:
            new_first_dim = None

        dynamic_tensor_shape = tf.unpack(tf.shape(tensor))
        res = tf.expand_dims(tensor, 1)
        res = tf.tile(res, [1, beam_size] + [1] * (tensor_shape.ndims-1))
        res = tf.reshape(res, [-1] + list(dynamic_tensor_shape[1:]))
        res.set_shape([new_first_dim] + list(tensor_shape[1:]))
        return res

    def wrap_cell(self, cell, output_projection):
        """
        Wraps a cell for use with the beam decoder
        """
        return BeamDecoderCellWrapper(cell, output_projection,
                                      self.num_classes, self.max_len,
                                      self.start_token, self.stop_token,
                                      self.batch_size, self.beam_size,
                                      self.use_attention, self.alpha,
                                      self.locally_normalized)

    def wrap_state(self, state, output_projection):
        dummy = BeamDecoderCellWrapper(None, output_projection,
                                       self.num_classes, self.max_len,
                                       self.start_token, self.stop_token,
                                       self.batch_size, self.beam_size,
                                       self.use_attention, self.alpha,
                                       self.locally_normalized)
        if nest.is_sequence(state):
            dtype = nest.flatten(state)[0].dtype
        else:
            dtype = state.dtype
        return dummy._create_state(self.batch_size, dtype, cell_state=state)

    def wrap_input(self, input):
        """
        Wraps an input for use with the beam decoder.
        Should be used for the initial input at timestep zero, as well as any side-channel
        inputs that are per-batch (e.g. attention targets)
        """
        return self._tile_along_beam(self.beam_size, input)

    def unwrap_output_dense(self, final_state, include_stop_tokens=True):
        """
        Retreive the beam search output from the final state.
        Returns a [batch_size, max_len]-sized Tensor.
        """
        res = final_state[0]
        if include_stop_tokens:
            res = tf.concat(1, [res[:,1:], tf.ones_like(res[:,0:1]) * self.stop_token])
        return res

    def unwrap_output_sparse(self, final_state, include_stop_tokens=True):
        """
        Retreive the beam search output from the final state.
        Returns a sparse tensor with underlying dimensions of [batch_size, max_len]
        """
        output_dense = final_state[0]
        mask = tf.not_equal(output_dense, self.stop_token)

        if include_stop_tokens:
            output_dense = tf.concat(1, [output_dense[:,1:],
                                         tf.ones_like(output_dense[:,0:1]) * self.stop_token])
            mask = tf.concat(1, [mask[:,1:], tf.cast(tf.ones_like(mask[:,0:1], dtype=tf.int8),
                                                     tf.bool)])

        return sparse_boolean_mask(output_dense, mask)

    def unwrap_output_logprobs(self, final_state):
        """
        Retreive the log-probabilities associated with the selected beams.
        """
        return final_state[1]

class BeamDecoderCellWrapper(tf.nn.rnn_cell.RNNCell):
    def __init__(self, cell, output_projection, num_classes, max_len,
                 start_token=-1, stop_token=-1, batch_size=1, beam_size=7,
                 use_attention=False, alpha=1.0, locally_normalized=True):
        # TODO: determine if we can have dynamic shapes instead of pre-filling up to max_len

        self.cell = cell
        self.output_projection = output_projection
        self.num_classes = num_classes
        self.start_token = start_token
        self.stop_token = stop_token
        self.batch_size = batch_size
        self.beam_size = beam_size
        self.use_attention = use_attention
        self.alpha = alpha
        self.locally_normalized = locally_normalized
        self.max_len = max_len

        self.parent_refs_offsets = None

        # Note: masking out entries to -inf plays poorly with top_k, so just subtract out
        # a large number.
        # TODO: consider using slice+fill+concat instead of adding a mask
        # TODO: consider making the large negative constant dtype-dependent
        self._nondone_mask = tf.reshape(
            tf.cast(tf.equal(tf.range(self.num_classes), self.stop_token), tf.float32) * -1e18,
            [1, 1, self.num_classes]
        )
        self._nondone_mask = tf.reshape(tf.tile(self._nondone_mask, [1, self.beam_size, 1]),
            [-1, self.beam_size*self.num_classes])

        full_size = self.batch_size * self.beam_size
        self.seq_len = tf.constant(1e-10, shape=[full_size], dtype=tf.float32)
        # [self.batch_size*self.beam_size, self.num_classes]
        # [- - _STOP - - - ]
        # [-100 -100 0 -100 -100 -100]
        # [-100 -100 0 -100 -100 -100]
        # [-100 -100 0 -100 -100 -100]
        # [-100 -100 0 -100 -100 -100]
        self._done_mask = tf.reshape(
            tf.cast(tf.not_equal(tf.range(self.num_classes), self.stop_token), tf.float32) * -1e18,
            [1, self.num_classes]
        )
        self._done_mask = tf.tile(self._done_mask, [full_size, 1])


    def __call__(self, inputs, state, attn_masks=None, scope=None):
        (
            past_cand_symbols,  # [batch_size, max_len]
            past_cand_logprobs, # [batch_size]
            past_beam_symbols,  # [batch_size*self.beam_size, max_len], right-aligned!!!
            past_beam_logprobs, # [batch_size*self.beam_size]
            past_cell_state,    # [batch_size*self.beam_size, dim]
        ) = state
        batch_size = past_cand_symbols.get_shape()[0].value
        full_size = batch_size * self.beam_size
        if self.parent_refs_offsets is None:
            self.parent_refs_offsets = (tf.range(full_size) // self.beam_size) * self.beam_size

        input_symbols = past_beam_symbols[:, -1]
        # [batch_size * beam_size]
        # - 0
        # _STOP 1
        # - 0
        # - 0
        stop_mask = tf.cast(tf.equal(input_symbols, self.stop_token), tf.float32)

        cell_inputs = inputs
        if self.use_attention:
            cell_outputs, raw_cell_state, attn_masks = \
                self.cell(cell_inputs, past_cell_state, attn_masks, scope)
        else:
            cell_outputs, raw_cell_state = \
                self.cell(cell_inputs, past_cell_state, scope)

        W, b = self.output_projection

        # [batch_size*beam_size, num_classes]
        if self.locally_normalized:
            logprobs = tf.nn.log_softmax(tf.matmul(cell_outputs, W) + b)
        else:
<<<<<<< HEAD
            logprobs = tf.log(tf.matmul(cell_outputs, W) + b)
=======
            logprobs = tf.matmul(cell_outputs, W) + b
>>>>>>> 06919fe6
        # set the probabilities of all other symbols following the stop symbol
        # to a very small number
        stop_mask_2d = tf.expand_dims(stop_mask, 1)
        # [- - _STOP - - - ]
        # [0 0 0 0 0 0]
        # [-100 -100 0 -100 -100 -100]
        # [0 0 0 0 0 0]
        # [0 0 0 0 0 0]
        done_only_mask = tf.mul(stop_mask_2d, self._done_mask)
        # [- - _STOP - - - ]
        # [1 1 1 1 1 1]
        # [1 1 0 1 1 1]
        # [1 1 1 1 1 1]
        # [1 1 1 1 1 1]
        zero_done_mask = tf.ones([full_size, self.num_classes]) - \
                         tf.mul(stop_mask_2d, tf.cast(tf.equal(self._done_mask, 0), tf.float32))
        logprobs = tf.add(logprobs, done_only_mask)
        logprobs = tf.mul(logprobs, zero_done_mask)

        # length normalization
        past_beam_acc_logprobs = tf.mul(past_beam_logprobs, tf.pow(self.seq_len, self.alpha))
        logprobs_batched = tf.expand_dims(past_beam_acc_logprobs, 1) + logprobs
        seq_len = tf.expand_dims(self.seq_len, 1) + \
                  tf.mul(tf.ones([full_size, 1]) - stop_mask_2d, 
                         tf.cast(tf.not_equal(self._done_mask, 0), tf.float32))
        logprobs_batched = tf.div(logprobs_batched, tf.pow(seq_len, self.alpha))
        logprobs_batched = tf.reshape(logprobs_batched, [-1, self.beam_size * self.num_classes])

        beam_logprobs, indices = tf.nn.top_k(
            #TODO: make sure it's reasonable to remove nondone mask
            tf.reshape(logprobs_batched,
                       [-1, self.beam_size * self.num_classes]),
            self.beam_size
        )
        beam_logprobs = tf.reshape(beam_logprobs, [-1])

        # For continuing to the next symbols
        symbols = indices % self.num_classes # [batch_size, self.beam_size]
        parent_refs = tf.reshape(indices // self.num_classes, [-1]) # [batch_size*self.beam_size]

        parent_refs = parent_refs + self.parent_refs_offsets

        symbols_history = tf.gather(past_beam_symbols, parent_refs)
        if attn_masks is not None:
            attn_masks = tf.gather(attn_masks, parent_refs)
        beam_symbols = tf.concat(1, [symbols_history[:,1:], tf.reshape(symbols, [-1, 1])])
        self.seq_len = tf.gather(self.seq_len, parent_refs) + \
                       tf.cast(tf.not_equal(tf.reshape(symbols, [-1]), 
                                            self.stop_token), tf.float32)
        cell_state = nest_map(
            lambda element: tf.gather(element, parent_refs),
            raw_cell_state
        )

        # Handling for getting a done token
        logprobs_done = tf.reshape(logprobs_batched,
                                   [-1, self.beam_size, self.num_classes])[:,:,self.stop_token]
        done_parent_refs = tf.to_int32(tf.argmax(logprobs_done, 1))
        done_parent_refs_offsets = tf.range(batch_size) * self.beam_size
        done_symbols = tf.gather(past_beam_symbols, done_parent_refs + done_parent_refs_offsets)

        logprobs_done_max = tf.reduce_max(logprobs_done, 1)
        cand_symbols = tf.select(logprobs_done_max > past_cand_logprobs,
                                done_symbols, past_cand_symbols)
        cand_logprobs = tf.maximum(logprobs_done_max, past_cand_logprobs)

        if self.use_attention:
            return cell_outputs, (
                cand_symbols,
                cand_logprobs,
                beam_symbols,
                beam_logprobs,
                cell_state,
            ), attn_masks
        else:
            return cell_outputs, (
                cand_symbols,
                cand_logprobs,
                beam_symbols,
                beam_logprobs,
                cell_state,
            )

    @property
    def state_size(self):
        return (self.max_len,
                1,
                self.max_len,
                1,
                self.cell.state_size
               )

    @property
    def output_size(self):
        return 1

    def _create_state(self, batch_size, dtype, cell_state=None):
        cand_symbols = tf.fill([batch_size, self.max_len],
                               tf.constant(self.start_token, dtype=tf.int32))
        cand_logprobs = tf.ones((batch_size,), dtype=tf.float32) * -float('inf')
        cand_symbols.set_shape([batch_size, self.max_len])

        if cell_state is None:
            cell_state = self.cell.zero_state(batch_size*self.beam_size, dtype=dtype)
        else:
            cell_state = BeamDecoder._tile_along_beam(self.beam_size, cell_state)
        full_size = batch_size * self.beam_size
        first_in_beam_mask = tf.equal(tf.range(full_size) % self.beam_size, 0)

        beam_symbols = tf.fill([full_size, self.max_len],
                               tf.constant(self.start_token, dtype=tf.int32))
        beam_logprobs = tf.select(
            first_in_beam_mask,
            tf.fill([full_size], 0.0),
            tf.fill([full_size], -1e18), # top_k does not play well with -inf
                                         # TODO: dtype-dependent value here
        )

        return (
            cand_symbols,
            cand_logprobs,
            beam_symbols,
            beam_logprobs,
            cell_state
        )

    def zero_state(self, batch_size_times_beam_size, dtype):
        """
        Instead of calling this manually, please use
        BeamDecoder.wrap_state(cell.zero_state(...)) instead
        """
        batch_size = batch_size_times_beam_size / self.beam_size
        return self.create_zero_state(batch_size, dtype)

def sparse_boolean_mask(tensor, mask):
    """
    Creates a sparse tensor from masked elements of `tensor`
    Inputs:
      tensor: a 2-D tensor, [batch_size, T]
      mask: a 2-D mask, [batch_size, T]
    Output: a 2-D sparse tensor
    """
    mask_lens = tf.reduce_sum(tf.cast(mask, tf.int32), -1, keep_dims=True)
    mask_shape = tf.shape(mask)
    left_shifted_mask = tf.tile(
        tf.expand_dims(tf.range(mask_shape[1]), 0),
        [mask_shape[0], 1]
    ) < mask_lens
    return tf.SparseTensor(
        indices=tf.where(left_shifted_mask),
        values=tf.boolean_mask(tensor, mask),
        shape=tf.cast(tf.pack([mask_shape[0], tf.reduce_max(mask_lens)]), tf.int64) # For 2D only
    )

if __name__ == "__main__":
    a = tf.zeros([10])
    b = BeamDecoder._tile_along_beam(4, a)
    print(b)<|MERGE_RESOLUTION|>--- conflicted
+++ resolved
@@ -214,11 +214,7 @@
         if self.locally_normalized:
             logprobs = tf.nn.log_softmax(tf.matmul(cell_outputs, W) + b)
         else:
-<<<<<<< HEAD
-            logprobs = tf.log(tf.matmul(cell_outputs, W) + b)
-=======
             logprobs = tf.matmul(cell_outputs, W) + b
->>>>>>> 06919fe6
         # set the probabilities of all other symbols following the stop symbol
         # to a very small number
         stop_mask_2d = tf.expand_dims(stop_mask, 1)
