--- conflicted
+++ resolved
@@ -100,11 +100,7 @@
     def eval(self, session, X, Y):
         correct_prediction = tf.equal(self.prediction, tf.argmax(self.Y, 1))
         accuracy = tf.reduce_mean(tf.cast(correct_prediction, tf.float32))
-<<<<<<< HEAD
-        print("Accuracy:", accuracy.eval({self.X: X, self.Y: Y}))
-=======
         acc = session.run([accuracy], feed_dict={
             self.X: X, self.Y: Y
         })
-        print("Accuracy: {}".format(acc))
->>>>>>> 4703a949
+        print("Accuracy: {}".format(acc))