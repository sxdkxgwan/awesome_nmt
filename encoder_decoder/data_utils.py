# Copyright 2015 The TensorFlow Authors. All Rights Reserved.
#
# Licensed under the Apache License, Version 2.0 (the "License");
# you may not use this file except in compliance with the License.
# You may obtain a copy of the License at
#
#     http://www.apache.org/licenses/LICENSE-2.0
#
# Unless required by applicable law or agreed to in writing, software
# distributed under the License is distributed on an "AS IS" BASIS,
# WITHOUT WARRANTIES OR CONDITIONS OF ANY KIND, either express or implied.
# See the License for the specific language governing permissions and
# limitations under the License.
# =============================================================================

"""Utilities for tokenizing & generating vocabularies."""

from __future__ import absolute_import
from __future__ import division
from __future__ import print_function

import tensorflow as tf

import functools
from numpy.linalg import norm
import numpy as np
import random
import os, sys

if sys.version_info > (3, 0):
    from six.moves import xrange
    import _pickle as pickle
else:
    import cPickle as pickle

from bashlex import normalizer, data_tools
from nlp_tools import constants, tokenizer, slot_filling

# Special token symbols
_PAD = "__SP__PAD"
_EOS = "__SP__EOS"
_UNK = "__SP__UNK"
_ARG_UNK = "__SP__ARGUMENT_UNK"
_UTL_UNK = "__SP__HEADCOMMAND_UNK"
_FLAG_UNK = "__SP__FLAG_UNK"

_GO = "__SP__GO"                    # seq2seq start symbol
_ROOT = "__SP__ROOT"                # seq2tree start symbol

PAD_ID = 0
EOS_ID = 1
UNK_ID = 2
ARG_ID = 3
UTL_ID = 4
FLAG_ID = 5
H_NO_EXPAND_ID = 6
V_NO_EXPAND_ID = 7
GO_ID = 8
ROOT_ID = 9

_TOKEN_START_VOCAB = [_PAD, _EOS, _UNK, _ARG_UNK, _UTL_UNK, _FLAG_UNK,
                normalizer._H_NO_EXPAND, normalizer._V_NO_EXPAND, _GO, _ROOT]

# Special char symbols
_CPAD = "__SP__CPAD"
_CEOS = "__SP__CEOS"
_CUNK = "__SP__CUNK"
_CATOM = "__SP__CATOM"
_CGO = "__SP__CGO"

CPAD_ID = 0
CEOS_ID = 1
CUNK_ID = 2
CATOM_ID = 3
CGO_ID = 4

_CHAR_START_VOCAB = [_CPAD, _CEOS, _CUNK, _CATOM, _CGO]


def clean_dir(dir):
    for f_name in os.listdir(dir):
        f_path = os.path.join(dir, f_name)
        try:
            if os.path.isfile(f_path):
                os.unlink(f_path)
        except Exception as e:
            print(e)


def create_vocabulary(vocab_path, data, max_vocabulary_size, min_word_frequency,
                      tokenizer=None, base_tokenizer=None, append_to_vocab=False):
    """Create vocabulary file (if it does not exist yet) from data file.

    Data file is assumed to contain one sentence per line. Each sentence is
    tokenized and digits are normalized (if normalize_digits is set).
    Vocabulary contains the most-frequent tokens up to max_vocabulary_size.
    We write it to vocab_path in a one-token-per-line format, so that later
    token in the first line gets id=0, second line gets id=1, and so on.

    Args:
      vocab_path: path where the vocabulary will be created.
      data: list of lines each of which corresponds to a data point.
      max_vocabulary_size: limit on the size of the created vocabulary.
      min_word_frequency: word frequency threshold below which a word is
        goint to be marked as _UNK.
      tokenizer: a function to use to tokenize each data sentence;
        if None, basic_tokenizer will be used.
      base_tokenizer: base_tokenizer used for separating a string into chars.
      append_to_vocab: set to true to append new words as unseen to the vocab
      (used for simplifying testing sentences with unseen tokens).
    """
    if not tf.gfile.Exists(vocab_path):
        print("Creating vocabulary %s from data (%d)" %
              (vocab_path, len(data)))
        vocab = {}
        counter = 0
        for line in data:
            counter += 1
            if counter % 1000 == 0:
                print("  processing line %d" % counter)
            if type(line) is list:
                tokens = line
            else:
                if base_tokenizer:
                    tokens = tokenizer(line, base_tokenizer)
                else:
                    tokens = tokenizer(line)
            if not tokens:
                continue
            for word in tokens:
                if "char" in vocab_path and word == ' ':
                    word = constants._SPACE
                if word in vocab:
                    vocab[word] += 1
                else:
                    vocab[word] = 1
<<<<<<< HEAD

        sorted_vocab = {}
        for v in vocab:
            if vocab[v] >= min_word_frequency:
                sorted_vocab[v] = vocab[v]
            else:
                # print("Infrequent token: %s"  % v)
                sorted_vocab['__LF__' + v] = vocab[v]
            if "char" in vocab_path:
                print(v, vocab[v])
        sorted_vocab = sorted(sorted_vocab, key=vocab.get, reverse=True)
        start_vocab = _CHAR_START_VOCAB \
            if "char" in vocab_path else _TOKEN_START_VOCAB
        vocab = list(start_vocab)
        for v in sorted_vocab:
            if not v in start_vocab:
                vocab.append(v)

        if len(vocab) > max_vocabulary_size:
            vocab = vocab[:max_vocabulary_size]
        with tf.gfile.GFile(vocab_path, mode="wb") as vocab_file:
            for w in vocab:
                try:
                    vocab_file.write(w + b"\n")
                except Exception:
                    vocab_file.write(w.encode('utf-8') + b"\n")
=======
>>>>>>> d108fc7c
    else:
        print("Reading vocabulary %s from path" % vocab_path)
        vocab, _ = initialize_vocabulary(vocab_path)
        if append_to_vocab:
            counter = 0
            for line in data:
                counter += 1
                if counter % 1000 == 0:
                    print("  processing line %d" % counter)
                if type(line) is list:
                    tokens = line
                else:
                    if base_tokenizer:
                        tokens = tokenizer(line, base_tokenizer)
                    else:
                        tokens = tokenizer(line)
                if not tokens:
                    continue
                for word in tokens:
                    if not word in vocab:
                        vocab['__LF__' + word] = 1

    sorted_vocab = {}
    for v in vocab:
        if vocab[v] >= min_word_frequency:
            sorted_vocab[v] = vocab[v]
        else:
            # print("Infrequent token: %s"  % v)
            sorted_vocab['__LF__' + v] = vocab[v]
    sorted_vocab = sorted(sorted_vocab, key=vocab.get, reverse=True)
    start_vocab = _CHAR_START_VOCAB \
        if "char" in vocab_path else _TOKEN_START_VOCAB
    vocab = list(start_vocab)
    for v in sorted_vocab:
        print(v, sorted_vocab[v])
        if not v in start_vocab:
            vocab.append(v)

    if len(vocab) > max_vocabulary_size:
        vocab = vocab[:max_vocabulary_size]
    with tf.gfile.GFile(vocab_path, mode="wb") as vocab_file:
        for w in vocab:
            try:
                vocab_file.write(w + b"\n")
            except Exception:
                vocab_file.write(w.encode('utf-8') + b"\n")



def initialize_vocabulary(vocab_path):
    """Initialize vocabulary from file.

    We assume the vocabulary is stored one-item-per-line, so a file:
      dog
      cat
    will result in a vocabulary {"dog": 0, "cat": 1}, and this function will
    also return the reversed-vocabulary ["dog", "cat"].

    Args:
      vocab_path: path to the file containing the vocabulary.

    Returns:
      a pair: the vocabulary (a dictionary mapping string to integers), and
      the reversed vocabulary (a list, which reverses the vocabulary mapping).

    Raises:
      ValueError: if the provided vocab_path does not exist.
    """
    if tf.gfile.Exists(vocab_path):
        rev_vocab = []
        with tf.gfile.GFile(vocab_path, mode="rb") as f:
            rev_vocab.extend(f.readlines())
        rev_vocab = [line.strip() for line in rev_vocab]
        vocab = dict([(x, y) for (y, x) in enumerate(rev_vocab)])
        return vocab, rev_vocab
    else:
        raise ValueError("Vocabulary file %s not found.", vocab_path)


def data_to_token_ids(data, tg_id_path, vocab_path, tokenizer=None,
                      base_tokenizer=None, with_arg_types=False, use_unk=True):
    """Tokenize data file and turn into token-ids using given vocabulary file.

    This function loads data line-by-line from data_path, calls the above
    sentence_to_token_ids, and saves the result to tg_id_path. See comment
    for sentence_to_token_ids on the details of token-ids format.

    Args:
      data: list of lines each of which corresponds to a data point.
      tg_id_path: path where the file with token-ids will be created.
      vocab_path: path to the vocabulary file.
      tokenizer: a function to use to tokenize each sentence;
        if None, basic_tokenizer will be used.
      base_tokenizer: base tokenizer used for splitting strings into characters.
      with_arg_types:
    """
    max_token_num = 0
    if not tf.gfile.Exists(tg_id_path):
        print("Tokenizing data (%d)" % len(data))
        vocab, _ = initialize_vocabulary(vocab_path)
        tokens_file = tf.gfile.GFile(tg_id_path, mode="w")
        counter = 0
        for line in data:
            counter += 1
            if counter % 1000 == 0:
                print("  tokenizing line %d" % counter)
            token_ids, _ = sentence_to_token_ids(line, vocab, tokenizer,
                base_tokenizer, with_arg_types, use_unk=use_unk)
            if len(token_ids) > max_token_num:
                max_token_num = len(token_ids)
            tokens_file.write(" ".join([str(tok) for tok in token_ids])
                              + "\n")
        tokens_file.close()
    return max_token_num


def sentence_to_token_ids(sentence, vocabulary, tokenizer, base_tokenizer,
                          with_arg_type=False, use_unk=True):
    """Convert a string to a list of integers representing token-ids.

    For example, a sentence "I have a dog" may become tokenized into
    ["I", "have", "a", "dog"] and with vocabulary {"I": 1, "have": 2,
    "a": 4, "dog": 7"} this function will return [1, 2, 4, 7].

    Args:
      sentence: The sentence in bytes format to convert to token-ids.
      vocabulary: A dictionary mapping tokens to integers.
      tokenizer: A function to use to tokenize each sentence;
        if None, basic_tokenizer will be used.

      with_arg_type: If the vocabulary contains argument type (used for
      deciding which type of UNK tokens to use).
      use_unk: Set to true to replace the low-frequency tokens with UNK.

    Returns:
      a list of integers, the token-ids for the sentence.
    """
    if type(sentence) is list:
        words = sentence
        entities = None
        with_arg_type = True
    else:
        if base_tokenizer:
            words = tokenizer(sentence, base_tokenizer)
            entities = None
        else:
            words, entities = tokenizer(sentence)

    token_ids = []
    for w in words:
        if w in vocabulary:
            token_ids.append(vocabulary[w])
        else:
            # Unknown token
            if not use_unk and ('__LF__' + w) in vocabulary:
                token_ids.append(vocabulary['__LF__' + w])
            else:
                if with_arg_type:
                    kind = w.split('_')[0].lower()
                    if kind == "flag":
                        token_ids.append(FLAG_ID)
                    elif kind == "headcommand":
                        token_ids.append(UTL_ID)
                    else:
                        token_ids.append(ARG_ID)
                else:
                    token_ids.append(UNK_ID)
            if w.startswith("FLAG_"):
                print(w, sentence)

    return token_ids, entities


def token_to_char_ids(token, vocabulary):
    """
    Convert a token to a list of integers representing character-ids.
    """
    char_ids = []
    for c in token:
        if c in vocabulary:
            char_ids.append(vocabulary[c])
        else:
            if c == ' ':
                char_ids.append(vocabulary[constants._SPACE])
            else:
                # Unknown character
                char_ids.append(CUNK_ID)
    return char_ids


def token_ids_to_sentences(inputs, rev_vocab, head_appended=False,
                           char_model=False):
    """
    Convert a batch of token-id lists to a list of strings.
    """
    batch_size = len(inputs[0])
    sentences = []
    for i in xrange(batch_size):
        if head_appended:
            outputs = [decoder_input[i] for decoder_input in inputs[1:]]
        else:
            outputs = [decoder_input[i] for decoder_input in inputs]
        # If there is an EOS symbol in outputs, cut them at that point.
        if EOS_ID in outputs:
            outputs = outputs[:outputs.index(EOS_ID)]
        # If there is a PAD symbol in outputs, cut them at that point.
        if PAD_ID in outputs:
            outputs = outputs[:outputs.index(PAD_ID)]
        # Print out command corresponding to outputs.
        if char_model:
            sentences.append("".join([tf.compat.as_str(rev_vocab[output])
                for output in outputs]).replace(constants._SPACE, ' '))
        else:
            sentences.append(" ".join([tf.compat.as_str(rev_vocab[output])
                                       for output in outputs]))
    return sentences


def fold_split_bucket(data_set, num_folds):
    # if a dataset is grouped by buckets
    # randomly split each bucket
    num_buckets = len(data_set)
    data_folds = [[] for _ in xrange(num_folds)]
    for bucket_id in xrange(num_buckets):
        bucket_data_folds = fold_split(data_set[bucket_id], num_folds)
        for fold_id in xrange(num_folds):
            data_folds[fold_id].append(bucket_data_folds[fold_id])
    return data_folds


def fold_split(data_set, num_folds):
    # randomly split a dataset for cross validation
    data_folds = [[] for _ in xrange(num_folds)]
    num_rep = int(len(data_set) / num_folds) + 1
    fold_ids = range(num_folds) * num_rep
    random.shuffle(fold_ids)
    for i in xrange(len(data_set)):
        data_point = data_set[i]
        fold_id = fold_ids[i]
        data_folds[fold_id].append(data_point)
    return data_folds


class Dataset(object):
    def __init__(self):
        self.train = []
        self.dev = []
        self.test = []


def read_raw_data(data_dir):
    nl_list = Dataset()
    cm_list = Dataset()
    for split in ['train', 'dev', 'test']:
        data_path = os.path.join(data_dir, split)
        if os.path.exists(data_path + ".nl"):
            with open(data_path + '.nl') as f:
                setattr(nl_list, split, [line.strip() for line in f.readlines()])
        if os.path.exists(data_path + ".cm"):
            with open(data_path + ".cm") as f:
                setattr(cm_list, split, [line.strip() for line in f.readlines()])
    return nl_list, cm_list


def prepare_dataset(data, data_dir, suffix, vocab_size, vocab_path):
    if isinstance(data.train[0], list):
        # save indexed token sequences
        min_word_freq = 4 \
            if ("bash" in data_dir and not ".cm" in vocab_path) else 0
        create_vocabulary(vocab_path, data.train, vocab_size,
                          min_word_frequency=min_word_freq)
        if suffix.endswith('.nl'):
            create_vocabulary(vocab_path, data.dev, vocab_size,
                    min_word_frequency=min_word_freq, append_to_vocab=True)
            create_vocabulary(vocab_path, data.test, vocab_size,
                    min_word_frequency=min_word_freq, append_to_vocab=True)
        for split in ['train', 'dev', 'test']:
            data_path = os.path.join(data_dir, split)
            data_to_token_ids(getattr(data, split), data_path + suffix,
                              vocab_path)
            if suffix.endswith('.nl') or suffix.endswith('.cm'):
                data_to_token_ids(getattr(data, split),
                                  data_path + suffix + '.full',
                                  vocab_path, use_unk=False)
    else:
        # save string data
        for split in ['train', 'dev', 'test']:
            data_path = os.path.join(data_dir, split)
            with open(data_path + suffix, 'w') as o_f:
                for line in getattr(data, split):
                    o_f.write(line.strip() + '\n')

    # compute max training sequence length to determine bucket size
    max_len = 0
    for d in data.train:
        if len(d) > max_len:
            max_len = len(d)
    return max_len


def prepare_jobs(data_dir, nl_vocab_size, cm_vocab_size):
    def add_to_set(nl_data, cm_data, split):
        for nl, cm in zip(getattr(nl_data, split), getattr(cm_data, split)):
            nl_tokens = nl.split()
            cm_tokens = cm.split()
            getattr(nl_list, split).append(nl)
            getattr(cm_list, split).append(cm)
            getattr(nl_token_list, split).append(nl_tokens)
            getattr(cm_token_list, split).append(cm_tokens)

    # unfiltered data
    nl_data, cm_data = read_raw_data(data_dir)

    nl_list = Dataset()
    cm_list = Dataset()
    nl_token_list = Dataset()
    cm_token_list = Dataset()

    add_to_set(nl_data, cm_data, "train")
    add_to_set(nl_data, cm_data, "dev")
    add_to_set(nl_data, cm_data, "test")

    nl_vocab_path = os.path.join(data_dir, "vocab%d.nl" % nl_vocab_size)
    cm_vocab_path = os.path.join(data_dir, "vocab%d.cm" % cm_vocab_size)

    nl_suffix = ".%d.nl" % nl_vocab_size
    cm_suffix = ".%d.cm" % cm_vocab_size
    nl_token_suffix = ".ids%d.nl" % nl_vocab_size
    cm_token_suffix = ".ids%d.cm" % cm_vocab_size

    _ = prepare_dataset(nl_list, data_dir, nl_suffix, nl_vocab_size, None)
    _ = prepare_dataset(cm_list, data_dir, cm_suffix, cm_vocab_size, None)
    max_nl_token_len = prepare_dataset(nl_token_list, data_dir,
                                       nl_token_suffix, nl_vocab_size,
                                       nl_vocab_path)
    max_cm_token_len = prepare_dataset(cm_token_list, data_dir,
                                       cm_token_suffix, cm_vocab_size,
                                       cm_vocab_path)

    print("maximum num tokens in description = %d" % max_nl_token_len)
    print("maximum num tokens in command = %d" % max_cm_token_len)


def prepare_bash(data_dir, nl_vocab_size, cm_vocab_size,
                 nl_max_token_size=-1, cm_max_token_size=-1):

    def add_to_set(nl_data, cm_data, split):
        with_parent = True
        for nl, cm in zip(getattr(nl_data, split), getattr(cm_data, split)):
            ast = data_tools.bash_parser(cm)
            if ast:
                if data_tools.is_simple(ast):
                    nl_chars = data_tools.char_tokenizer(nl, tokenizer.basic_tokenizer)
                    cm_chars = data_tools.char_tokenizer(cm, data_tools.bash_tokenizer)
                    nl_tokens = tokenizer.basic_tokenizer(nl, lemmatization=False)
                    cm_tokens = data_tools.ast2tokens(ast, with_parent=with_parent)
                    cm_seq = data_tools.ast2list(ast, list=[], with_parent=with_parent)
                    pruned_ast = normalizer.prune_ast(ast)
                    cm_pruned_tokens = data_tools.ast2tokens(
                        pruned_ast, loose_constraints=True, with_parent=with_parent)
                    cm_pruned_seq = data_tools.ast2list(
                        pruned_ast, list=[], with_parent=with_parent)
                    nl_normalized_tokens, _ = tokenizer.ner_tokenizer(nl)
                    cm_normalized_tokens = data_tools.ast2tokens(
                        ast, loose_constraints=True, arg_type_only=True, with_parent=with_parent)
                    cm_normalized_seq = data_tools.ast2list(
                        ast, arg_type_only=True, list=[], with_parent=with_parent)
                    cm_canonical_tokens = data_tools.ast2tokens(
                        ast, loose_constraints=True, arg_type_only=True, ignore_flag_order=True,
                        with_parent=with_parent)
                    cm_canonical_seq = data_tools.ast2list(
                        ast, arg_type_only=True, ignore_flag_order=True, list=[],
                        with_parent=with_parent)
                    getattr(nl_list, split).append(nl)
                    getattr(cm_list, split).append(cm)
                    getattr(nl_char_list, split).append(nl_chars)
                    getattr(nl_token_list, split).append(nl_tokens)
                    getattr(cm_char_list, split).append(cm_chars)
                    getattr(cm_token_list, split).append(cm_tokens)
                    getattr(cm_seq_list, split).append(cm_seq)
                    getattr(cm_pruned_token_list, split).append(cm_pruned_tokens)
                    getattr(cm_pruned_seq_list, split).append(cm_pruned_seq)
                    getattr(nl_normalized_token_list, split).append(nl_normalized_tokens)
                    getattr(cm_normalized_token_list, split).append(cm_normalized_tokens)
                    getattr(cm_normalized_seq_list, split).append(cm_normalized_seq)
                    getattr(cm_canonical_token_list, split).append(cm_canonical_tokens)
                    getattr(cm_canonical_seq_list, split).append(cm_canonical_seq)
                else:
                    print("Rare command: " + cm)

    # unfiltered data
    nl_data, cm_data = read_raw_data(data_dir)

    nl_list = Dataset()
    cm_list = Dataset()
    nl_char_list = Dataset()
    cm_char_list = Dataset()
    nl_token_list = Dataset()
    cm_token_list = Dataset()
    cm_seq_list = Dataset()
    cm_pruned_token_list = Dataset()
    cm_pruned_seq_list = Dataset()
    nl_normalized_token_list = Dataset()
    cm_normalized_token_list = Dataset()
    cm_normalized_seq_list = Dataset()
    cm_canonical_token_list = Dataset()
    cm_canonical_seq_list = Dataset()

    add_to_set(nl_data, cm_data, "train")
    add_to_set(nl_data, cm_data, "dev")
    add_to_set(nl_data, cm_data, "test")

    # Create vocabularies of the appropriate sizes.
    nl_char_vocab_path = os.path.join(data_dir, "vocab%d.nl.char" % nl_vocab_size)
    cm_char_vocab_path = os.path.join(data_dir, "vocab%d.cm.char" % cm_vocab_size)
    nl_vocab_path = os.path.join(data_dir, "vocab%d.nl" % nl_vocab_size)
    cm_vocab_path = os.path.join(data_dir, "vocab%d.cm" % cm_vocab_size)
    nl_norm_vocab_path = os.path.join(data_dir, "vocab%d.nl.norm" % nl_vocab_size)
    cm_norm_vocab_path = os.path.join(data_dir, "vocab%d.cm.norm" % cm_vocab_size)
    cm_ast_vocab_path = os.path.join(data_dir, "vocab%d.cm.ast" % cm_vocab_size)
    cm_ast_norm_vocab_path = os.path.join(data_dir, "vocab%d.cm.ast.norm" % cm_vocab_size)

    nl_suffix = ".%d.nl" % nl_vocab_size
    cm_suffix = ".%d.cm" % cm_vocab_size
    nl_char_suffix = ".ids%d.nl.char" % nl_vocab_size
    cm_char_suffix = ".ids%d.cm.char" % cm_vocab_size
    nl_token_suffix = ".ids%d.nl" % nl_vocab_size
    cm_token_suffix = ".ids%d.cm" % cm_vocab_size
    nl_token_norm_suffix = ".ids%d.nl.norm" % nl_vocab_size
    cm_token_norm_suffix = ".ids%d.cm.norm" % cm_vocab_size
    cm_token_norm_order_suffix = ".ids%d.cm.norm.order" % cm_vocab_size
    cm_token_pruned_suffix = ".ids%d.cm.pruned" % cm_vocab_size
    cm_seq_suffix = ".seq%d.cm" % cm_vocab_size
    cm_seq_norm_suffix = ".seq%d.cm.norm" % cm_vocab_size
    cm_seq_norm_order_suffix = ".seq%d.cm.norm.order" % cm_vocab_size
    cm_seq_pruned_suffix = ".seq%d.cm.pruned" % cm_vocab_size

    _ = prepare_dataset(nl_list, data_dir, nl_suffix, nl_vocab_size, None)
    _ = prepare_dataset(cm_list, data_dir, cm_suffix, cm_vocab_size, None)
    max_nl_char_len = prepare_dataset(nl_char_list, data_dir, nl_char_suffix, 
        nl_vocab_size, nl_char_vocab_path)
    max_cm_char_len = prepare_dataset(cm_char_list, data_dir, cm_char_suffix, 
        cm_vocab_size, cm_char_vocab_path)
    max_nl_token_len = prepare_dataset(nl_token_list, data_dir, nl_token_suffix, 
        nl_vocab_size, nl_vocab_path)
    max_cm_token_len = prepare_dataset(cm_token_list, data_dir, cm_token_suffix, 
        cm_vocab_size, cm_vocab_path)
    max_nl_token_norm_len = prepare_dataset(nl_normalized_token_list, data_dir,
        nl_token_norm_suffix, nl_vocab_size, nl_norm_vocab_path)
    max_cm_token_norm_len = prepare_dataset(cm_normalized_token_list, data_dir,
        cm_token_norm_suffix, cm_vocab_size, cm_norm_vocab_path)
    max_cm_token_norm_order_len = prepare_dataset(cm_canonical_token_list, data_dir,
        cm_token_norm_order_suffix, cm_vocab_size, cm_norm_vocab_path)
    max_cm_token_pruned_len = prepare_dataset(cm_pruned_token_list, data_dir,
        cm_token_pruned_suffix, cm_vocab_size, cm_vocab_path)
    max_cm_seq_len = prepare_dataset(cm_seq_list, data_dir, cm_seq_suffix,
        cm_vocab_size, cm_ast_vocab_path)
    max_cm_seq_norm_len = prepare_dataset(cm_normalized_seq_list, data_dir,
        cm_seq_norm_suffix, cm_vocab_size, cm_ast_norm_vocab_path)
    max_cm_seq_norm_order_len = prepare_dataset(cm_canonical_seq_list, data_dir,
        cm_seq_norm_order_suffix, cm_vocab_size, cm_ast_norm_vocab_path)
    max_cm_seq_pruned_len = prepare_dataset(cm_pruned_seq_list, data_dir,
        cm_seq_pruned_suffix, cm_vocab_size, cm_ast_vocab_path)

    print("maximum num chars in description = %d" % max_nl_char_len)
    print("maximum num tokens in description = %d" % max_nl_token_len)
    print("maximum num chars in command = %d" % max_cm_char_len)
    print("maximum num tokens in command = %d" % max_cm_token_len)
    print("maximum num AST search steps = %d" % max_cm_seq_len)
    print("maximum num tokens in normalized description = %d" %
          max_nl_token_norm_len)
    print("maximum num tokens in normalized command = %d" %
          max_cm_token_norm_len)
    print("maximum num normalized AST search steps = %d" %
          max_cm_seq_norm_len)
    print("maximum num tokens in canonical command = %d" %
          max_cm_token_norm_order_len)
    print("maximum num canonical AST search steps = %d" %
          max_cm_seq_norm_order_len)
    print("maximum num tokens in pruned command = %d" % max_cm_token_pruned_len)
    print("maximum num pruned AST search steps = %d" % max_cm_seq_pruned_len)

    # compute character representation of tokens
    if nl_max_token_size > 0:
        nl_vocab, _ = initialize_vocabulary(nl_vocab_path)
        nl_char_vocab, _ = initialize_vocabulary(nl_char_vocab_path)
        nl_decomposed_vocab_path = os.path.join(data_dir,
                                "vocab%d.nl.char.decompose" % nl_vocab_size)
        nl_token_char_indices_path = os.path.join(data_dir,
                            "vocab%d.nl.char.decompose.mat" % nl_vocab_size)
        max_nl_token_size = 0
        nl_token_char_indices = np.zeros([len(nl_vocab), nl_max_token_size])
        with open(nl_decomposed_vocab_path, 'w') as o_f:
            token_id = 0
            for token, _ in sorted(nl_vocab.items(), key=lambda x:x[1]):
                if token.startswith("__SP__"):
                    # special tokens are non-decomposable
                    char_ids = [CATOM_ID]
                else:
                    if token.startswith("__LF__"):
                        # remove prefix for low-frequency words
                        char_ids = token_to_char_ids(token[6:], nl_char_vocab)
                    else:
                        char_ids = token_to_char_ids(token, nl_char_vocab)
                    if len(char_ids) > max_nl_token_size:
                        max_nl_token_size = len(char_ids)
                # padding character indices
                padded_char_ids = [CPAD_ID] * (nl_max_token_size - len(char_ids)) \
                    + char_ids
                for j in xrange(len(padded_char_ids)):
                    nl_token_char_indices[token_id][j] = c_id
                o_f.write(' '.join([str(c_id) for c_id in char_ids]) + '\n')
        np.save(nl_token_char_indices_path, nl_token_char_indices)
        print("maximum token size in description = %d" % max_nl_token_size)


def prepare_data(FLAGS):
    """Get data into data_dir, create vocabularies and tokenize data.

    Args:
      data: { 'train': [cm_list, nl_list],
              'dev': [cm_list, nl_list],
              'test': [cm_list, nl_list] }.
      data_dir: directory in which the data sets will be stored.
      nl_vocabulary_size: size of the English vocabulary to create and use.
      cm_vocabulary_size: size of the Command vocabulary to create and use.

    Returns:
      A tuple of 8 elements:
        (1) path to the token-ids for English training data-set,
        (2) path to the token-ids for Command training data-set,
        (3) path to the token-ids for English development data-set,
        (4) path to the token-ids for Command development data-set,
        (5) path to the token-ids for English test data-set,
        (6) path to the token-ids for Command test data-set,
        (7) path to the English vocabulary file,
        (8) path to the Command vocabulary file.
    """

    if FLAGS.dataset.startswith("bash"):
        prepare_bash(FLAGS.data_dir, FLAGS.sc_vocab_size, FLAGS.sc_vocab_size)
    if FLAGS.dataset == "jobs":
        prepare_jobs(FLAGS.data_dir, FLAGS.sc_vocab_size, FLAGS.sc_vocab_size)
    if FLAGS.dataset == "geo":
        prepare_jobs(FLAGS.data_dir, FLAGS.sc_vocab_size, FLAGS.sc_vocab_size)
    if FLAGS.dataset == "atis":
        prepare_jobs(FLAGS.data_dir, FLAGS.sc_vocab_size, FLAGS.sc_vocab_size)
    if FLAGS.dataset == "dummy":
        prepare_jobs(FLAGS.data_dir, FLAGS.sc_vocab_size, FLAGS.sc_vocab_size)


def slot_filling_mapping_induction(FLAGS):
    """Induce the filler-slot alignments on train/dev/test dataset."""
    data_dir = FLAGS.data_dir
    nl_vocab_size = FLAGS.sc_vocab_size
    cm_vocab_size = FLAGS.tg_vocab_size

    for dataset in ['train', 'dev', 'test']:
        nl_path = os.path.join(data_dir, '{}.{}.nl'
                               .format(dataset, nl_vocab_size))
        cm_path = os.path.join(data_dir, '{}.{}.cm'
                               .format(dataset, cm_vocab_size))
        nl_list = [nl.strip() for nl in open(nl_path, 'r').readlines()]
        cm_list = [cm.strip() for cm in open(cm_path, 'r').readlines()]

        assert(len(nl_list) == len(cm_list))

        with open(os.path.join(data_dir,
                '{}.{}.mappings'.format(dataset, nl_vocab_size)), 'w') as o_f:
            for nl, cm in zip(nl_list, cm_list):
                mappings = \
                    slot_filling.slot_filler_alignment_induction(nl, cm)
                if mappings:
                    for i, j in sorted(mappings, key=lambda x:x[0]):
                        o_f.write('{}-{} '.format(i, j))
                o_f.write('\n')

def load_slot_filling_data(data_dir):
    with open(data_dir, 'rb') as f:
        if sys.version_info > (3, 0):
            train_X, train_Y = pickle.load(f, encoding='latin-1')
        else:
            train_X, train_Y = pickle.load(f)
        train_X = np.concatenate(train_X, axis=0)
        train_Y = np.concatenate([np.expand_dims(y, 0) for y in train_Y],
                                 axis=0)
        # print(train_X[0][:40])
        # normalize the rows of the feature matrices
        train_X = train_X / norm(train_X, axis=1)[:, None]
        # print(train_X[0][:40])
        assert(len(train_X) == len(train_Y))
        print('{} slot filling examples loaded'.format(len(train_X)))
    return train_X, train_Y

# --- Load Datasets -- #

def bucket_grouped_data(grouped_dataset, buckets):
    batch_sc_strs = [[] for _ in buckets]
    batch_tg_strs = [[] for _ in buckets]
    batch_scs = [[] for _ in buckets]
    batch_tgs = [[] for _ in buckets]

    for sc_temp in grouped_dataset:
        sc_strs, tg_strs, scs, _ = grouped_dataset[sc_temp]

        # Which bucket does it belong to?
        bucket_id = min([b for b in xrange(len(buckets))
                        if buckets[b][0] > len(scs[0])])

        batch_sc_strs[bucket_id].append(sc_strs[0])
        batch_tg_strs[bucket_id].append(tg_strs)
        batch_scs[bucket_id].append(scs[0])
        batch_tgs[bucket_id].append([ROOT_ID])

    return batch_sc_strs, batch_tg_strs, batch_scs, batch_tgs


def group_data_by_nl(dataset, use_bucket=False, use_temp=True):
    """
    Group dataset by the natural language sentence.

    :param dataset: a list of training quadruples (nl_str, cm_str, nl, cm)
    :param bucket_input: if the input is grouped in buckets
    :param use_temp: set to true if the dataset is to be grouped by the natural
        language template; false if the dataset is to be grouped by the natural
        language strings.

    :return: a dictionary with natural language sentence as the key and data
        list quadruples as the values.
    """
    if use_bucket:
        dataset = functools.reduce(lambda x,y: x + y, dataset)

    grouped_dataset = {}
    for i in xrange(len(dataset)):
        nl_str, cm_str, nl, cm = dataset[i]
        if use_temp:
            words, _ = tokenizer.ner_tokenizer(nl_str)
            nl_template = " ".join(words)
        else:
            nl_template = nl_str
        if nl_template in grouped_dataset:
            grouped_dataset[nl_template][0].append(nl_str)
            grouped_dataset[nl_template][1].append(cm_str)
            grouped_dataset[nl_template][2].append(nl)
            grouped_dataset[nl_template][3].append(cm)
        else:
            grouped_dataset[nl_template] = [[nl_str], [cm_str], [nl], [cm]]

    return grouped_dataset


def group_data_by_cm(dataset, use_bucket=False, use_temp=True):
    if use_bucket:
        dataset = functools.reduce(lambda x,y: x + y, dataset)
    grouped_dataset = {}
    for i in xrange(len(dataset)):
        nl_str, cm_str, nl, cm = dataset[i]
        if use_temp:
            cm_template = data_tools.cmd2template(cm_str)
        else:
            cm_template = cm_str
        if cm_template in grouped_dataset:
            grouped_dataset[cm_template][0].append(cm_str)
            grouped_dataset[cm_template][1].append(nl_str)
            grouped_dataset[cm_template][2].append(cm)
            grouped_dataset[cm_template][3].append(nl)
        else:
            grouped_dataset[cm_template] = [[nl_str], [cm_str], [cm], [nl]]

    return grouped_dataset


def load_vocab(FLAGS):
    if FLAGS.decoder_topology in ['rnn']:
        nl_vocab_path = os.path.join(
            FLAGS.data_dir, "vocab%d.nl" % FLAGS.sc_vocab_size)
        if FLAGS.canonical:
            cm_vocab_path = os.path.join(
                FLAGS.data_dir, "vocab%d.cm.norm" % FLAGS.sc_vocab_size)
        elif FLAGS.normalized:
            cm_vocab_path = os.path.join(
                FLAGS.data_dir, "vocab%d.cm.norm" % FLAGS.sc_vocab_size)
        else:
            cm_vocab_path = os.path.join(
                FLAGS.data_dir, "vocab%d.cm" % FLAGS.sc_vocab_size)
    elif FLAGS.decoder_topology in ['basic_tree']:
        nl_vocab_path = os.path.join(
            FLAGS.data_dir, "vocab%d.nl" % FLAGS.sc_vocab_size)
        if FLAGS.canonical:
            cm_vocab_path = os.path.join(
                FLAGS.data_dir, "vocab%d.cm.ast.norm" % FLAGS.sc_vocab_size)
        elif FLAGS.normalized:
            cm_vocab_path = os.path.join(
                FLAGS.data_dir, "vocab%d.cm.ast.norm" % FLAGS.sc_vocab_size)
        else:
            cm_vocab_path = os.path.join(
                FLAGS.data_dir, "vocab%d.cm.ast" % FLAGS.sc_vocab_size)
    else:
        raise ValueError("Unrecognized decoder topology: {}."
                         .format(FLAGS.decoder_topology))

    nl_vocab, rev_nl_vocab = initialize_vocabulary(nl_vocab_path)
    cm_vocab, rev_cm_vocab = initialize_vocabulary(cm_vocab_path)

    if FLAGS.explain:
        return cm_vocab, rev_cm_vocab, nl_vocab, rev_nl_vocab
    else:
        return nl_vocab, rev_nl_vocab, cm_vocab, rev_cm_vocab


def load_data(FLAGS, buckets=None, load_mappings=False):
    print("Loading data from %s" % FLAGS.data_dir)

    data_dir = FLAGS.data_dir

    if FLAGS.char:
        nl_extension = ".ids%d.nl.char" % FLAGS.sc_vocab_size
        cm_extension = ".ids%d.cm.char" % FLAGS.sc_vocab_size
        append_head_token = True
        append_end_token = True
    elif FLAGS.decoder_topology in ["rnn"]:
        nl_extension = ".ids%d.nl" % FLAGS.sc_vocab_size
        if FLAGS.canonical:
            cm_extension = ".ids%d.cm.norm.order" % FLAGS.sc_vocab_size
        elif FLAGS.normalized:
            cm_extension = ".ids%d.cm.norm" % FLAGS.sc_vocab_size
        else:
            cm_extension = ".ids%d.cm" % FLAGS.sc_vocab_size
        append_head_token = True
        append_end_token = True
    elif FLAGS.decoder_topology in ["basic_tree"]:
        nl_extension = ".ids%d.nl" % FLAGS.sc_vocab_size
        if FLAGS.canonical:
            cm_extension = ".seq%d.cm.norm.order" % FLAGS.sc_vocab_size
        elif FLAGS.normalized:
            cm_extension = ".seq%d.cm.norm" % FLAGS.sc_vocab_size
        else:
            cm_extension = ".seq%d.cm" % FLAGS.sc_vocab_size
        append_head_token = False
        append_end_token = False
    
    train_path = os.path.join(data_dir, "train")
    dev_path = os.path.join(data_dir, "dev")
    test_path = os.path.join(data_dir, "test")

    nl_txt_train = train_path + ".%d.nl" % FLAGS.sc_vocab_size
    cm_txt_train = train_path + ".%d.cm" % FLAGS.sc_vocab_size
    nl_txt_dev = dev_path + ".%d.nl" % FLAGS.sc_vocab_size
    cm_txt_dev = dev_path + ".%d.cm" % FLAGS.sc_vocab_size
    nl_txt_test = test_path + ".%d.nl" % FLAGS.sc_vocab_size
    cm_txt_test = test_path + ".%d.cm" % FLAGS.sc_vocab_size

    nl_train = train_path + nl_extension
    cm_train = train_path + cm_extension
    nl_dev = dev_path + nl_extension
    cm_dev = dev_path + cm_extension
    nl_test = test_path + nl_extension
    cm_test = test_path + cm_extension

    if FLAGS.explain:
        train_set = read_data(cm_txt_train, nl_txt_train, cm_train, nl_train,
                            buckets, FLAGS.max_train_data_size,
                            append_head_token=append_head_token,
                            append_end_token=append_end_token,
                            load_mappings=load_mappings)
        dev_set = read_data(cm_txt_dev, nl_txt_dev, cm_dev, nl_dev, buckets,
                            append_head_token=append_head_token,
                            append_end_token=append_end_token,
                            load_mappings=load_mappings)
        test_set = read_data(cm_txt_test, nl_txt_test, cm_test, nl_test, buckets,
                            append_head_token=append_head_token,
                            append_end_token=append_end_token,
                            load_mappings=load_mappings)
    else:
        train_set = read_data(nl_txt_train, cm_txt_train, nl_train, cm_train,
                            buckets, FLAGS.max_train_data_size,
                            append_head_token=append_head_token,
                            append_end_token=append_end_token,
                            load_mappings=load_mappings)
        dev_set = read_data(nl_txt_dev, cm_txt_dev, nl_dev, cm_dev, buckets,
                            append_head_token=append_head_token,
                            append_end_token=append_end_token,
                            load_mappings=load_mappings)
        test_set = read_data(nl_txt_test, cm_txt_test, nl_test, cm_test, buckets,
                            append_head_token=append_head_token,
                            append_end_token=append_end_token,
                            load_mappings=load_mappings)
    
    return train_set, dev_set, test_set


def read_data(sc_path, tg_path, sc_id_path, tg_id_path,
              buckets=None, max_num_examples=None,
              append_head_token=False, append_end_token=False,
              load_mappings=False):
    """Read preprocessed data from source and target files and put into buckets.
    :param sc_path: path to the file containing the original source
    strings.
    :param tg_path: path to the file containing the original target
    strings.
    :param sc_id_path: path to the file with token-ids for the source language.
    :param tg_id_path: path to the file with token-ids for the target language.
    :param buckets: bucket sizes for training.
    :param max_num_examples: maximum number of lines to read. Read complete
           data files if this entry is 0 or None.
    :param load_mappings: load the slot-filler mappings
    """
    if buckets:
        data_set = [[] for _ in buckets]
    else:
        data_set = []

    sc_file = tf.gfile.GFile(sc_path, mode="r")
    tg_file = tf.gfile.GFile(tg_path, mode="r")
    sc_id_file = tf.gfile.GFile(sc_id_path, mode="r")
    tg_id_file = tf.gfile.GFile(tg_id_path, mode="r")
    if load_mappings:
        mapping_path = '.'.join(sc_path.rsplit('.')[:-1]) + '.mappings'
        mapping_file = tf.gfile.GFile(mapping_path, mode="r")
    
    counter = 0
    while True:
        sc_txt, tg_txt = sc_file.readline(), tg_file.readline()
        sc, tg = sc_id_file.readline(), tg_id_file.readline()
        if load_mappings:
            mapping = mapping_file.readline()
        if not sc or not tg:
            break
        if max_num_examples and counter < max_num_examples:
            break

        counter += 1
        if counter % 1000 == 0:
            print("  reading data line %d" % counter)
            sys.stdout.flush()

        sc_ids = [int(x) for x in sc.split()]
        tg_ids = [int(x) for x in tg.split()]
        if append_head_token:
            tg_ids.insert(0, ROOT_ID)
        if append_end_token:
            tg_ids.append(EOS_ID)
        if load_mappings:
            mappings = []
            if mapping.strip():
                for mp in mapping.strip().split():
                    mappings.append([int(x) for x in mp.split('-')])
            data_point = [sc_txt, tg_txt, sc_ids, tg_ids, mappings]
        else:
            data_point = [sc_txt, tg_txt, sc_ids, tg_ids]

        if buckets:
            for bucket_id, (sc_size, tg_size) in enumerate(buckets):
                if len(sc_ids) < sc_size and len(tg_ids) < tg_size:
                    data_set[bucket_id].append(data_point)
                    break
        else:
            data_set.append(data_point)

    print("  %d data points read." % counter)
    return data_set<|MERGE_RESOLUTION|>--- conflicted
+++ resolved
@@ -134,35 +134,6 @@
                     vocab[word] += 1
                 else:
                     vocab[word] = 1
-<<<<<<< HEAD
-
-        sorted_vocab = {}
-        for v in vocab:
-            if vocab[v] >= min_word_frequency:
-                sorted_vocab[v] = vocab[v]
-            else:
-                # print("Infrequent token: %s"  % v)
-                sorted_vocab['__LF__' + v] = vocab[v]
-            if "char" in vocab_path:
-                print(v, vocab[v])
-        sorted_vocab = sorted(sorted_vocab, key=vocab.get, reverse=True)
-        start_vocab = _CHAR_START_VOCAB \
-            if "char" in vocab_path else _TOKEN_START_VOCAB
-        vocab = list(start_vocab)
-        for v in sorted_vocab:
-            if not v in start_vocab:
-                vocab.append(v)
-
-        if len(vocab) > max_vocabulary_size:
-            vocab = vocab[:max_vocabulary_size]
-        with tf.gfile.GFile(vocab_path, mode="wb") as vocab_file:
-            for w in vocab:
-                try:
-                    vocab_file.write(w + b"\n")
-                except Exception:
-                    vocab_file.write(w.encode('utf-8') + b"\n")
-=======
->>>>>>> d108fc7c
     else:
         print("Reading vocabulary %s from path" % vocab_path)
         vocab, _ = initialize_vocabulary(vocab_path)
