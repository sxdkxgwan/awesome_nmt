--- conflicted
+++ resolved
@@ -537,13 +537,8 @@
     data_folds = [[] for _ in xrange(num_folds)]
     for bucket_id in xrange(num_buckets):
         bucket_data_folds = fold_split(data_set[bucket_id], num_folds)
-<<<<<<< HEAD
-        for fold_id in xrange(num_folds):
-            data_folds[bucket_id].append(bucket_data_folds[fold_id])
-=======
         for fold_id in num_folds:
             data_folds[fold_id].append(bucket_data_folds[fold_id])
->>>>>>> 49af43a1
     return data_folds
 
 
