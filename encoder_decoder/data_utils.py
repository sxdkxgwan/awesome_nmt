# Copyright 2015 The TensorFlow Authors. All Rights Reserved.
#
# Licensed under the Apache License, Version 2.0 (the "License");
# you may not use this file except in compliance with the License.
# You may obtain a copy of the License at
#
#     http://www.apache.org/licenses/LICENSE-2.0
#
# Unless required by applicable law or agreed to in writing, software
# distributed under the License is distributed on an "AS IS" BASIS,
# WITHOUT WARRANTIES OR CONDITIONS OF ANY KIND, either express or implied.
# See the License for the specific language governing permissions and
# limitations under the License.
# ==============================================================================

"""Utilities for tokenizing & generating vocabularies."""
from __future__ import absolute_import
from __future__ import division
from __future__ import print_function

import os
import re
import sys
sys.path.append(os.path.join(os.path.dirname(__file__), "..", "bashlex"))

import bash, data_tools, nast, normalizer

import tensorflow as tf

# Special vocabulary symbols - we always put them at the start.
_PAD = b"_PAD"
_EOS = b"_EOS"
_UNK = b"_UNK"
_ARG_UNK = b"ARGUMENT_UNK"
_UTL_UNK = b"HEADCOMMAND_UNK"
_FLAG_UNK = b"FLAG_UNK"

_SPACE = b"<SPACE>"

_H_NO_EXPAND = b"<H_NO_EXPAND>"
_V_NO_EXPAND = b"<V_NO_EXPAND>"

_GO = b"_GO"                    # seq2seq start symbol
_ROOT = b"ROOT_"                # seq2tree start symbol

_NUM = b"_NUM"

_START_VOCAB = [_PAD, _EOS, _UNK, _ARG_UNK, _UTL_UNK, _FLAG_UNK,
                _H_NO_EXPAND, _V_NO_EXPAND, _GO, _ROOT]

PAD_ID = 0
EOS_ID = 1
UNK_ID = 2
ARG_ID = 3
UTL_ID = 4
FLAG_ID = 5
H_NO_EXPAND_ID = 6
V_NO_EXPAND_ID = 7
GO_ID = 8
ROOT_ID = 9

# Regular expressions used to tokenize.
_DIGIT_RE = re.compile(br"\d")

def is_option(word):
    return word.startswith('-') or word.startswith("FLAG_")


def is_simple(ast):
    # Check if tree contains only high-frequency commands
    if ast.kind == "headcommand" and not ast.value in bash.head_commands:
        return False
    for child in ast.children:
        if not is_simple(child):
            return False
    return True


def clean_dir(dir):
    for f_name in os.listdir(dir):
        f_path = os.path.join(dir, f_name)
        try:
            if os.path.isfile(f_path):
                os.unlink(f_path)
        except Exception as e:
            print(e)


def create_vocabulary(vocabulary_path, data, max_vocabulary_size,
                      tokenizer=None, base_tokenizer=None,
                      normalize_digits=True, normalize_long_pattern=True,
                      min_word_frequency=2):
    """Create vocabulary file (if it does not exist yet) from data file.

    Data file is assumed to contain one sentence per line. Each sentence is
    tokenized and digits are normalized (if normalize_digits is set).
    Vocabulary contains the most-frequent tokens up to max_vocabulary_size.
    We write it to vocabulary_path in a one-token-per-line format, so that later
    token in the first line gets id=0, second line gets id=1, and so on.

    Args:
      vocabulary_path: path where the vocabulary will be created.
      data: list of lines each of which corresponds to a data point.
      max_vocabulary_size: limit on the size of the created vocabulary.
      tokenizer: a function to use to tokenize each data sentence;
        if None, basic_tokenizer will be used.
      base_tokenizer: base_tokenizer used for separating a string into chars.
      normalize_digits: Boolean; if true, all digits are replaced by 0s.
      min_word_frequency: word frequency threshold below which a word is
        goint to be marked as _UNK.
    """
    if not tf.gfile.Exists(vocabulary_path):
        print("Creating vocabulary %s from data (%d)" % (vocabulary_path,
                                                         len(data)))
        vocab = {}
        counter = 0
        for line in data:
            counter += 1
            if counter % 1000 == 0:
                print("  processing line %d" % counter)
            if type(line) is list:
                tokens = line
            else:
                if base_tokenizer:
                    tokens = tokenizer(line, base_tokenizer, normalize_digits=normalize_digits,
                                       normalize_long_pattern=normalize_long_pattern)
                else:
                    tokens = tokenizer(line, normalize_digits=normalize_digits,
                                       normalize_long_pattern=normalize_long_pattern)
            if not tokens:
                continue
            for word in tokens:
                if word in vocab:
                    vocab[word] += 1
                else:
                    vocab[word] = 1

        # Keep all training vocabulary in the commands
        if ".cm" in vocabulary_path:
            min_word_frequency = 0

        sorted_vocab = {}
        for v in vocab:
            if vocab[v] >= min_word_frequency:
                sorted_vocab[v] = vocab[v]
            else:
                print("Infrequent token: %s"  % v)
        sorted_vocab = sorted(sorted_vocab, key=vocab.get, reverse=True)
        vocab_list = list(_START_VOCAB)
        for v in sorted_vocab:
            if not v in _START_VOCAB:
                vocab_list.append(v)

        if len(vocab_list) > max_vocabulary_size:
            vocab_list = vocab_list[:max_vocabulary_size]
        with tf.gfile.GFile(vocabulary_path, mode="wb") as vocab_file:
            for w in vocab_list:
                try:
                    vocab_file.write(w + b"\n")
                except Exception:
                    vocab_file.write(w.encode('utf-8') + b"\n")
    else:
        print("Reading vocabulary %s from path" % vocabulary_path)


def initialize_vocabulary(vocabulary_path):
    """Initialize vocabulary from file.

    We assume the vocabulary is stored one-item-per-line, so a file:
      dog
      cat
    will result in a vocabulary {"dog": 0, "cat": 1}, and this function will
    also return the reversed-vocabulary ["dog", "cat"].

    Args:
      vocabulary_path: path to the file containing the vocabulary.

    Returns:
      a pair: the vocabulary (a dictionary mapping string to integers), and
      the reversed vocabulary (a list, which reverses the vocabulary mapping).

    Raises:
      ValueError: if the provided vocabulary_path does not exist.
    """
    if tf.gfile.Exists(vocabulary_path):
        rev_vocab = []
        with tf.gfile.GFile(vocabulary_path, mode="rb") as f:
            rev_vocab.extend(f.readlines())
        rev_vocab = [line.strip() for line in rev_vocab]
        vocab = dict([(x, y) for (y, x) in enumerate(rev_vocab)])
        return vocab, rev_vocab
    else:
        raise ValueError("Vocabulary file %s not found.", vocabulary_path)


def token_ids_to_sentences(inputs, rev_vocab, head_appended=False, char_model=False):
    batch_size = len(inputs[0])
    sentences = []
    for i in xrange(batch_size):
        if head_appended:
            outputs = [decoder_input[i] for decoder_input in inputs[1:]]
        else:
            outputs = [decoder_input[i] for decoder_input in inputs]
        # If there is an EOS symbol in outputs, cut them at that point.
        if EOS_ID in outputs:
            outputs = outputs[:outputs.index(EOS_ID)]
        # If there is a PAD symbol in outputs, cut them at that point.
        if PAD_ID in outputs:
            outputs = outputs[:outputs.index(PAD_ID)]
        # Print out command corresponding to outputs.
        if char_model:
            sentences.append("".join([tf.compat.as_str(rev_vocab[output])
                             for output in outputs]).replace(_UNK, ' '))
        else:
            sentences.append(" ".join([tf.compat.as_str(rev_vocab[output])
                                   for output in outputs]))
    return sentences


def sentence_to_token_ids(sentence, vocabulary,
                          tokenizer, base_tokenizer,
                          normalize_digits=True,
                          normalize_long_pattern=True,
                          with_arg_type=False):
    """Convert a string to list of integers representing token-ids.

    For example, a sentence "I have a dog" may become tokenized into
    ["I", "have", "a", "dog"] and with vocabulary {"I": 1, "have": 2,
    "a": 4, "dog": 7"} this function will return [1, 2, 4, 7].

    Args:
      sentence: the sentence in bytes format to convert to token-ids.
      vocabulary: a dictionary mapping tokens to integers.
      tokenizer: a function to use to tokenize each sentence;
        if None, basic_tokenizer will be used.
      normalize_digits: Boolean; if true, all digits are replaced by 0s.

    Returns:
      a list of integers, the token-ids for the sentence.
    """
    if type(sentence) is list:
        words = sentence
        with_arg_type = True
    else:
        if base_tokenizer:
            words = tokenizer(sentence, base_tokenizer, normalize_digits=normalize_digits,
                              normalize_long_pattern=normalize_long_pattern)
        else:
            words = tokenizer(sentence, normalize_digits=normalize_digits,
                              normalize_long_pattern=normalize_long_pattern)

    token_ids = []
    for w in words:
        if w in vocabulary:
            token_ids.append(vocabulary[w])
        else:
            if with_arg_type:
                kind = w.split('_')[0].lower()
                if kind == "flag":
                    token_ids.append(FLAG_ID)
                elif kind == "headcommand":
                    token_ids.append(UTL_ID)
                else:
                    token_ids.append(ARG_ID)
            else:
                token_ids.append(UNK_ID)
            if w.startswith("FLAG_"):
                print(w, sentence)

    return token_ids


def data_to_token_ids(data, target_path, vocabulary_path,
                      tokenizer=None, base_tokenizer=None,
                      normalize_digits=True, normalize_long_pattern=True,
                      with_arg_types=False):
    """Tokenize data file and turn into token-ids using given vocabulary file.

    This function loads data line-by-line from data_path, calls the above
    sentence_to_token_ids, and saves the result to target_path. See comment
    for sentence_to_token_ids on the details of token-ids format.

    Args:
      data: list of lines each of which corresponds to a data point.
      target_path: path where the file with token-ids will be created.
      vocabulary_path: path to the vocabulary file.
      tokenizer: a function to use to tokenize each sentence;
        if None, basic_tokenizer will be used.
      base_tokenizer: base tokenizer used for splitting strings into characters.
      normalize_digits: Boolean; if true, all digits are replaced by 0s.
    """
    max_token_num = 0
    if not tf.gfile.Exists(target_path):
        print("Tokenizing data (%d)" % len(data))
        vocab, _ = initialize_vocabulary(vocabulary_path)
        tokens_file = tf.gfile.GFile(target_path, mode="w")
        counter = 0
        for line in data:
            counter += 1
            if counter % 1000 == 0:
                print("  tokenizing line %d" % counter)
            token_ids = sentence_to_token_ids(line, vocab, tokenizer, base_tokenizer,
                                              normalize_digits, normalize_long_pattern,
                                              with_arg_types)
            if len(token_ids) > max_token_num:
                max_token_num = len(token_ids)
            tokens_file.write(" ".join([str(tok) for tok in token_ids])
                              + "\n")
        tokens_file.close()
    return max_token_num


def bucket_grouped_data(grouped_dataset, buckets):
    batch_nl_strs = [[] for _ in buckets]
    batch_cm_strs = [[] for _ in buckets]
    batch_nls = [[] for _ in buckets]
    batch_cmds = [[] for _ in buckets]

    for nl_temp in grouped_dataset:
        nl_strs, cm_strs, nls, cmds = grouped_dataset[nl_temp]

        # Which bucket does it belong to?
        bucket_id = min([b for b in xrange(len(buckets))
                        if buckets[b][0] > len(nls[0])])

        batch_nl_strs[bucket_id].append(nl_strs[0])
        batch_cm_strs[bucket_id].append(cm_strs)
        batch_nls[bucket_id].append(nls[0])
        batch_cmds[bucket_id].append([ROOT_ID])

    return batch_nl_strs, batch_cm_strs, batch_nls, batch_cmds


def group_data_by_nl(dataset, use_bucket=False):
    if use_bucket:
        dataset = reduce(lambda x,y: x + y, dataset)
    grouped_dataset = {}
    for i in xrange(len(dataset)):
        nl_str, cm_str, nl, search_history = dataset[i]
        nl_template = " ".join(data_tools.basic_tokenizer(nl_str.decode("utf-8")))
        if nl_template in grouped_dataset:
            grouped_dataset[nl_template][0].append(nl_str)
            grouped_dataset[nl_template][1].append(cm_str)
            grouped_dataset[nl_template][2].append(nl)
            grouped_dataset[nl_template][3].append(search_history)
        else:
            grouped_dataset[nl_template] = [[nl_str], [cm_str], [nl], [search_history]]

    return grouped_dataset


def group_data_by_cm(dataset, use_bucket=False):
    if use_bucket:
        dataset = reduce(lambda x,y: x + y, dataset)
    grouped_dataset = {}
    for i in xrange(len(dataset)):
        nl_str, cm_str, nl, search_history = dataset[i]
        cm_template = data_tools.cmd2template(cm_str)
        if cm_template in grouped_dataset:
            grouped_dataset[cm_template][0].append(nl_str)
            grouped_dataset[cm_template][1].append(cm_str)
            grouped_dataset[cm_template][2].append(nl)
            grouped_dataset[cm_template][3].append(search_history)
        else:
            grouped_dataset[cm_template] = [[nl_str], [cm_str], [nl], [search_history]]

    return grouped_dataset


def load_vocab(FLAGS):
    if FLAGS.decoder_topology in ['rnn']:
        nl_vocab_path = os.path.join(FLAGS.data_dir,
                                         "vocab%d.nl" % FLAGS.nl_vocab_size)
        if FLAGS.canonical:
            cm_vocab_path = os.path.join(FLAGS.data_dir,
                                        "vocab%d.cm.norm" % FLAGS.cm_vocab_size)
        elif FLAGS.normalized:
            cm_vocab_path = os.path.join(FLAGS.data_dir,
                                        "vocab%d.cm.norm" % FLAGS.cm_vocab_size)
        else:
            cm_vocab_path = os.path.join(FLAGS.data_dir,
                                        "vocab%d.cm" % FLAGS.cm_vocab_size)
    elif FLAGS.decoder_topology in ['basic_tree']:
        nl_vocab_path = os.path.join(FLAGS.data_dir,
                                         "vocab%d.nl" % FLAGS.nl_vocab_size)
        if FLAGS.canonical:
            cm_vocab_path = os.path.join(FLAGS.data_dir,
                                        "vocab%d.cm.ast.norm" % FLAGS.cm_vocab_size)
        elif FLAGS.normalized:
            cm_vocab_path = os.path.join(FLAGS.data_dir,
                                        "vocab%d.cm.ast.norm" % FLAGS.cm_vocab_size)
        else:
            cm_vocab_path = os.path.join(FLAGS.data_dir,
                                        "vocab%d.cm.ast" % FLAGS.cm_vocab_size)
    else:
        raise ValueError("Unrecognized decoder topology: {}."
                         .format(FLAGS.decoder_topology))
    nl_vocab, rev_nl_vocab = initialize_vocabulary(nl_vocab_path)
    cm_vocab, rev_cm_vocab = initialize_vocabulary(cm_vocab_path)
    return nl_vocab, rev_nl_vocab, cm_vocab, rev_cm_vocab


def load_data(FLAGS, buckets):
    print("Loading data from %s" % FLAGS.data_dir)

    data_dir = FLAGS.data_dir

    if FLAGS.char:
        nl_extention = ".cids%d.nl" % FLAGS.nl_vocab_size
        cm_extension = ".cids%d.cm" % FLAGS.cm_vocab_size
        append_head_token = True
        append_end_token = True
    elif FLAGS.decoder_topology in ["rnn"]:
        nl_extention = ".ids%d.nl" % FLAGS.nl_vocab_size
        if FLAGS.canonical:
            cm_extension = ".ids%d.cm.norm.order" % FLAGS.cm_vocab_size
        elif FLAGS.normalized:
            cm_extension = ".ids%d.cm.norm" % FLAGS.cm_vocab_size
        else:
            cm_extension = ".ids%d.cm" % FLAGS.cm_vocab_size
        append_head_token = True
        append_end_token = True
    elif FLAGS.decoder_topology in ["basic_tree"]:
        nl_extention = ".ids%d.nl" % FLAGS.nl_vocab_size
        if FLAGS.canonical:
            cm_extension = ".seq%d.cm.norm.order" % FLAGS.cm_vocab_size
        elif FLAGS.normalized:
            cm_extension = ".seq%d.cm.norm" % FLAGS.cm_vocab_size
        else:
            cm_extension = ".seq%d.cm" % FLAGS.cm_vocab_size
        append_head_token = False
        append_end_token = False

    train_path = os.path.join(data_dir, "train")
    dev_path = os.path.join(data_dir, "dev")
    test_path = os.path.join(data_dir, "test")

    nl_txt_train = train_path + ".nl"
    cm_txt_train = train_path + ".cm"
    nl_txt_dev = dev_path + ".nl"
    cm_txt_dev = dev_path + ".cm"
    nl_txt_test = test_path + ".nl"
    cm_txt_test = test_path + ".cm"

    nl_train = train_path + nl_extention
    cm_train = train_path + cm_extension
    nl_dev = dev_path + nl_extention
    cm_dev = dev_path + cm_extension
    nl_test = test_path + nl_extention
    cm_test = test_path + cm_extension

    train_set = read_data(nl_txt_train, cm_txt_train, nl_train, cm_train,
                          buckets, FLAGS.max_train_data_size,
                          append_head_token=append_head_token,
                          append_end_token=append_end_token)
    dev_set = read_data(nl_txt_dev, cm_txt_dev, nl_dev, cm_dev, buckets,
                        append_head_token=append_head_token,
                        append_end_token=append_end_token)
    test_set = read_data(nl_txt_test, cm_txt_test, nl_test, cm_test, buckets,
                         append_head_token=append_head_token,
                         append_end_token=append_end_token)

    return train_set, dev_set, test_set


def read_data(source_txt_path, target_txt_path, source_path, target_path,
              buckets=None, max_num_examples=None,
              append_head_token=False, append_end_token=False):
    """Read data from source and target files and put into buckets.
    :param source_txt_path: path to the file containing the original source
    strings.
    :param target_txt_path: path to the file containing the original target
    strings.
    :param source_path: path to the file with token-ids for the source language.
    :param target_path: path to the file with token-ids for the target language.
    :param buckets: bucket sizes for training.
    :param max_num_examples: maximum number of lines to read. Read complete data files if
        this entry is 0 or None.
    """
    if buckets:
        data_set = [[] for _ in buckets]
    else:
        data_set = []

    with tf.gfile.GFile(source_txt_path, mode="r") as source_txt_file:
        with tf.gfile.GFile(target_txt_path, mode="r") as target_txt_file:
            with tf.gfile.GFile(source_path, mode="r") as source_file:
                with tf.gfile.GFile(target_path, mode="r") as target_file:
                    source_txt, target_txt = source_txt_file.readline(), target_txt_file.readline()
                    source, target = source_file.readline(), target_file.readline()
                    counter = 0
                    while source:
                        assert(target)
                        if max_num_examples and counter < max_num_examples:
                            break
                        counter += 1
                        if counter % 1000 == 0:
                            print("  reading data line %d" % counter)
                            sys.stdout.flush()
                        source_ids = [int(x) for x in source.split()]
                        target_ids = [int(x) for x in target.split()]
                        if append_head_token:
                            target_ids.insert(0, ROOT_ID)
                        if append_end_token:
                            target_ids.append(EOS_ID)
                        if buckets:
                            for bucket_id, (source_size, target_size) in enumerate(buckets):
                                if len(source_ids) < source_size and len(target_ids) < target_size:
                                    data_set[bucket_id].append(
                                        [source_txt, target_txt, source_ids, target_ids])
                                    break   
                        else:
                            data_set.append([source_txt, target_txt, source_ids, target_ids])

                        source_txt, target_txt = \
                            source_txt_file.readline(), target_txt_file.readline()
                        source, target = source_file.readline(), target_file.readline()
    print("  %d data points read." % len(data_set))
    return data_set


def parse_brackets(line):
    """A very simple algorithm for parsing data with parentheses."""
    if not line.startswith("("):
        line = "( " + line
    if not line.endswith(")"):
        line = line + " )"
    words = line.strip().split()

    root = nast.Node(kind="root", value="root")
    stack = []

    i = 0
    while i < len(words):
        word = words[i]
        if word == "(":
            if stack:
                # creates non-terminal
                node = nast.Node(kind="nt", value="<n>")
                stack[-1].add_child(node)
                node.parent = stack[-1]
                stack.append(node)
            else:
                stack.append(root)
        elif word == ")":
            if stack:
                stack.pop()
        else:
            node = nast.Node(kind="t", value=word)
            stack[-1].add_child(node)
            node.parent = stack[-1]
        i += 1
<<<<<<< HEAD
        if len(stack) == 0:
            break;

    data_tools.pretty_print(root)
=======
    
    # data_tools.pretty_print(root)
>>>>>>> 9e33e7f9
    return root

class Dataset(object):
    def __init__(self):
        self.train = []
        self.dev = []
        self.test = []


def read_raw_data(data_dir):
    nl_list = Dataset()
    cm_list = Dataset()
    train_path = os.path.join(data_dir, "train")
    dev_path = os.path.join(data_dir, "dev")
    test_path = os.path.join(data_dir, "test")
    with open(train_path + ".nl") as f:
        nl_list.train = [line.strip() for line in f.readlines()]
    with open(train_path + ".cm") as f:
        cm_list.train = [line.strip() for line in f.readlines()]
    with open(dev_path + ".nl") as f:
        nl_list.dev = [line.strip() for line in f.readlines()]
    with open(dev_path + ".cm") as f:
        cm_list.dev = [line.strip() for line in f.readlines()]
    if os.path.exists(test_path + ".nl"):
        with open(test_path + ".nl") as f:
            nl_list.test = [line.strip() for line in f.readlines()]
    if os.path.exists(test_path + ".cm"):
        with open(test_path + ".cm") as f:
            cm_list.test = [line.strip() for line in f.readlines()]
    if not nl_list.test:
        nl_list.test = nl_list.dev
        cm_list.test = cm_list.dev
    return nl_list, cm_list


def prepare_dataset(data, data_dir, suffix, vocab_size, vocab_path,
                    normalize_digits=True, normalize_long_pattern=True):
    max_len = 0
    for d in data.train:
        if len(d) > max_len:
            max_len = len(d)

    create_vocabulary(vocab_path, data.train, vocab_size,
                      normalize_digits=normalize_digits,
                      normalize_long_pattern=normalize_long_pattern)

    train_path = os.path.join(data_dir, "train")
    dev_path = os.path.join(data_dir, "dev")
    test_path = os.path.join(data_dir, "test")

    data_to_token_ids(data.train, train_path + suffix, vocab_path,
                      normalize_digits=normalize_digits,
                      normalize_long_pattern=normalize_long_pattern)
    data_to_token_ids(data.dev, dev_path + suffix, vocab_path,
                      normalize_digits=normalize_digits,
                      normalize_long_pattern=normalize_long_pattern)
    data_to_token_ids(data.test, test_path + suffix, vocab_path,
                      normalize_digits=normalize_digits,
                      normalize_long_pattern=normalize_long_pattern)

    return max_len


def prepare_jobs(data_dir, nl_vocab_size, cm_vocab_size):
    def add_to_set(nl_list, cm_list, split):
        for nl, cm in zip(getattr(nl_list, split), getattr(cm_list, split)):
            nl_tokens = nl.split()
            cm_tokens = cm.split()
            getattr(nl_token_list, split).append(nl_tokens)
            getattr(cm_token_list, split).append(cm_tokens)

    nl_list, cm_list = read_raw_data(data_dir)
    nl_token_list = Dataset()
    cm_token_list = Dataset()

    add_to_set(nl_list, cm_list, "train")
    add_to_set(nl_list, cm_list, "dev")
    add_to_set(nl_list, cm_list, "test")

    nl_vocab_path = os.path.join(data_dir, "vocab%d.nl" % nl_vocab_size)
    cm_vocab_path = os.path.join(data_dir, "vocab%d.cm" % cm_vocab_size)

    nl_token_suffix = ".ids%d.nl" % nl_vocab_size
    cm_token_suffix = ".ids%d.cm" % cm_vocab_size

    max_nl_token_len = prepare_dataset(nl_token_list, data_dir, nl_token_suffix, nl_vocab_size,
                                       nl_vocab_path, normalize_digits=False,
                                       normalize_long_pattern=False)
    max_cm_token_len = prepare_dataset(cm_token_list, data_dir, cm_token_suffix, cm_vocab_size,
                                       cm_vocab_path, normalize_digits=False,
                                       normalize_long_pattern=False)

    print("maximum num tokens in description = %d" % max_nl_token_len)
    print("maximum num tokens in command = %d" % max_cm_token_len)


def prepare_bash(data_dir, nl_vocab_size, cm_vocab_size):

    def add_to_set(nl_list, cm_list, split):
        with_parent = False
        for nl, cm in zip(getattr(nl_list, split), getattr(cm_list, split)):
            ast = data_tools.bash_parser(cm)
            if ast:
                if is_simple(ast):
                    nl_chars = data_tools.char_tokenizer(nl, data_tools.basic_tokenizer,
                                                         normalize_digits=False,
                                                         normalize_long_pattern=False)
                    cm_chars = data_tools.char_tokenizer(cm, data_tools.bash_tokenizer,
                                                         normalize_digits=False,
                                                         normalize_long_pattern=False)
                    nl_tokens = data_tools.basic_tokenizer(nl)
                    cm_tokens = data_tools.ast2tokens(ast, with_parent=with_parent)
                    cm_seq = data_tools.ast2list(ast, list=[], with_parent=with_parent)
                    pruned_ast = normalizer.prune_ast(ast)
                    cm_pruned_tokens = data_tools.ast2tokens(
                        pruned_ast, loose_constraints=True, with_parent=with_parent)
                    cm_pruned_seq = data_tools.ast2list(
                        pruned_ast, list=[], with_parent=with_parent)
                    cm_normalized_tokens = data_tools.ast2tokens(
                        ast, loose_constraints=True, arg_type_only=True, with_parent=with_parent)
                    cm_normalized_seq = data_tools.ast2list(
                        ast, arg_type_only=True, list=[], with_parent=with_parent)
                    cm_canonical_tokens = data_tools.ast2tokens(
                        ast, loose_constraints=True, arg_type_only=True, ignore_flag_order=True,
                        with_parent=with_parent)
                    cm_canonical_seq = data_tools.ast2list(
                        ast, arg_type_only=True, ignore_flag_order=True, list=[],
                        with_parent=with_parent)
                    getattr(nl_char_list, split).append(nl_chars)
                    getattr(nl_token_list, split).append(nl_tokens)
                    getattr(cm_char_list, split).append(cm_chars)
                    getattr(cm_token_list, split).append(cm_tokens)
                    getattr(cm_seq_list, split).append(cm_seq)
                    getattr(cm_pruned_token_list, split).append(cm_pruned_tokens)
                    getattr(cm_pruned_seq_list, split).append(cm_pruned_seq)
                    getattr(cm_normalized_token_list, split).append(cm_normalized_tokens)
                    getattr(cm_normalized_seq_list, split).append(cm_normalized_seq)
                    getattr(cm_canonical_token_list, split).append(cm_canonical_tokens)
                    getattr(cm_canonical_seq_list, split).append(cm_canonical_seq)
                else:
                    print("Rare command: " + cm.encode('utf-8'))

    nl_list, cm_list = read_raw_data(data_dir)
    nl_char_list = Dataset()
    nl_token_list = Dataset()
    cm_char_list = Dataset()
    cm_token_list = Dataset()
    cm_seq_list = Dataset()
    cm_pruned_token_list = Dataset()
    cm_pruned_seq_list = Dataset()
    cm_normalized_token_list = Dataset()
    cm_normalized_seq_list = Dataset()
    cm_canonical_token_list = Dataset()
    cm_canonical_seq_list = Dataset()

    add_to_set(nl_list, cm_list, "train")
    add_to_set(nl_list, cm_list, "dev")
    add_to_set(nl_list, cm_list, "test")

    # Create vocabularies of the appropriate sizes.
    nl_char_vocab_path = os.path.join(data_dir, "vocab%d.nl.char" % nl_vocab_size)
    cm_char_vocab_path = os.path.join(data_dir, "vocab%d.cm.char" % cm_vocab_size)
    nl_vocab_path = os.path.join(data_dir, "vocab%d.nl" % nl_vocab_size)
    cm_vocab_path = os.path.join(data_dir, "vocab%d.cm" % cm_vocab_size)
    cm_norm_vocab_path = os.path.join(data_dir, "vocab%d.cm.norm" % cm_vocab_size)
    cm_ast_vocab_path = os.path.join(data_dir, "vocab%d.cm.ast" % cm_vocab_size)
    cm_ast_norm_vocab_path = os.path.join(data_dir, "vocab%d.cm.ast.norm" %
                                          cm_vocab_size)

    nl_char_suffix = ".cids%d.nl" % nl_vocab_size
    cm_char_suffix = ".cids%d.cm" % cm_vocab_size
    nl_token_suffix = ".ids%d.nl" % nl_vocab_size
    cm_token_suffix = ".ids%d.cm" % cm_vocab_size
    cm_token_norm_suffix = ".ids%d.cm.norm" % cm_vocab_size
    cm_token_norm_order_suffix = ".ids%d.cm.norm.order" % cm_vocab_size
    cm_token_pruned_suffix = ".ids%d.cm.pruned" % cm_vocab_size
    cm_seq_suffix = ".seq%d.cm" % cm_vocab_size
    cm_seq_norm_suffix = ".seq%d.cm.norm" % cm_vocab_size
    cm_seq_norm_order_suffix = ".seq%d.cm.norm.order" % cm_vocab_size
    cm_seq_pruned_suffix = ".seq%d.cm.pruned" % cm_vocab_size

    max_nl_char_len = prepare_dataset(nl_char_list, data_dir, nl_char_suffix, nl_vocab_size,
                                      nl_char_vocab_path)
    max_cm_char_len = prepare_dataset(cm_char_list, data_dir, cm_char_suffix, cm_vocab_size,
                                      cm_char_vocab_path)
    max_nl_token_len = prepare_dataset(nl_token_list, data_dir, nl_token_suffix, nl_vocab_size,
                                       nl_vocab_path)
    max_cm_token_len = prepare_dataset(cm_token_list, data_dir, cm_token_suffix, cm_vocab_size,
                                       cm_vocab_path)
    max_cm_token_norm_len = prepare_dataset(cm_normalized_token_list, data_dir, cm_token_norm_suffix,
                                            cm_vocab_size, cm_vocab_path)
    max_cm_token_norm_order_len = prepare_dataset(cm_canonical_token_list, data_dir,
                                                  cm_token_norm_order_suffix, cm_vocab_size, cm_norm_vocab_path)
    max_cm_token_pruned_len = prepare_dataset(cm_pruned_token_list, data_dir, cm_token_pruned_suffix,
                                              cm_vocab_size, cm_norm_vocab_path)
    max_cm_seq_len = prepare_dataset(cm_seq_list, data_dir, cm_seq_suffix, cm_vocab_size,
                                     cm_ast_vocab_path)
    max_cm_seq_norm_len = prepare_dataset(cm_normalized_seq_list, data_dir, cm_seq_norm_suffix,
                                          cm_vocab_size, cm_ast_norm_vocab_path)
    max_cm_seq_norm_order_len = prepare_dataset(cm_canonical_seq_list, data_dir, cm_seq_norm_order_suffix,
                                                cm_vocab_size, cm_ast_norm_vocab_path)
    max_cm_seq_pruned_len = prepare_dataset(cm_pruned_seq_list, data_dir, cm_seq_pruned_suffix,
                                            cm_vocab_size, cm_ast_vocab_path)


    print("maximum num chars in description = %d" % max_nl_char_len)
    print("maximum num tokens in description = %d" % max_nl_token_len)
    print("maximum num chars in command = %d" % max_cm_char_len)
    print("maximum num tokens in command = %d" % max_cm_token_len)
    print("maximum num AST search steps = %d" % max_cm_seq_len)
    print("maximum num tokens in normalized command = %d" %
          max_cm_token_norm_len)
    print("maximum num normalized AST search steps = %d" %
          max_cm_seq_norm_len)
    print("maximum num tokens in canonical command = %d" %
          max_cm_token_norm_order_len)
    print("maximum num canonical AST search steps = %d" %
          max_cm_seq_norm_order_len)
    print("maximum num tokens in pruned command = %d" % max_cm_token_pruned_len)
    print("maximum num pruned AST search steps = %d" % max_cm_seq_pruned_len)


def prepare_data(FLAGS):
    """Get data into data_dir, create vocabularies and tokenize data.

    Args:
      data: { 'train': [cm_list, nl_list],
              'dev': [cm_list, nl_list],
              'test': [cm_list, nl_list] }.
      data_dir: directory in which the data sets will be stored.
      nl_vocabulary_size: size of the English vocabulary to create and use.
      cm_vocabulary_size: size of the Command vocabulary to create and use.

    Returns:
      A tuple of 8 elements:
        (1) path to the token-ids for English training data-set,
        (2) path to the token-ids for Command training data-set,
        (3) path to the token-ids for English development data-set,
        (4) path to the token-ids for Command development data-set,
        (5) path to the token-ids for English test data-set,
        (6) path to the token-ids for Command test data-set,
        (7) path to the English vocabulary file,
        (8) path to the Command vocabulary file.
    """

    if FLAGS.dataset == "bash":
        prepare_bash(FLAGS.data_dir, FLAGS.nl_vocab_size, FLAGS.cm_vocab_size)
    if FLAGS.dataset == "jobs":
        prepare_jobs(FLAGS.data_dir, FLAGS.nl_vocab_size, FLAGS.cm_vocab_size)
    if FLAGS.dataset == "geo":
        prepare_jobs(FLAGS.data_dir, FLAGS.nl_vocab_size, FLAGS.cm_vocab_size)
    if FLAGS.dataset == "atis":
        prepare_jobs(FLAGS.data_dir, FLAGS.nl_vocab_size, FLAGS.cm_vocab_size)


if __name__ == "__main__":
    parse_brackets(sys.argv[1])<|MERGE_RESOLUTION|>--- conflicted
+++ resolved
@@ -550,15 +550,9 @@
             stack[-1].add_child(node)
             node.parent = stack[-1]
         i += 1
-<<<<<<< HEAD
         if len(stack) == 0:
             break;
 
-    data_tools.pretty_print(root)
-=======
-    
-    # data_tools.pretty_print(root)
->>>>>>> 9e33e7f9
     return root
 
 class Dataset(object):
