# Copyright 2015 The TensorFlow Authors. All Rights Reserved.
#
# Licensed under the Apache License, Version 2.0 (the "License");
# you may not use this file except in compliance with the License.
# You may obtain a copy of the License at
#
#     http://www.apache.org/licenses/LICENSE-2.0
#
# Unless required by applicable law or agreed to in writing, software
# distributed under the License is distributed on an "AS IS" BASIS,
# WITHOUT WARRANTIES OR CONDITIONS OF ANY KIND, either express or implied.
# See the License for the specific language governing permissions and
# limitations under the License.
# =============================================================================

"""
Utilities for tokenizing & generating vocabularies.
"""

from __future__ import absolute_import
from __future__ import division
from __future__ import print_function

import tensorflow as tf

import collections
import functools
import numpy as np
import random
import re
import os, sys

from numpy.linalg import norm

if sys.version_info > (3, 0):
    from six.moves import xrange

from bashlex import normalizer, data_tools
from nlp_tools import constants, tokenizer, slot_filling

# Special token symbols
_PAD = "__SP__PAD"
_EOS = "__SP__EOS"
_UNK = "__SP__UNK"
_ARG_UNK = "__SP__ARGUMENT_UNK"
_UTL_UNK = "__SP__HEADCOMMAND_UNK"
_FLAG_UNK = "__SP__FLAG_UNK"
_ARG_START = "__SP__ARG_START"
_ARG_END = "__SP__ARG_END"

_GO = "__SP__GO"                    # seq2seq start symbol
_ROOT = "__SP__ROOT"                # seq2tree start symbol

PAD_ID = 0
EOS_ID = 1
UNK_ID = 2
ARG_ID = 3
UTL_ID = 4
FLAG_ID = 5
H_NO_EXPAND_ID = 6
V_NO_EXPAND_ID = 7
GO_ID = 8
ROOT_ID = 9
ARG_START_ID = 10                  # start argument sketch
ARG_END_ID = 11                    # end argument sketch
NUM_ID = 12                        # 1, 2, 3, 4, ...
NUM_ALPHA_ID = 13                  # 10k, 20k, 50k, 100k, ...
NON_ENGLISH_ID = 14                # /local/bin, hello.txt, ...

_TOKEN_START_VOCAB = [
    _PAD,
    _EOS,
    _UNK,
    _ARG_UNK,
    _UTL_UNK,
    _FLAG_UNK,
    normalizer._H_NO_EXPAND,
    normalizer._V_NO_EXPAND,
    _GO,
    _ROOT,
    _ARG_START,
    _ARG_END,
    constants._NUMBER,
    constants._NUMBER_ALPHA,
    constants._REGEX
]

# Special char symbols
_CPAD = "__SP__CPAD"
_CEOS = "__SP__CEOS"
_CUNK = "__SP__CUNK"
_CATOM = "__SP__CATOM"

_CGO = "__SP__CGO"

CPAD_ID = 0
CEOS_ID = 1
CUNK_ID = 2
CATOM_ID = 3
CLONG_ID = 4
CGO_ID = 5

_CHAR_START_VOCAB = [_CPAD, _CEOS, _CUNK, _CATOM, constants._LONG_TOKEN_IND,
                     _CGO]

_data_splits = ['train', 'dev', 'test']

def clean_dir(dir):
    for f_name in os.listdir(dir):
        f_path = os.path.join(dir, f_name)
        try:
            if os.path.isfile(f_path):
                os.unlink(f_path)
        except Exception as e:
            print(e)


def create_vocabulary(vocab_path, data, max_vocabulary_size, min_word_frequency,
                      tokenizer=None, base_tokenizer=None, append_to_vocab=False):
    """Create vocabulary file (if it does not exist yet) from data file.

    Data file is assumed to contain one sentence per line. Each sentence is
    tokenized and digits are normalized (if normalize_digits is set).
    Vocabulary contains the most-frequent tokens up to max_vocabulary_size.
    We write it to vocab_path in a one-token-per-line format, so that later
    token in the first line gets id=0, second line gets id=1, and so on.

    Args:
      vocab_path: path where the vocabulary will be created.
      data: list of lines each of which corresponds to a data point.
      max_vocabulary_size: limit on the size of the created vocabulary.
      min_word_frequency: word frequency threshold below which a word is
        goint to be marked as _UNK.
      tokenizer: a function to use to tokenize each data sentence;
        if None, basic_tokenizer will be used.
      base_tokenizer: base_tokenizer used for separating a string into chars.
      append_to_vocab: set to true to append new words as unseen to the vocab
      (used for simplifying testing sentences with unseen tokens).
    """

    MIN_ARG_FREQ = 10

    vocab = {}

    if not tf.gfile.Exists(vocab_path):
        print("Creating vocabulary %s from data (%d)" %
              (vocab_path, len(data)))
        sorted_vocab = {}
    else:
        print("Reading vocabulary %s from path" % vocab_path)
        sorted_vocab, _ = initialize_vocabulary(vocab_path)

    if not tf.gfile.Exists(vocab_path) or append_to_vocab:
        counter = 0
        for line in data:
            counter += 1
            if counter % 1000 == 0:
                print("  processing line %d" % counter)
            if type(line) is list:
                tokens = line
            else:
                if base_tokenizer:
                    tokens = tokenizer(line, base_tokenizer)
                else:
                    tokens = tokenizer(line)
            if not tokens:
                continue
            for word in tokens:
                if "char" in vocab_path and word == ' ':
                    word = constants._SPACE
                if word in vocab:
                    vocab[word] += 1
                else:
                    vocab[word] = 1
        if append_to_vocab:
            for v in vocab:
                if not v in sorted_vocab and not ('__LF__' + v) in sorted_vocab \
                        and not v[len('__LF__'):] in sorted_vocab:
                    if v.startswith('__LF__'):
                        sorted_vocab[v] = 1e12
                    else:
                        sorted_vocab['__LF__' + v] = 1e12
            sorted_vocab = [x for (x, y) in
                sorted(sorted_vocab.items(), key=lambda x:x[1])]
        else:
            for v in vocab:
                if v.startswith('__LF__'):
                    if vocab[v] >= MIN_ARG_FREQ:
                        sorted_vocab[v[len('__LF__'):]] = vocab[v]
                    else:
                        sorted_vocab[v] = min(vocab[v], min_word_frequency-1)
                elif v.startswith('__SP__'):
                    sorted_vocab[v] = vocab[v]
                else:
                    if '.nl' in vocab_path and (
                            not constants.is_english_word(v) and
                            not v in constants.type_conversion and
                            not v in constants.punctuation):
                        # print("Infrequent token: %s"  % v)
                        sorted_vocab['__LF__' + v] = \
                            min(vocab[v], min_word_frequency-1)
                    elif vocab[v] >= min_word_frequency:
                        sorted_vocab[v] = vocab[v]
                    else:
                        sorted_vocab['__LF__' + v] = vocab[v]
            sorted_vocab = [x for (x, y) in
                sorted(sorted_vocab.items(), key=lambda x:x[1], reverse=True)]

        start_vocab = _CHAR_START_VOCAB \
            if "char" in vocab_path else _TOKEN_START_VOCAB
        vocab = list(start_vocab)
        for v in sorted_vocab:
            if not v in start_vocab:
                vocab.append(v)

        if len(vocab) > max_vocabulary_size:
            vocab = vocab[:max_vocabulary_size]
        with tf.gfile.GFile(vocab_path, mode="wb") as vocab_file:
            for w in vocab:
                try:
                    vocab_file.write(w + b"\n")
                except Exception:
                    vocab_file.write(w.encode('utf-8') + b"\n")


def initialize_vocabulary(vocab_path):
    """Initialize vocabulary from file.

    We assume the vocabulary is stored one-item-per-line, so a file:
      dog
      cat
    will result in a vocabulary {"dog": 0, "cat": 1}, and this function will
    also return the reversed-vocabulary ["dog", "cat"].

    Args:
      vocab_path: path to the file containing the vocabulary.

    Returns:
      a pair: the vocabulary (a dictionary mapping string to integers), and
      the reversed vocabulary (a list, which reverses the vocabulary mapping).

    Raises:
      ValueError: if the provided vocab_path does not exist.
    """
    if tf.gfile.Exists(vocab_path):
        rev_vocab = []
        with tf.gfile.GFile(vocab_path, mode="rb") as f:
            rev_vocab.extend(f.readlines())
        rev_vocab = [line.strip() for line in rev_vocab]
        vocab = dict([(x, y) for (y, x) in enumerate(rev_vocab)])
        rev_vocab = dict([(y, x) for (y, x) in enumerate(rev_vocab)])
        return vocab, rev_vocab
    else:
        raise ValueError("Vocabulary file %s not found.", vocab_path)


def data_to_token_ids(data, tg_id_path, vocab_path, tokenizer=None,
                      base_tokenizer=None, with_arg_type=False, use_unk=True,
                      parallel_data=None, use_dummy_indices=False,
                      parallel_vocab_size=None, coarse_typing=False):
    """Tokenize data file and turn into token-ids using given vocabulary file.

    This function loads data line-by-line from data_path, calls the above
    sentence_to_token_ids, and saves the result to tg_id_path. See comment
    for sentence_to_token_ids on the details of token-ids format.

    Args:
      data: list of lines each of which corresponds to a data point.
      tg_id_path: path where the file with token-ids will be created.
      vocab_path: path to the vocabulary file.
      tokenizer: a function to use to tokenize each sentence;
        if None, basic_tokenizer will be used.
      base_tokenizer: base tokenizer used for splitting strings into characters.
      with_arg_types: if the vocabulary contains argument type (used for
      deciding which type of UNK tokens to use).
      use_unk: if set, set low-frequency tokens to UNK.
      parallel_data: used in cases where token indexing depends on the
        content of the parallel data.
    """
    max_token_num = 0
    if not tf.gfile.Exists(tg_id_path):
        if parallel_data is not None:
            assert(len(data) == len(parallel_data))
        print("Tokenizing data {} ({})".format(tg_id_path, len(data)))
        vocab, _ = initialize_vocabulary(vocab_path)
        tokens_file = tf.gfile.GFile(tg_id_path, mode="w")
        counter = 0
        for i in xrange(len(data)):
            counter += 1
            if counter % 1000 == 0:
                print("  tokenizing line %d" % counter)
            if parallel_data is None:
                parallel_line = None
            else:
                parallel_line = parallel_data[i]
            token_ids, _ = sentence_to_token_ids(data[i], vocab, tokenizer,
                base_tokenizer, with_arg_type=with_arg_type, use_unk=use_unk,
                parallel_sentence=parallel_line,
                use_dummy_indices=use_dummy_indices,
                parallel_vocab_size=parallel_vocab_size,
                coarse_typing=coarse_typing)
            if len(token_ids) > max_token_num:
                max_token_num = len(token_ids)
            tokens_file.write(" ".join([str(tok) for tok in token_ids]) + "\n")
        tokens_file.close()
    return max_token_num


def sentence_to_token_ids(sentence, vocabulary, tokenizer, base_tokenizer,
                          with_arg_type=False, use_unk=True,
                          parallel_sentence=None, use_dummy_indices=False,
                          parallel_vocab_size=None, coarse_typing=False):
    """Convert a string to a list of integers representing token-ids.

    For example, a sentence "I have a dog" may become tokenized into
    ["I", "have", "a", "dog"] and with vocabulary {"I": 1, "have": 2,
    "a": 4, "dog": 7"} this function will return [1, 2, 4, 7].

    Args:
        sentence: The sentence in bytes format to convert to token-ids.
        vocabulary: A dictionary mapping tokens to integers.
        tokenizer: A function to use to tokenize each sentence;
            if None, basic_tokenizer will be used.
        base_tokenizer: Used to tokenize a sentence prior to character feature
            extraction.

        with_arg_type: If the vocabulary contains argument type (used for
        deciding which type of UNK tokens to use).
        use_unk: If set, replace the low-frequency tokens with UNK.
        parallel_sentence: Used in cases where token indexing depends on the
            content of the parallel data. Used for generating source copy indices
            in copy mode.
        use_dummy_indices: If set, map tokens to placeholder indices instead of
            indices in the vocabulary. Used for generating source copy indices
            in copy mode.
        parallel_vocab_size: Vocabulary size of the parallel data.
        coarse_typing: If set, replace tokens with coarse types.
    Returns:
        a list of integers, the token-ids for the sentence.
    """
    if type(sentence) is list:
        words = sentence
        entities = None
    else:
        if base_tokenizer:
            words = tokenizer(sentence, base_tokenizer)
            entities = None
        else:
            words, entities = tokenizer(sentence)
    token_ids = []
    for (i, w) in enumerate(words):
        if w in vocabulary:
            if w.startswith('__LF__'):
                if use_unk:
                    token_ids.append(UNK_ID)
                elif parallel_sentence is not None:
                    if not (w in parallel_sentence
                            or w[len('__LF__'):] in parallel_sentence):
                        if use_dummy_indices:
                            token_ids.append(parallel_vocab_size + i)
                        else:
                            token_ids.append(UNK_ID)
                    else:
                        token_ids.append(vocabulary[w])
                else:
                    token_ids.append(vocabulary[w])
            else:
                token_ids.append(vocabulary[w])
        else:
            if w.startswith('__LF__') and w[len('__LF__'):] in vocabulary:
                token_ids.append(vocabulary[w[len('__LF__'):]])
            elif not use_unk and ('__LF__' + w) in vocabulary:
                token_ids.append(vocabulary['__LF__' + w])
            else:
                # Unknown token
                if coarse_typing:
                    if w.startswith('__LF__'):
                        w = w[len('__LF__'):]
                    if w.isdigit():
                        token_ids.append(NUM_ID)
                    elif re.match(re.compile('[0-9]+[A-Za-z]+'), w):
                        token_ids.append(NUM_ALPHA_ID)
                    elif not constants.is_english_word(w):
                        token_ids.append(NON_ENGLISH_ID)
                    else:
                        token_ids.append(UNK_ID)
                elif use_dummy_indices:
                    token_ids.append(parallel_vocab_size + i)
                else:
                    token_ids.append(UNK_ID)

    return token_ids, entities


def token_to_char_ids(token, vocabulary):
    """
    Convert a token to a list of integers representing character-ids.
    """
    char_ids = []
    if len(token) <= 20:
        characters = token
    else:
        characters = list(token[:14]) \
            + [constants._LONG_TOKEN_IND] + list(token[-5:])

    for c in characters:
        if c in vocabulary:
            char_ids.append(vocabulary[c])
        else:
            if c == ' ':
                char_ids.append(vocabulary[constants._SPACE])
            else:
                # Unknown character
                char_ids.append(CUNK_ID)
    return char_ids


def token_ids_to_sentences(inputs, rev_vocab, head_appended=False,
                           char_model=False):
    """
    Convert a batch of token-id lists to a list of strings.
    """
    batch_size = len(inputs[0])
    sentences = []
    for i in xrange(batch_size):
        if head_appended:
            outputs = [decoder_input[i] for decoder_input in inputs[1:]]
        else:
            outputs = [decoder_input[i] for decoder_input in inputs]
        # If there is an EOS symbol in outputs, cut them at that point.
        if EOS_ID in outputs:
            outputs = outputs[:outputs.index(EOS_ID)]
        # If there is a PAD symbol in outputs, cut them at that point.
        if PAD_ID in outputs:
            outputs = outputs[:outputs.index(PAD_ID)]
        # Print out command corresponding to outputs.
        if char_model:
            sentences.append("".join([tf.compat.as_str(rev_vocab[output])
                for output in outputs]).replace(constants._SPACE, ' '))
        else:
            sentences.append(" ".join([tf.compat.as_str(rev_vocab[output])
                                       for output in outputs]))
    return sentences


def fold_split_bucket(data_set, num_folds):
    # if a dataset is grouped by buckets
    # randomly split each bucket
    num_buckets = len(data_set)
    data_folds = [[] for _ in xrange(num_folds)]
    for bucket_id in xrange(num_buckets):
        bucket_data_folds = fold_split(data_set[bucket_id], num_folds)
        for fold_id in xrange(num_folds):
            data_folds[fold_id].append(bucket_data_folds[fold_id])
    return data_folds


def fold_split(data_set, num_folds):
    # randomly split a dataset for cross validation
    data_folds = [[] for _ in xrange(num_folds)]
    num_rep = int(len(data_set) / num_folds) + 1
    fold_ids = range(num_folds) * num_rep
    random.shuffle(fold_ids)
    for i in xrange(len(data_set)):
        data_point = data_set[i]
        fold_id = fold_ids[i]
        data_folds[fold_id].append(data_point)
    return data_folds


def read_raw_data(data_dir):
    nl_list = DataSet()
    cm_list = DataSet()
    for split in _data_splits:
        data_path = os.path.join(data_dir, split)
        if os.path.exists(data_path + ".nl"):
            with open(data_path + '.nl') as f:
                setattr(nl_list, split,
                        [line.strip() for line in f.readlines()])
        if os.path.exists(data_path + ".cm"):
            with open(data_path + ".cm") as f:
                setattr(cm_list, split,
                        [line.strip() for line in f.readlines()])
    return nl_list, cm_list


def prepare_dataset(data, data_dir, suffix, vocab_size, vocab_path,
                    create_vocab=True, parallel_token_list=None,
                    parallel_vocab_size=None):
    if isinstance(data.train[0], list):
        # save indexed token sequences

        MIN_WORD_FREQ = 2 if ("bash" in data_dir) else 0

        if create_vocab:
            create_vocabulary(vocab_path, data.train, vocab_size,
                              min_word_frequency=MIN_WORD_FREQ)
            if suffix.endswith('.nl') or suffix.endswith('.cm'):
                create_vocabulary(vocab_path, data.dev, vocab_size,
                    min_word_frequency=MIN_WORD_FREQ, append_to_vocab=True)
                create_vocabulary(vocab_path, data.test, vocab_size,
                    min_word_frequency=MIN_WORD_FREQ, append_to_vocab=True)
        for split in _data_splits:
            data_path = os.path.join(data_dir, split)
            data_to_token_ids(
                getattr(data, split), data_path + suffix, vocab_path,
                coarse_typing=suffix.endswith('.nl'))
            if '.nl' in suffix or '.cm' in suffix:
                if parallel_token_list is None:
                    parallel_data = None
                else:
                    parallel_data = getattr(parallel_token_list, split)
                data_to_token_ids(
                    getattr(data, split), data_path + suffix + '.full',
                    vocab_path, use_unk=False, parallel_data=parallel_data,
                    use_dummy_indices=('nl.copy' in suffix
                                       and split in ['dev', 'test']),
                    parallel_vocab_size=parallel_vocab_size)
    else:
        # save string data
        for split in _data_splits:
            data_path = os.path.join(data_dir, split)
            with open(data_path + suffix, 'w') as o_f:
                for line in getattr(data, split):
                    o_f.write(line.strip() + '\n')

    # compute max training sequence length to determine bucket size
    max_len = 0
    for d in data.train:
        if len(d) > max_len:
            max_len = len(d)
    return max_len


def prepare_jobs(FLAGS):
    data_dir = FLAGS.data_dir
    nl_vocab_size = FLAGS.nl_vocab_size
    cm_vocab_size = FLAGS.cm_vocab_size

    def add_to_set(nl_data, cm_data, split):
        for nl, cm in zip(getattr(nl_data, split), getattr(cm_data, split)):
            nl_tokens = nl.split()
            cm_tokens = cm.split()
            getattr(nl_list, split).append(nl)
            getattr(cm_list, split).append(cm)
            getattr(nl_token_list, split).append(nl_tokens)
            getattr(cm_token_list, split).append(cm_tokens)

    # unfiltered data
    nl_data, cm_data = read_raw_data(data_dir)

    nl_list = DataSet()
    cm_list = DataSet()
    nl_token_list = DataSet()
    cm_token_list = DataSet()

    add_to_set(nl_data, cm_data, "train")
    add_to_set(nl_data, cm_data, "dev")
    add_to_set(nl_data, cm_data, "test")

    nl_vocab_path = os.path.join(data_dir, "vocab%d.nl" % nl_vocab_size)
    cm_vocab_path = os.path.join(data_dir, "vocab%d.cm" % cm_vocab_size)

    nl_suffix = ".%d.nl" % nl_vocab_size
    cm_suffix = ".%d.cm" % cm_vocab_size
    nl_token_suffix = ".ids%d.nl" % nl_vocab_size
    cm_token_suffix = ".ids%d.cm" % cm_vocab_size

    _ = prepare_dataset(nl_list, data_dir, nl_suffix, nl_vocab_size, None)
    _ = prepare_dataset(cm_list, data_dir, cm_suffix, cm_vocab_size, None)
    max_nl_token_len = prepare_dataset(nl_token_list, data_dir,
                                       nl_token_suffix, nl_vocab_size,
                                       nl_vocab_path)
    max_cm_token_len = prepare_dataset(cm_token_list, data_dir,
                                       cm_token_suffix, cm_vocab_size,
                                       cm_vocab_path)

    print("maximum num tokens in description = %d" % max_nl_token_len)
    print("maximum num tokens in command = %d" % max_cm_token_len)

    nl_token_copy_suffix = ".ids%d.nl.copy" % nl_vocab_size
    prepare_dataset(nl_token_list, data_dir, nl_token_copy_suffix,
                    nl_vocab_size, cm_vocab_path, create_vocab=False,
                    parallel_vocab_size=cm_vocab_size)
    generation_mask = np.ones([FLAGS.tg_vocab_size + FLAGS.max_sc_length],
                              dtype=np.float32)
    np.save(os.path.join(data_dir, "generation_mask"), generation_mask)


def prepare_bash(FLAGS, verbose=False):
    data_dir = FLAGS.data_dir
    nl_vocab_size = FLAGS.nl_vocab_size
    cm_vocab_size = FLAGS.cm_vocab_size

    def add_to_set(nl_data, cm_data, split):
        for nl, cm in zip(getattr(nl_data, split), getattr(cm_data, split)):
            ast = data_tools.bash_parser(cm)
            if ast:
                if data_tools.is_simple(ast):
                    mappings = slot_filling.slot_filler_alignment_induction(nl, cm)
                    nl_chars = data_tools.char_tokenizer(nl, tokenizer.basic_tokenizer)
                    cm_chars = data_tools.char_tokenizer(cm, data_tools.bash_tokenizer)
                    nl_tokens, _ = tokenizer.basic_tokenizer(nl)
                    cm_tokens = data_tools.ast2tokens(
                        ast, with_parent=True, arg_unk=True, unk_token=_UNK)
                    cm_seq = data_tools.ast2list(ast, list=[], with_parent=True)
                    pruned_ast = normalizer.prune_ast(ast)
                    cm_pruned_tokens = data_tools.ast2tokens(
                        pruned_ast, loose_constraints=True, with_parent=True)
                    cm_pruned_seq = data_tools.ast2list(
                        pruned_ast, list=[], with_parent=True)
                    nl_normalized_tokens, _ = tokenizer.ner_tokenizer(nl)
                    cm_normalized_tokens = data_tools.ast2tokens(
                        ast, loose_constraints=True, arg_type_only=True,
                        with_parent=True)
                    nl_break_tokens, cm_break_tokens = split_arguments(
                        nl_tokens, cm_tokens, cm_normalized_tokens)
                    # Debugging
                    print(nl_break_tokens)
                    print(cm_break_tokens)
                    cm_normalized_seq = data_tools.ast2list(
                        ast, arg_type_only=True, list=[], with_parent=True)
                    cm_canonical_tokens = data_tools.ast2tokens(
                        ast, loose_constraints=True, arg_type_only=True,
                        ignore_flag_order=True, with_parent=True)
                    cm_canonical_seq = data_tools.ast2list(
                        ast, arg_type_only=True, ignore_flag_order=True, list=[],
                        with_parent=True)
                    getattr(slot_argument_mappings, split).append(mappings)
                    getattr(nl_list, split).append(nl)
                    getattr(cm_list, split).append(cm)
                    getattr(nl_char_list, split).append(nl_chars)
                    getattr(nl_token_list, split).append(nl_tokens)
                    getattr(cm_char_list, split).append(cm_chars)
                    getattr(cm_token_list, split).append(cm_tokens)
                    getattr(cm_seq_list, split).append(cm_seq)
                    getattr(cm_pruned_token_list, split).append(cm_pruned_tokens)
                    getattr(cm_pruned_seq_list, split).append(cm_pruned_seq)
                    getattr(nl_break_token_list, split).append(nl_break_tokens)
                    getattr(cm_break_token_list, split).append(cm_break_tokens)
                    getattr(nl_norm_token_list, split).append(nl_normalized_tokens)
                    getattr(cm_norm_token_list, split).append(cm_normalized_tokens)
                    getattr(cm_normalized_seq_list, split).append(cm_normalized_seq)
                    getattr(cm_canonical_token_list, split).append(cm_canonical_tokens)
                    getattr(cm_canonical_seq_list, split).append(cm_canonical_seq)
                else:
                    if verbose:
                        print("Rare command: " + cm)

    def save_slot_argument_mappings(dataset, mapping_suffix):
        for split in _data_splits:
            with open('{}{}'.format(split, mapping_suffix), 'w') as o_f:
                for mappings in getattr(dataset, split):
                    if mappings:
                        for i, j in sorted(mappings, key=lambda x:x[0]):
                            o_f.write('{}-{} '.format(i, j))
                    o_f.write('\n')

    def split_arguments(nl_tokens, cm_tokens, cm_normalized_tokens):
        """
        Example:
            nl: find all '.txt' files
            cm: find . -name "*.txt"

            splitted_nl_tokens = ['find', 'all', "'", '.txt', "'", 'files']
            splitted_cm_tokens = ['find', '.', '-name', _ARG_START, '"', '*',
                '.txt', '"', _ARG_END]
        """
        assert(len(cm_tokens) == len(cm_normalized_tokens))

        splitted_nl_tokens = []
        for word in nl_tokens:
            if constants.with_quotation(word):
                splitted_nl_tokens.append(word[0])
                splitted_nl_tokens.append(word[1:-1])
                splitted_nl_tokens.append(word[-1])
            else:
                splitted_nl_tokens.append(word)

        M = collections.defaultdict(dict)
        for i in xrange(len(splitted_nl_tokens)):
            word = splitted_nl_tokens[i]
            for j in xrange(len(cm_normalized_tokens)):
                if cm_normalized_tokens[j] in constants._ENTITIES:
                    token = cm_tokens[j]
                    if token.startswith('__LF__'):
                        token = token[len('__LF__'):]
                    if word == token:
                        M[i][j] = 1
                    elif word in token:
                        if len(token) - len(word) > 10 or word in ['"', '\'']:
                            print("False match: {}, {}".format(token, word))
                            M[i][j] = -np.inf
                        else:
                            M[i][j] = (len(word) + 0.0) / len(token)
                    else:
                        M[i][j] = -np.inf

        mappings, _ = slot_filling.stable_marriage_alignment(M)
        mapping_dict = dict([(y, x) for (x, y) in mappings])

        splitted_cm_tokens = []
        for j in xrange(len(cm_tokens)):
            token = cm_tokens[j]
            if token.startswith('__LF__'):
                token = token[len('__LF__'):]
            if j in mapping_dict:
                i = mapping_dict[j]
                word = splitted_nl_tokens[i]
                if word == token:
                    splitted_cm_tokens.append(token)
                else:
                    pos_start = token.index(word)
                    pos_end = pos_start + len(word)
                    splitted_cm_tokens.append(_ARG_START)
                    for k in xrange(pos_start):
                        splitted_cm_tokens.append(token[k])
                    splitted_cm_tokens.append(word)
                    for k in xrange(pos_end, len(token)):
                        splitted_cm_tokens.append(token[k])
                    splitted_cm_tokens.append(_ARG_END)
            else:
                splitted_cm_tokens.append(token)

        return splitted_nl_tokens, splitted_cm_tokens

    # unfiltered data
    nl_data, cm_data = read_raw_data(data_dir)

    nl_list = DataSet()
    cm_list = DataSet()
    slot_argument_mappings = DataSet()
    nl_char_list = DataSet()
    cm_char_list = DataSet()
    nl_token_list = DataSet()
    cm_token_list = DataSet()
    cm_seq_list = DataSet()
    cm_pruned_token_list = DataSet()
    cm_pruned_seq_list = DataSet()
    nl_break_token_list = DataSet()
    cm_break_token_list = DataSet()
    nl_norm_token_list = DataSet()
    cm_norm_token_list = DataSet()
    cm_normalized_seq_list = DataSet()
    cm_canonical_token_list = DataSet()
    cm_canonical_seq_list = DataSet()

    add_to_set(nl_data, cm_data, "train")
    add_to_set(nl_data, cm_data, "dev")
    add_to_set(nl_data, cm_data, "test")

    # Create vocabularies of the appropriate sizes.
    nl_char_vocab_path = os.path.join(data_dir, "vocab%d.nl.char" % nl_vocab_size)
    cm_char_vocab_path = os.path.join(data_dir, "vocab%d.cm.char" % cm_vocab_size)
    nl_vocab_path = os.path.join(data_dir, "vocab%d.nl" % nl_vocab_size)
    cm_vocab_path = os.path.join(data_dir, "vocab%d.cm" % cm_vocab_size)
    nl_break_vocab_path = os.path.join(data_dir, "vocab%d.nl.break" % nl_vocab_size)
    cm_break_vocab_path = os.path.join(data_dir, "vocab%d.cm.break" % cm_vocab_size)
    nl_norm_vocab_path = os.path.join(data_dir, "vocab%d.nl.norm" % nl_vocab_size)
    cm_norm_vocab_path = os.path.join(data_dir, "vocab%d.cm.norm" % cm_vocab_size)
    cm_ast_vocab_path = os.path.join(data_dir, "vocab%d.cm.ast" % cm_vocab_size)
    cm_ast_norm_vocab_path = os.path.join(data_dir, "vocab%d.cm.ast.norm" % cm_vocab_size)

    nl_suffix = ".%d.nl" % nl_vocab_size
    cm_suffix = ".%d.cm" % cm_vocab_size
    nl_char_suffix = ".ids%d.nl.char" % nl_vocab_size
    cm_char_suffix = ".ids%d.cm.char" % cm_vocab_size
    nl_token_suffix = ".ids%d.nl" % nl_vocab_size
    cm_token_suffix = ".ids%d.cm" % cm_vocab_size
    nl_token_break_suffix = ".ids%d.nl.break" % nl_vocab_size
    cm_token_break_suffix = ".ids%d.cm.break" % cm_vocab_size
    nl_token_norm_suffix = ".ids%d.nl.norm" % nl_vocab_size
    cm_token_norm_suffix = ".ids%d.cm.norm" % cm_vocab_size
    cm_token_norm_order_suffix = ".ids%d.cm.norm.ordered" % cm_vocab_size
    cm_token_pruned_suffix = ".ids%d.cm.pruned" % cm_vocab_size
    cm_seq_suffix = ".seq%d.cm" % cm_vocab_size
    cm_seq_norm_suffix = ".seq%d.cm.norm" % cm_vocab_size
    cm_seq_norm_order_suffix = ".seq%d.cm.norm.ordered" % cm_vocab_size
    cm_seq_pruned_suffix = ".seq%d.cm.pruned" % cm_vocab_size

    _ = prepare_dataset(nl_list, data_dir, nl_suffix, nl_vocab_size, None)
    _ = prepare_dataset(cm_list, data_dir, cm_suffix, cm_vocab_size, None)
    max_nl_char_len = prepare_dataset(nl_char_list, data_dir, nl_char_suffix, 
        nl_vocab_size, nl_char_vocab_path)
    max_cm_char_len = prepare_dataset(cm_char_list, data_dir, cm_char_suffix, 
        cm_vocab_size, cm_char_vocab_path)
    max_nl_token_len = prepare_dataset(nl_token_list, data_dir, nl_token_suffix,
        nl_vocab_size, nl_vocab_path)
    max_cm_token_len = prepare_dataset(cm_token_list, data_dir, cm_token_suffix,
        cm_vocab_size, cm_vocab_path, parallel_token_list=nl_token_list)
    max_nl_token_break_len = prepare_dataset(nl_break_token_list, data_dir,
        nl_token_break_suffix, nl_vocab_size, nl_break_vocab_path)
    max_cm_token_break_len = prepare_dataset(cm_break_token_list, data_dir,
        cm_token_break_suffix, cm_vocab_size, cm_break_vocab_path)
    max_nl_token_norm_len = prepare_dataset(nl_norm_token_list, data_dir,
        nl_token_norm_suffix, nl_vocab_size, nl_norm_vocab_path)
    max_cm_token_norm_len = prepare_dataset(cm_norm_token_list, data_dir,
        cm_token_norm_suffix, cm_vocab_size, cm_norm_vocab_path)
    max_cm_token_norm_order_len = prepare_dataset(cm_canonical_token_list, data_dir,
        cm_token_norm_order_suffix, cm_vocab_size, cm_norm_vocab_path)
    max_cm_token_pruned_len = prepare_dataset(cm_pruned_token_list, data_dir,
        cm_token_pruned_suffix, cm_vocab_size, cm_vocab_path)
    max_cm_seq_len = prepare_dataset(cm_seq_list, data_dir, cm_seq_suffix,
        cm_vocab_size, cm_ast_vocab_path)
    max_cm_seq_norm_len = prepare_dataset(cm_normalized_seq_list, data_dir,
        cm_seq_norm_suffix, cm_vocab_size, cm_ast_norm_vocab_path)
    max_cm_seq_norm_order_len = prepare_dataset(cm_canonical_seq_list, data_dir,
        cm_seq_norm_order_suffix, cm_vocab_size, cm_ast_norm_vocab_path)
    max_cm_seq_pruned_len = prepare_dataset(cm_pruned_seq_list, data_dir,
        cm_seq_pruned_suffix, cm_vocab_size, cm_ast_vocab_path)
    save_slot_argument_mappings(slot_argument_mappings, mapping_suffix='.mappings')
    
    print("maximum num chars in description = %d" % max_nl_char_len)
    print("maximum num tokens in description = %d" % max_nl_token_len)
    print("maximum num chars in command = %d" % max_cm_char_len)
    print("maximum num tokens in command = %d" % max_cm_token_len)
    print("maximum num AST search steps = %d" % max_cm_seq_len)
    print("maximum num tokens in splitted description = %d" %
          max_nl_token_break_len)
    print("maximum num tokens in splitted command = %d" %
          max_cm_token_break_len)
    print("maximum num tokens in normalized description = %d" %
          max_nl_token_norm_len)
    print("maximum num tokens in normalized command = %d" %
          max_cm_token_norm_len)
    print("maximum num normalized AST search steps = %d" %
          max_cm_seq_norm_len)
    print("maximum num tokens in canonical command = %d" %
          max_cm_token_norm_order_len)
    print("maximum num canonical AST search steps = %d" %
          max_cm_seq_norm_order_len)
    print("maximum num tokens in pruned command = %d" % max_cm_token_pruned_len)
    print("maximum num pruned AST search steps = %d" % max_cm_seq_pruned_len)

    # compute channel (character or other features) representations
    def compute_channel_representations(
            vocab_path, char_vocab_path, pad_start=False, add_eos=False):
        vocab, _ = initialize_vocabulary(vocab_path)
        char_vocab, _ = initialize_vocabulary(char_vocab_path)
        vocab_token_feature_path = vocab_path + ".token.feature"
        vocab_char_feature_path = vocab_path + ".char.feature"

        # token channel
        vocab_token_features = np.zeros(len(vocab), dtype=np.int64)
        for v in vocab:
            idx = vocab[v]
            vocab_token_features[idx] = UNK_ID \
                if v.startswith('__LF__') else idx
        np.save(vocab_token_feature_path, vocab_token_features)

        # character channel
        max_token_size = 0
        char_ids_list = []
        with open(vocab_char_feature_path, 'w') as o_f:
            for token, _ in sorted(vocab.items(), key=lambda x:x[1]):
                if token.startswith("__SP__"):
                    # special tokens are non-decomposable
                    char_ids = [CATOM_ID]
                else:
                    if token.startswith("__LF__"):
                        # remove prefix for low-frequency words
                        char_ids = token_to_char_ids(token[6:], char_vocab)
                    elif "@@" in token:
                        char_ids = token_to_char_ids(
                            token.split('@@')[1], char_vocab)
                    else:
                        char_ids = token_to_char_ids(token, char_vocab)
                    if len(char_ids) > max_token_size:
                        max_token_size = len(char_ids)
                char_ids_list.append(char_ids)
                o_f.write(' '.join([str(c_id) for c_id in char_ids]) + '\n')
        print("maximum token size in {} = {}".format(vocab_path, max_token_size))

        if add_eos:
            vocab_char_features = np.zeros(
                [len(vocab), max_token_size+1], dtype=np.int64)
        else:
            vocab_char_features = np.zeros(
                [len(vocab), max_token_size], dtype=np.int64)
        for token_id in xrange(len(char_ids_list)):
            char_ids = char_ids_list[token_id]
            if add_eos:
                char_ids.append(CEOS_ID)
            # padding character indices
            if pad_start:
                padded_char_ids = \
                    [CPAD_ID] * (max_token_size - len(char_ids)) + char_ids
            else:
                padded_char_ids = \
                    char_ids + [CPAD_ID] * (max_token_size - len(char_ids))
            for j in xrange(len(padded_char_ids)):
                c_id = padded_char_ids[j]
                vocab_char_features[token_id][j] = c_id
        np.save(vocab_char_feature_path, vocab_char_features)

    compute_channel_representations(
        nl_vocab_path, nl_char_vocab_path, pad_start=True)
    compute_channel_representations(
        cm_vocab_path, cm_char_vocab_path, add_eos=True)

    # compute CopyNet representations
    def prepare_generation_mask(nl_vocab_path, cm_vocab_path, output_file):
        nl_vocab, rev_nl_vocab = initialize_vocabulary(nl_vocab_path)
        cm_vocab, rev_cm_vocab = initialize_vocabulary(cm_vocab_path)
        generation_mask = np.zeros([FLAGS.tg_vocab_size + FLAGS.max_sc_length],
                                   dtype=np.float32)
        if FLAGS.explain:
            for v in nl_vocab:
                if not v.startswith("__LF__"):
                    generation_mask[nl_vocab[v]] = 1
        else:
            for v in cm_vocab:
                if not v.startswith("__LF__"):
                    generation_mask[cm_vocab[v]] = 1
        np.save(os.path.join(data_dir, output_file), generation_mask)

    nl_token_copy_suffix = ".ids%d.nl.copy" % nl_vocab_size
    prepare_dataset(nl_token_list, data_dir, nl_token_copy_suffix,
                    nl_vocab_size, cm_vocab_path, create_vocab=False,
                    parallel_vocab_size=cm_vocab_size)
    cm_token_copy_suffix = ".ids%d.cm.copy" % cm_vocab_size
    prepare_dataset(cm_token_list, data_dir, cm_token_copy_suffix,
                    cm_vocab_size, nl_vocab_path, create_vocab=False,
                    parallel_vocab_size=nl_vocab_size)
    prepare_generation_mask(nl_vocab_path, cm_vocab_path, "generation_mask")

    nl_token_break_copy_suffix = ".ids%d.nl.break.copy" % nl_vocab_size
    prepare_dataset(nl_break_token_list, data_dir, nl_token_break_copy_suffix,
                    nl_vocab_size, cm_break_vocab_path, create_vocab=False,
                    parallel_vocab_size=cm_vocab_size)
    cm_token_break_copy_suffix = ".ids%d.cm.break.copy" % cm_vocab_size
    prepare_dataset(cm_break_token_list, data_dir, cm_token_break_copy_suffix,
                    cm_vocab_size, nl_break_vocab_path, create_vocab=False,
                    parallel_vocab_size=nl_vocab_size)
    prepare_generation_mask(nl_break_vocab_path, cm_break_vocab_path,
                            "generation_mask.break")


def merge_vocab_for_copy(nl_vocab_path, cm_vocab_path, output_path):
    with open(nl_vocab_path) as f:
        nl_vocab = f.readlines()
    with open(cm_vocab_path) as f:
        cm_vocab = f.readlines()

    for v in cm_vocab:
        if v in nl_vocab:
            continue
        if '__LF__' + v in nl_vocab:
            continue
        if v.startswith('__LF__') and v[len('__LF__'):] in nl_vocab:
            continue
        nl_vocab.append(v)

    with open(output_path, 'w') as o_f:
        for v in nl_vocab:
            o_f.write(v)


def prepare_data(FLAGS):
    """Get data into data_dir, create vocabularies and tokenize data.

    Args:
      data: { 'train': [cm_list, nl_list],
              'dev': [cm_list, nl_list],
              'test': [cm_list, nl_list] }.
      data_dir: directory in which the data sets will be stored.
      nl_vocabulary_size: size of the English vocabulary to create and use.
      cm_vocabulary_size: size of the Command vocabulary to create and use.

    Returns:
      A tuple of 8 elements:
        (1) path to the token-ids for English training data-set,
        (2) path to the token-ids for Command training data-set,
        (3) path to the token-ids for English development data-set,
        (4) path to the token-ids for Command development data-set,
        (5) path to the token-ids for English test data-set,
        (6) path to the token-ids for Command test data-set,
        (7) path to the English vocabulary file,
        (8) path to the Command vocabulary file.
    """

    if FLAGS.dataset.startswith("bash"):
        prepare_bash(FLAGS)
    if FLAGS.dataset == "jobs":
        prepare_jobs(FLAGS)
    if FLAGS.dataset == "geo":
        prepare_jobs(FLAGS)
    if FLAGS.dataset == "atis":
        prepare_jobs(FLAGS)
    if FLAGS.dataset == "dummy":
        prepare_jobs(FLAGS)
    if FLAGS.dataset == "regex-syn" or FLAGS.dataset == "regex-turk":
        prepare_jobs(FLAGS)


def load_slot_filling_data(input_path):
    data = np.load(input_path)
    train_X, train_Y = data['arr_0']
    train_X = np.concatenate(train_X, axis=0)
    train_Y = np.concatenate([np.expand_dims(y, 0) for y in train_Y], axis=0)
    train_X = train_X / norm(train_X, axis=1)[:, None]
    assert(len(train_X) == len(train_Y))
    print('{} slot filling examples loaded'.format(len(train_X)))
    return train_X, train_Y

# --- Load Datasets -- #

def bucket_grouped_data(grouped_dataset, buckets):
    batch_sc_strs = [[] for _ in buckets]
    batch_tg_strs = [[] for _ in buckets]
    batch_scs = [[] for _ in buckets]
    batch_tgs = [[] for _ in buckets]

    for sc_temp in grouped_dataset:
        sc_strs, tg_strs, scs, _ = grouped_dataset[sc_temp]

        # Which bucket does it belong to?
        bucket_id = min([b for b in xrange(len(buckets))
                        if buckets[b][0] > len(scs[0])])

        batch_sc_strs[bucket_id].append(sc_strs[0])
        batch_tg_strs[bucket_id].append(tg_strs)
        batch_scs[bucket_id].append(scs[0])
        batch_tgs[bucket_id].append([ROOT_ID])

    return batch_sc_strs, batch_tg_strs, batch_scs, batch_tgs


def group_data_by_nl(dataset, use_bucket=False, use_temp=True):
    """
    Group dataset by the natural language sentence.

    :param dataset: a list of training quadruples (nl_str, cm_str, nl, cm)
    :param bucket_input: if the input is grouped in buckets
    :param use_temp: set to true if the dataset is to be grouped by the natural
        language template; false if the dataset is to be grouped by the natural
        language strings.

    :return: a dictionary with natural language sentence as the key and data
        list quadruples as the values.
    """
    if use_bucket:
        dataset = functools.reduce(lambda x,y: x + y, dataset)

    grouped_dataset = {}
    for i in xrange(len(dataset)):
        nl_str = dataset[i].sc_txt
        if use_temp:
            words, _ = tokenizer.ner_tokenizer(nl_str)
            nl_template = " ".join(words)
        else:
            nl_template = nl_str
        if nl_template in grouped_dataset:
            grouped_dataset[nl_template].append(dataset[i])
        else:
            grouped_dataset[nl_template] = [dataset[i]]

    return grouped_dataset


def group_data_by_cm(dataset, use_bucket=False, use_temp=True):
    if use_bucket:
        dataset = functools.reduce(lambda x,y: x + y, dataset)
    grouped_dataset = {}
    for i in xrange(len(dataset)):
        cm_str = dataset[i].tg_str
        if use_temp:
            cm_template = data_tools.cmd2template(cm_str)
        else:
            cm_template = cm_str
        if cm_template in grouped_dataset:
            grouped_dataset[cm_template].append(dataset[i])
        else:
            grouped_dataset[cm_template] = [dataset[i]]

    return grouped_dataset


def load_vocab(FLAGS):
    nl_ext = ".nl"
    if FLAGS.decoder_topology in ['rnn']:
        if FLAGS.normalized or FLAGS.canonical:
            nl_ext = ".nl.norm"
            cm_ext = ".cm.norm"
        elif FLAGS.partial_token:
            nl_ext = ".nl.break"
            cm_ext = ".cm.break"
        else:
<<<<<<< HEAD
            if FLAGS.dataset.startswith("bash"):
                cm_vocab_path = os.path.join(
                    FLAGS.data_dir, "vocab%d.cm.norm" % FLAGS.tg_vocab_size)
            else:
                cm_vocab_path = os.path.join(FLAGS.data_dir, 
                    "vocab%d.cm" % FLAGS.tg_vocab_size)
=======
            cm_ext = ".cm.norm"
>>>>>>> 28000a05
    elif FLAGS.decoder_topology in ['basic_tree']:
        if FLAGS.normalized or FLAGS.canonical:
            cm_ext = ".cm.ast.norm"
        else:
            cm_ext = ".cm.ast"
    else:
        raise ValueError("Unrecognized decoder topology: {}.".format(
            FLAGS.decoder_topology))

    nl_vocab_path = os.path.join(FLAGS.data_dir, 'vocab{}{}'.format(
        FLAGS.nl_vocab_size, nl_ext))
    cm_vocab_path = os.path.join(FLAGS.data_dir, 'vocab{}{}'.format(
        FLAGS.cm_vocab_size, cm_ext))

    nl_vocab, rev_nl_vocab = initialize_vocabulary(nl_vocab_path)
    cm_vocab, rev_cm_vocab = initialize_vocabulary(cm_vocab_path)

    nl_full_ext = 'vocab%d.nl' % FLAGS.sc_vocab_size
    cm_full_ext = 'vocab%d.cm' % FLAGS.tg_vocab_size
    nl_full_vocab_path = os.path.join(FLAGS.data_dir, nl_full_ext)
    cm_full_vocab_path = os.path.join(FLAGS.data_dir, cm_full_ext)
    nl_full_vocab, rev_nl_full_vocab = \
        initialize_vocabulary(nl_full_vocab_path)
    cm_full_vocab, rev_cm_full_vocab = initialize_vocabulary(
        cm_full_vocab_path)

    V = Vocab()
    if FLAGS.explain:
        V.sc_vocab, V.rev_sc_vocab = cm_vocab, rev_cm_vocab
        V.tg_vocab, V.rev_tg_vocab = nl_vocab, rev_nl_vocab
        V.sc_full_vocab, V.rev_sc_full_vocab = cm_full_vocab, rev_cm_full_vocab
        V.tg_full_vocab, V.rev_tg_full_vocab = nl_full_vocab, rev_nl_full_vocab
    else:
        V.sc_vocab, V.rev_sc_vocab = nl_vocab, rev_nl_vocab
        V.tg_vocab, V.rev_tg_vocab = cm_vocab, rev_cm_vocab
        V.sc_full_vocab, V.rev_sc_full_vocab = nl_full_vocab, rev_nl_full_vocab
        V.tg_full_vocab, V.rev_tg_full_vocab = cm_full_vocab, rev_cm_full_vocab

    if FLAGS.sc_char or FLAGS.tg_char:
        nl_char_vocab_path = os.path.join(
            FLAGS.data_dir, "vocab%d.nl.char" % FLAGS.sc_vocab_size)
        cm_char_vocab_path = os.path.join(
            FLAGS.data_dir, "vocab%d.cm.char" % FLAGS.tg_vocab_size)
        nl_char_vocab, rev_nl_char_vocab = \
            initialize_vocabulary(nl_char_vocab_path)
        cm_char_vocab, rev_cm_char_vocab = \
            initialize_vocabulary(cm_char_vocab_path)

        if FLAGS.explain:
            V.sc_char_vocab, V.rev_sc_char_vocab = cm_char_vocab, rev_cm_char_vocab
            V.tg_char_vocab, V.rev_tg_char_vocab = nl_char_vocab, rev_nl_char_vocab
        else:
            V.sc_char_vocab, V.rev_sc_char_vocab = nl_char_vocab, rev_nl_char_vocab
            V.tg_char_vocab, V.rev_tg_char_vocab = cm_char_vocab, rev_cm_char_vocab

    return V


def load_data(FLAGS, buckets=None, load_mappings=False, load_pointers=False):
    print("Loading data from %s" % FLAGS.data_dir)

    data_dir = FLAGS.data_dir
    nl_vocab_size = FLAGS.nl_vocab_size
    cm_vocab_size = FLAGS.cm_vocab_size

    append_head_token = True
    append_end_token = True
    
    # Set up natural language file extensions
    nl_ext = ".nl"
    nl_full_ext = ".nl.full"
    nl_copy_full_ext = ".nl.copy.full"
    if FLAGS.char:
        nl_ext = ".nl.char"
    elif FLAGS.partial_token:
        nl_ext = ".nl.break"
        nl_full_ext = ".nl.break.full"
        nl_copy_full_ext = ".nl.break.copy.full"
    elif FLAGS.normalized or FLAGS.canonical:
<<<<<<< HEAD
        nl_extension = ".ids%d.nl.norm" % FLAGS.nl_vocab_size
    else:
        if FLAGS.dataset.startswith("bash"):
            nl_extension = ".ids%d.nl" % FLAGS.nl_vocab_size
        else:
            nl_extension = ".ids%d.nl.full" % FLAGS.nl_vocab_size

    # Set up command files extensions
    if FLAGS.decoder_topology in ["rnn"]:
        cm_full_extension = ".ids%d.cm.full" % FLAGS.cm_vocab_size
        cm_copy_full_extension = ".ids%d.cm.copy.full" % FLAGS.cm_vocab_size
        if FLAGS.char:
            cm_extension = ".ids%d.cm.char" % FLAGS.cm_vocab_size
        elif FLAGS.partial_token:
            cm_extension = ".ids%d.cm.break" % FLAGS.cm_vocab_size
            cm_full_extension = ".ids%d.cm.break.full" % FLAGS.cm_vocab_size
            cm_copy_full_extension = ".ids%d.cm.break.copy.full" % FLAGS.cm_vocab_size
        elif FLAGS.canonical:
            cm_extension = ".ids%d.cm.norm.ordered" % FLAGS.cm_vocab_size
        else:
            if FLAGS.dataset.startswith("bash"):
                cm_extension = ".ids%d.cm.norm" % FLAGS.cm_vocab_size
            else:
                cm_extension = ".ids%d.cm.full" % FLAGS.cm_vocab_size
    elif FLAGS.decoder_topology in ["basic_tree"]:
        if FLAGS.canonical:
            cm_extension = ".seq%d.cm.norm.order" % FLAGS.cm_vocab_size
        else:
            cm_extension = ".seq%d.cm" % FLAGS.cm_vocab_size
=======
        nl_ext = ".nl.norm"

    # Set up command files extensions
    cm_ext = ".cm.norm"
    cm_full_ext = ".cm.full"
    cm_copy_full_ext = ".cm.copy.full"
    if FLAGS.char:
        cm_ext = ".cm.char"
    elif FLAGS.partial_token:
        cm_ext = ".cm.break"
        cm_full_ext = ".cm.break.full"
        cm_copy_full_ext = ".cm.break.copy.full"
    elif FLAGS.canonical:
        cm_ext = ".cm.norm.ordered"
    nl_ext = "ids{}{}".format(nl_vocab_size, nl_ext)
    nl_full_ext = "ids{}{}".format(nl_vocab_size, nl_full_ext)
    nl_copy_full_ext = "ids{}{}".format(nl_vocab_size, nl_copy_full_ext)
    if FLAGS.decoder_topology in ["basic_tree"]:
        cm_ext = "seq{}{}".format(cm_vocab_size, cm_ext)
        cm_full_ext = "seq{}{}".format(cm_vocab_size, cm_full_ext)
        cm_copy_full_ext = "seq{}{}".format(cm_vocab_size, cm_copy_full_ext)
>>>>>>> 28000a05
        append_head_token = False
        append_end_token = False

    datasets = []

    for split in ["train", "dev", "test"]:
        data_path = os.path.join(data_dir, split)
        nl_txt = data_path + ".%d.nl" % FLAGS.nl_vocab_size
        cm_txt = data_path + ".%d.cm" % FLAGS.cm_vocab_size
        nl = data_path + nl_ext
        nl_full = data_path + nl_full_ext
        nl_copy_full = data_path + nl_copy_full_ext
        cm = data_path + cm_ext
        cm_full = data_path + cm_full_ext
        cm_copy_full = data_path + cm_copy_full_ext
        if FLAGS.explain:
            dataset = read_data(cm_txt, nl_txt, cm, nl, cm_full, nl_full,
                                cm_copy_full, nl_copy_full, FLAGS, buckets,
                                append_head_token=append_head_token,
                                append_end_token=append_end_token,
                                load_mappings=load_mappings,
                                load_pointers=load_pointers)
        else:
            dataset = read_data(nl_txt, cm_txt, nl, cm, nl_full, cm_full,
                                nl_copy_full, cm_copy_full, FLAGS, buckets,
                                append_head_token=append_head_token,
                                append_end_token=append_end_token,
                                load_mappings=load_mappings,
                                load_pointers=load_pointers)
        datasets.append(dataset)

    return datasets


def read_data(sc_path, tg_path, sc_id_path, tg_id_path, sc_full_id_path,
              tg_full_id_path, sc_copy_full_id_path, tg_copy_full_id_path,
              FLAGS, buckets=None, append_head_token=False,
              append_end_token=False, load_mappings=False, load_pointers=False):
    """
    Read preprocessed data from source and target files and put into buckets.
    :param sc_path: path to the file containing the original source strings.
    :param tg_path: path to the file containing the original target strings.
    :param sc_id_path: path to the file with token-ids for the source language.
    :param tg_id_path: path to the file with token-ids for the target language.
    :param sc_id_full_path: path to the file with full-vocabulary token-ids for
        the source language.
    :param tg_id_full_path: path to the file with full-vocabulary token-ids for
        the target language.
    :param sc_copy_full_id_path: path to the file with full-vocabulary token_ids
        of tokens in the source language that can be mapped to the target.
    :param buckets: bucket sizes for training.
    :param max_num_examples: maximum number of lines to read. Read complete
        data files if this entry is 0 or None.
    :param load_mappings: load the slot-filler mappings.
    :param load_pointers: load copying indices.
    """

    max_num_examples = FLAGS.max_train_data_size

    def get_target_ids(tg):
        tg_ids = [int(x) for x in tg.split()]
        if append_head_token:
            tg_ids.insert(0, ROOT_ID)
        if append_end_token:
            tg_ids.append(EOS_ID)
        return tg_ids

    if buckets:
        data_set = [[] for _ in buckets]
    else:
        data_set = []

    print("source file: {}".format(sc_path))
    print("target file: {}".format(tg_path))
    print("source token indices file: {}".format(sc_id_path))
    print("target token indices file: {}".format(tg_id_path))
    print("source full token indices file: {}".format(sc_full_id_path))
    print("target full token indices file: {}".format(tg_full_id_path))
    sc_file = tf.gfile.GFile(sc_path, mode="r")
    tg_file = tf.gfile.GFile(tg_path, mode="r")
    sc_id_file = tf.gfile.GFile(sc_id_path, mode="r")
    tg_id_file = tf.gfile.GFile(tg_id_path, mode="r")
    sc_full_id_file = tf.gfile.GFile(sc_full_id_path, mode="r")
    tg_full_id_file = tf.gfile.GFile(tg_full_id_path, mode="r")
    sc_copy_full_id_file = tf.gfile.GFile(sc_copy_full_id_path, mode="r")
    if load_mappings or load_pointers:
        data_dir, file_name = os.path.split(sc_path)
        mapping_path = os.path.join(
            data_dir, file_name.split('.')[0] + '.mappings')
        mapping_file = tf.gfile.GFile(mapping_path, mode="r")

    data_idx = 0
    while True:
        sc_txt, tg_txt = sc_file.readline(), tg_file.readline()
        sc, tg = sc_id_file.readline(), tg_id_file.readline()
        sc_full = sc_full_id_file.readline()
        tg_full = tg_full_id_file.readline()
        sc_copy_full = sc_copy_full_id_file.readline()
        if load_mappings or load_pointers:
            mapping = mapping_file.readline()
        if not sc or not tg:
            break
        if max_num_examples and data_idx < max_num_examples:
            break

        if data_idx % 1000 == 0:
            print("  reading data line %d" % data_idx)
            sys.stdout.flush()

        dp = DataPoint()
        dp.sc_txt = sc_txt
        dp.tg_txt = tg_txt
        dp.sc_ids = [int(x) for x in sc.split()]
        dp.tg_ids = get_target_ids(tg)
        dp.sc_full_ids = [int(x) for x in sc_full.split()]
        dp.tg_full_ids = get_target_ids(tg_full)
        dp.sc_copy_full_ids = [int(x) for x in sc_copy_full.split()]

        if load_mappings:
            mappings = []
            if mapping.strip():
                for mp in mapping.strip().split():
                    mappings.append([int(x) for x in mp.split('-')])
            dp.mappings = mappings
        if load_pointers:
            tg_pointers = np.zeros(
                [1, FLAGS.max_tg_length, FLAGS.max_sc_length])
            if mapping.strip():
                for mp in mapping.strip().split():
                    i, j = [int(x) for x in mp.split('-')]
                    if j < FLAGS.max_tg_length and i < FLAGS.max_sc_length:
                        tg_pointers[0, j, -(i+1)] = 1
            dp.pointer_targets = tg_pointers

        data_idx += 1
        
        if buckets:
            for bucket_id, (sc_size, tg_size) in enumerate(buckets):
                if len(dp.sc_ids) < sc_size and len(dp.tg_ids) < tg_size:
                    data_set[bucket_id].append(dp)
                    break
        else:
            data_set.append(dp)
    print("  %d data points read." % data_idx)
    return data_set


class DataSet(object):
    def __init__(self):
        self.train = []
        self.dev = []
        self.test = []


class DataPoint(object):
    def __init__(self):
        self.sc_txt = None
        self.tg_txt = None
        self.sc_ids = None
        self.tg_ids = None
        self.sc_full_ids = None
        self.tg_full_ids = None
        self.sc_copy_full_ids = None
        self.mappings = None
        self.pointer_targets = None


class Vocab(object):
    def __init__(self):
        self.sc_vocab = None
        self.tg_vocab = None
        self.sc_full_vocab = None
        self.tg_full_vocab = None
        self.sc_char_vocab = None
        self.tg_char_vocab = None
        self.cp_vocab = None
        self.rev_sc_vocab = None
        self.rev_tg_vocab = None
        self.rev_sc_full_vocab = None
        self.rev_tg_full_vocab = None
        self.rev_sc_char_vocab = None
        self.rev_tg_char_vocab = None
        self.rev_cp_vocab = None<|MERGE_RESOLUTION|>--- conflicted
+++ resolved
@@ -1086,16 +1086,10 @@
             nl_ext = ".nl.break"
             cm_ext = ".cm.break"
         else:
-<<<<<<< HEAD
             if FLAGS.dataset.startswith("bash"):
-                cm_vocab_path = os.path.join(
-                    FLAGS.data_dir, "vocab%d.cm.norm" % FLAGS.tg_vocab_size)
+                cm_ext = ".cm.norm"
             else:
-                cm_vocab_path = os.path.join(FLAGS.data_dir, 
-                    "vocab%d.cm" % FLAGS.tg_vocab_size)
-=======
-            cm_ext = ".cm.norm"
->>>>>>> 28000a05
+                cm_ext = ".cm"
     elif FLAGS.decoder_topology in ['basic_tree']:
         if FLAGS.normalized or FLAGS.canonical:
             cm_ext = ".cm.ast.norm"
@@ -1165,7 +1159,7 @@
     append_end_token = True
     
     # Set up natural language file extensions
-    nl_ext = ".nl"
+    nl_ext = ".nl" if FLAGS.dataset.startswith("bash") else ".nl.full"
     nl_full_ext = ".nl.full"
     nl_copy_full_ext = ".nl.copy.full"
     if FLAGS.char:
@@ -1175,37 +1169,6 @@
         nl_full_ext = ".nl.break.full"
         nl_copy_full_ext = ".nl.break.copy.full"
     elif FLAGS.normalized or FLAGS.canonical:
-<<<<<<< HEAD
-        nl_extension = ".ids%d.nl.norm" % FLAGS.nl_vocab_size
-    else:
-        if FLAGS.dataset.startswith("bash"):
-            nl_extension = ".ids%d.nl" % FLAGS.nl_vocab_size
-        else:
-            nl_extension = ".ids%d.nl.full" % FLAGS.nl_vocab_size
-
-    # Set up command files extensions
-    if FLAGS.decoder_topology in ["rnn"]:
-        cm_full_extension = ".ids%d.cm.full" % FLAGS.cm_vocab_size
-        cm_copy_full_extension = ".ids%d.cm.copy.full" % FLAGS.cm_vocab_size
-        if FLAGS.char:
-            cm_extension = ".ids%d.cm.char" % FLAGS.cm_vocab_size
-        elif FLAGS.partial_token:
-            cm_extension = ".ids%d.cm.break" % FLAGS.cm_vocab_size
-            cm_full_extension = ".ids%d.cm.break.full" % FLAGS.cm_vocab_size
-            cm_copy_full_extension = ".ids%d.cm.break.copy.full" % FLAGS.cm_vocab_size
-        elif FLAGS.canonical:
-            cm_extension = ".ids%d.cm.norm.ordered" % FLAGS.cm_vocab_size
-        else:
-            if FLAGS.dataset.startswith("bash"):
-                cm_extension = ".ids%d.cm.norm" % FLAGS.cm_vocab_size
-            else:
-                cm_extension = ".ids%d.cm.full" % FLAGS.cm_vocab_size
-    elif FLAGS.decoder_topology in ["basic_tree"]:
-        if FLAGS.canonical:
-            cm_extension = ".seq%d.cm.norm.order" % FLAGS.cm_vocab_size
-        else:
-            cm_extension = ".seq%d.cm" % FLAGS.cm_vocab_size
-=======
         nl_ext = ".nl.norm"
 
     # Set up command files extensions
@@ -1227,7 +1190,6 @@
         cm_ext = "seq{}{}".format(cm_vocab_size, cm_ext)
         cm_full_ext = "seq{}{}".format(cm_vocab_size, cm_full_ext)
         cm_copy_full_ext = "seq{}{}".format(cm_vocab_size, cm_copy_full_ext)
->>>>>>> 28000a05
         append_head_token = False
         append_end_token = False
 
