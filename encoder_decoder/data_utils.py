--- conflicted
+++ resolved
@@ -921,40 +921,6 @@
         prepare_jobs(FLAGS.data_dir, FLAGS.sc_vocab_size, FLAGS.tg_vocab_size)
 
 
-<<<<<<< HEAD
-def slot_filling_mapping_induction(FLAGS, nl_suffix, cm_suffix):
-    """
-    Induce the filler-slot alignments on train/dev/test dataset.
-    """
-    data_dir = FLAGS.data_dir
-
-    for dataset in _data_splits:
-        nl_path = os.path.join(data_dir, '{}{}'.format(dataset, nl_suffix))
-        cm_path = os.path.join(data_dir, '{}{}'.format(dataset, cm_suffix))
-        nl_list = [nl.strip() for nl in open(nl_path, 'r').readlines()]
-        cm_list = [cm.strip() for cm in open(cm_path, 'r').readlines()]
-
-        assert(len(nl_list) == len(cm_list))
-        # data_size = len(nl_list)
-
-        slot_filling_mapping_file = os.path.join(
-            data_dir, '{}.mappings'.format(dataset))
-        print("Saving slot-filling mapping to {}".format(data_dir))
-
-        with open(slot_filling_mapping_file, 'w') as o_f:
-            pair_list = list(zip(nl_list, cm_list))
-            for idx in xrange(len(pair_list)):
-                nl, cm = pair_list[idx]
-                print(nl)
-                mappings = slot_filling.slot_filler_alignment_induction(nl, cm)
-                if mappings:
-                    for i, j in sorted(mappings, key=lambda x:x[0]):
-                        o_f.write('{}-{} '.format(i, j))
-                o_f.write('\n')
-
-
-=======
->>>>>>> c7fb04e8
 def load_slot_filling_data(input_path):
     data = np.load(input_path)
     train_X, train_Y = data['arr_0']
