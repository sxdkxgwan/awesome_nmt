# Copyright 2015 The TensorFlow Authors. All Rights Reserved.
#
# Licensed under the Apache License, Version 2.0 (the "License");
# you may not use this file except in compliance with the License.
# You may obtain a copy of the License at
#
#     http://www.apache.org/licenses/LICENSE-2.0
#
# Unless required by applicable law or agreed to in writing, software
# distributed under the License is distributed on an "AS IS" BASIS,
# WITHOUT WARRANTIES OR CONDITIONS OF ANY KIND, either express or implied.
# See the License for the specific language governing permissions and
# limitations under the License.
# ==============================================================================

"""Utilities for tokenizing & generating vocabularies."""

from __future__ import absolute_import
from __future__ import division
from __future__ import print_function

import collections
import os
import sys

if sys.version_info > (3, 0):
    from six.moves import xrange

from bashlex import normalizer, data_tools
from nlp_tools import tokenizer

import numpy as np
import random
import tensorflow as tf

# Special vocabulary symbols - we always put them at the start.
_PAD = "_PAD"
_EOS = "_EOS"
_UNK = "_UNK"
_ARG_UNK = "ARGUMENT_UNK"
_UTL_UNK = "HEADCOMMAND_UNK"
_FLAG_UNK = "FLAG_UNK"

_GO = "_GO"                    # seq2seq start symbol
_ROOT = "ROOT_"                # seq2tree start symbol


_START_VOCAB = [_PAD, _EOS, _UNK, _ARG_UNK, _UTL_UNK, _FLAG_UNK,
                normalizer._H_NO_EXPAND, normalizer._V_NO_EXPAND, _GO, _ROOT]

PAD_ID = 0
EOS_ID = 1
UNK_ID = 2
ARG_ID = 3
UTL_ID = 4
FLAG_ID = 5
H_NO_EXPAND_ID = 6
V_NO_EXPAND_ID = 7
GO_ID = 8
ROOT_ID = 9


def clean_dir(dir):
    for f_name in os.listdir(dir):
        f_path = os.path.join(dir, f_name)
        try:
            if os.path.isfile(f_path):
                os.unlink(f_path)
        except Exception as e:
            print(e)


def create_vocabulary(vocabulary_path, data, max_vocabulary_size,
                      tokenizer=None, base_tokenizer=None,
                      normalize_digits=True, normalize_long_pattern=True,
                      min_word_frequency=2):
    """Create vocabulary file (if it does not exist yet) from data file.

    Data file is assumed to contain one sentence per line. Each sentence is
    tokenized and digits are normalized (if normalize_digits is set).
    Vocabulary contains the most-frequent tokens up to max_vocabulary_size.
    We write it to vocabulary_path in a one-token-per-line format, so that later
    token in the first line gets id=0, second line gets id=1, and so on.

    Args:
      vocabulary_path: path where the vocabulary will be created.
      data: list of lines each of which corresponds to a data point.
      max_vocabulary_size: limit on the size of the created vocabulary.
      tokenizer: a function to use to tokenize each data sentence;
        if None, basic_tokenizer will be used.
      base_tokenizer: base_tokenizer used for separating a string into chars.
      normalize_digits: Boolean; if true, all digits are replaced by 0s.
      min_word_frequency: word frequency threshold below which a word is
        goint to be marked as _UNK.
    """
    if not tf.gfile.Exists(vocabulary_path):
        print("Creating vocabulary %s from data (%d)" % (vocabulary_path,
                                                         len(data)))
        vocab = {}
        counter = 0
        for line in data:
            counter += 1
            if counter % 1000 == 0:
                print("  processing line %d" % counter)
            if type(line) is list:
                tokens = line
            else:
                if base_tokenizer:
                    tokens = tokenizer(line, base_tokenizer, normalize_digits=normalize_digits,
                                       normalize_long_pattern=normalize_long_pattern)
                else:
                    tokens = tokenizer(line, normalize_digits=normalize_digits,
                                       normalize_long_pattern=normalize_long_pattern)
            if not tokens:
                continue
            for word in tokens:
                if word in vocab:
                    vocab[word] += 1
                else:
                    vocab[word] = 1

        # Keep all training vocabulary in the commands
        if ".cm" in vocabulary_path:
            min_word_frequency = 0

        sorted_vocab = {}
        for v in vocab:
            if vocab[v] >= min_word_frequency:
                sorted_vocab[v] = vocab[v]
            else:
                print("Infrequent token: %s"  % v)
        sorted_vocab = sorted(sorted_vocab, key=vocab.get, reverse=True)
        vocab_list = list(_START_VOCAB)
        for v in sorted_vocab:
            if not v in _START_VOCAB:
                vocab_list.append(v)

        if len(vocab_list) > max_vocabulary_size:
            vocab_list = vocab_list[:max_vocabulary_size]
        with tf.gfile.GFile(vocabulary_path, mode="wb") as vocab_file:
            for w in vocab_list:
                try:
                    vocab_file.write(w + b"\n")
                except Exception:
                    vocab_file.write(w.encode('utf-8') + b"\n")
    else:
        print("Reading vocabulary %s from path" % vocabulary_path)


def initialize_vocabulary(vocabulary_path):
    """Initialize vocabulary from file.

    We assume the vocabulary is stored one-item-per-line, so a file:
      dog
      cat
    will result in a vocabulary {"dog": 0, "cat": 1}, and this function will
    also return the reversed-vocabulary ["dog", "cat"].

    Args:
      vocabulary_path: path to the file containing the vocabulary.

    Returns:
      a pair: the vocabulary (a dictionary mapping string to integers), and
      the reversed vocabulary (a list, which reverses the vocabulary mapping).

    Raises:
      ValueError: if the provided vocabulary_path does not exist.
    """
    if tf.gfile.Exists(vocabulary_path):
        rev_vocab = []
        with tf.gfile.GFile(vocabulary_path, mode="rb") as f:
            rev_vocab.extend(f.readlines())
        rev_vocab = [line.strip() for line in rev_vocab]
        vocab = dict([(x, y) for (y, x) in enumerate(rev_vocab)])
        return vocab, rev_vocab
    else:
        raise ValueError("Vocabulary file %s not found.", vocabulary_path)


def token_ids_to_sentences(inputs, rev_vocab, head_appended=False, char_model=False):
    batch_size = len(inputs[0])
    sentences = []
    for i in xrange(batch_size):
        if head_appended:
            outputs = [decoder_input[i] for decoder_input in inputs[1:]]
        else:
            outputs = [decoder_input[i] for decoder_input in inputs]
        # If there is an EOS symbol in outputs, cut them at that point.
        if EOS_ID in outputs:
            outputs = outputs[:outputs.index(EOS_ID)]
        # If there is a PAD symbol in outputs, cut them at that point.
        if PAD_ID in outputs:
            outputs = outputs[:outputs.index(PAD_ID)]
        # Print out command corresponding to outputs.
        if char_model:
            sentences.append("".join([tf.compat.as_str(rev_vocab[output])
                             for output in outputs]).replace(_UNK, ' '))
        else:
            sentences.append(" ".join([tf.compat.as_str(rev_vocab[output])
                                   for output in outputs]))
    return sentences


def sentence_to_token_ids(sentence, vocabulary,
                          tokenizer, base_tokenizer,
                          normalize_digits=True,
                          normalize_long_pattern=True,
                          with_arg_type=False):
    """Convert a string to list of integers representing token-ids.

    For example, a sentence "I have a dog" may become tokenized into
    ["I", "have", "a", "dog"] and with vocabulary {"I": 1, "have": 2,
    "a": 4, "dog": 7"} this function will return [1, 2, 4, 7].

    Args:
      sentence: the sentence in bytes format to convert to token-ids.
      vocabulary: a dictionary mapping tokens to integers.
      tokenizer: a function to use to tokenize each sentence;
        if None, basic_tokenizer will be used.
      normalize_digits: Boolean; if true, all digits are replaced by 0s.

    Returns:
      a list of integers, the token-ids for the sentence.
    """
    if type(sentence) is list:
        words = sentence
        with_arg_type = True
    else:
        if base_tokenizer:
            words = tokenizer(sentence, base_tokenizer, normalize_digits=normalize_digits,
                              normalize_long_pattern=normalize_long_pattern)
            entities = None
        else:
<<<<<<< HEAD
            if normalize_digits and normalize_long_pattern:
                words, _ = tokenizer(sentence)
            else:
                words = tokenizer(sentence)
            
=======
            words, entities = tokenizer(sentence, normalize_digits=normalize_digits,
                              normalize_long_pattern=normalize_long_pattern)

>>>>>>> 7f612ab5
    token_ids = []
    for w in words:
        if w in vocabulary:
            token_ids.append(vocabulary[w])
        else:
            if with_arg_type:
                kind = w.split('_')[0].lower()
                if kind == "flag":
                    token_ids.append(FLAG_ID)
                elif kind == "headcommand":
                    token_ids.append(UTL_ID)
                else:
                    token_ids.append(ARG_ID)
            else:
                token_ids.append(UNK_ID)
            if w.startswith("FLAG_"):
                print(w, sentence)

    return token_ids, entities


def data_to_token_ids(data, tg_id_path, vocabulary_path,
                      tokenizer=None, base_tokenizer=None,
                      normalize_digits=True, normalize_long_pattern=True,
                      with_arg_types=False):
    """Tokenize data file and turn into token-ids using given vocabulary file.

    This function loads data line-by-line from data_path, calls the above
    sentence_to_token_ids, and saves the result to tg_id_path. See comment
    for sentence_to_token_ids on the details of token-ids format.

    Args:
      data: list of lines each of which corresponds to a data point.
      tg_id_path: path where the file with token-ids will be created.
      vocabulary_path: path to the vocabulary file.
      tokenizer: a function to use to tokenize each sentence;
        if None, basic_tokenizer will be used.
      base_tokenizer: base tokenizer used for splitting strings into characters.
      normalize_digits: Boolean; if true, all digits are replaced by 0s.
    """
    max_token_num = 0
    if not tf.gfile.Exists(tg_id_path):
        print("Tokenizing data (%d)" % len(data))
        vocab, _ = initialize_vocabulary(vocabulary_path)
        tokens_file = tf.gfile.GFile(tg_id_path, mode="w")
        counter = 0
        for line in data:
            counter += 1
            if counter % 1000 == 0:
                print("  tokenizing line %d" % counter)
            token_ids, _ = sentence_to_token_ids(line, vocab, tokenizer, base_tokenizer,
                                              normalize_digits, normalize_long_pattern,
                                              with_arg_types)
            if len(token_ids) > max_token_num:
                max_token_num = len(token_ids)
            tokens_file.write(" ".join([str(tok) for tok in token_ids])
                              + "\n")
        tokens_file.close()
    return max_token_num


def fold_split_bucket(data_set, num_folds):
    # if a dataset is grouped by buckets
    # randomly split each bucket
    num_buckets = len(data_set)
    data_folds = [[] for _ in xrange(num_folds)]
    for bucket_id in xrange(num_buckets):
        bucket_data_folds = fold_split(data_set[bucket_id], num_folds)
        for fold_id in xrange(num_folds):
            data_folds[fold_id].append(bucket_data_folds[fold_id])
    return data_folds


def fold_split(data_set, num_folds):
    # randomly split a dataset for cross validation
    data_folds = [[] for _ in xrange(num_folds)]
    num_rep = int(len(data_set) / num_folds) + 1
    fold_ids = range(num_folds) * num_rep
    random.shuffle(fold_ids)
    for i in xrange(len(data_set)):
        data_point = data_set[i]
        fold_id = fold_ids[i]
        data_folds[fold_id].append(data_point)
    return data_folds


class Dataset(object):
    def __init__(self):
        self.train = []
        self.dev = []
        self.test = []


def read_raw_data(data_dir):
    nl_list = Dataset()
    cm_list = Dataset()
    train_path = os.path.join(data_dir, "train")
    dev_path = os.path.join(data_dir, "dev")
    test_path = os.path.join(data_dir, "test")
    with open(train_path + ".nl") as f:
        nl_list.train = [line.strip() for line in f.readlines()]
    with open(train_path + ".cm") as f:
        cm_list.train = [line.strip() for line in f.readlines()]
    with open(dev_path + ".nl") as f:
        nl_list.dev = [line.strip() for line in f.readlines()]
    with open(dev_path + ".cm") as f:
        cm_list.dev = [line.strip() for line in f.readlines()]
    if os.path.exists(test_path + ".nl"):
        with open(test_path + ".nl") as f:
            nl_list.test = [line.strip() for line in f.readlines()]
    if os.path.exists(test_path + ".cm"):
        with open(test_path + ".cm") as f:
            cm_list.test = [line.strip() for line in f.readlines()]
    if not nl_list.test:
        nl_list.test = nl_list.dev
        cm_list.test = cm_list.dev
    return nl_list, cm_list


def prepare_dataset(data, data_dir, suffix, vocab_size, vocab_path,
                    normalize_digits=True, normalize_long_pattern=True):
    max_len = 0
    for d in data.train:
        if len(d) > max_len:
            max_len = len(d)

    if isinstance(data.train[0], list):
        if "bash" in data_dir:
            min_word_freq = 2
        else:
            min_word_freq = 0
        create_vocabulary(vocab_path, data.train, vocab_size,
                      normalize_digits=normalize_digits,
                      normalize_long_pattern=normalize_long_pattern,
                      min_word_frequency=min_word_freq)

    train_path = os.path.join(data_dir, "train")
    dev_path = os.path.join(data_dir, "dev")
    test_path = os.path.join(data_dir, "test")

    if isinstance(data.train[0], str):
        with open(train_path + suffix, 'w') as o_f:
            for line in data.train:
                o_f.write(line.strip() + '\n')
        with open(dev_path + suffix, 'w') as o_f:
            for line in data.dev:
                o_f.write(line.strip() + '\n')
        with open(test_path + suffix, 'w') as o_f:
            for line in data.test:
                o_f.write(line.strip() + '\n')
    else:
        data_to_token_ids(data.train, train_path + suffix, vocab_path,
                          normalize_digits=normalize_digits,
                          normalize_long_pattern=normalize_long_pattern)
        data_to_token_ids(data.dev, dev_path + suffix, vocab_path,
                          normalize_digits=normalize_digits,
                          normalize_long_pattern=normalize_long_pattern)
        data_to_token_ids(data.test, test_path + suffix, vocab_path,
                          normalize_digits=normalize_digits,
                          normalize_long_pattern=normalize_long_pattern)

    return max_len


def prepare_jobs(data_dir, nl_vocab_size, cm_vocab_size):
    def add_to_set(nl_data, cm_data, split):
        for nl, cm in zip(getattr(nl_data, split), getattr(cm_data, split)):
            nl_tokens = nl.split()
            cm_tokens = cm.split()
            getattr(nl_list, split).append(nl)
            getattr(cm_list, split).append(cm)
            getattr(nl_token_list, split).append(nl_tokens)
            getattr(cm_token_list, split).append(cm_tokens)

    # unfiltered data
    nl_data, cm_data = read_raw_data(data_dir)

    nl_list = Dataset()
    cm_list = Dataset()
    nl_token_list = Dataset()
    cm_token_list = Dataset()

    add_to_set(nl_data, cm_data, "train")
    add_to_set(nl_data, cm_data, "dev")
    add_to_set(nl_data, cm_data, "test")

    nl_vocab_path = os.path.join(data_dir, "vocab%d.nl" % nl_vocab_size)
    cm_vocab_path = os.path.join(data_dir, "vocab%d.cm" % cm_vocab_size)

    nl_suffix = ".%d.nl" % nl_vocab_size
    cm_suffix = ".%d.cm" % cm_vocab_size
    nl_token_suffix = ".ids%d.nl" % nl_vocab_size
    cm_token_suffix = ".ids%d.cm" % cm_vocab_size

    _ = prepare_dataset(nl_list, data_dir, nl_suffix, nl_vocab_size, None)
    _ = prepare_dataset(cm_list, data_dir, cm_suffix, cm_vocab_size, None)
    max_nl_token_len = prepare_dataset(nl_token_list, data_dir, nl_token_suffix, nl_vocab_size,
                                       nl_vocab_path, normalize_digits=False,
                                       normalize_long_pattern=False)
    max_cm_token_len = prepare_dataset(cm_token_list, data_dir, cm_token_suffix, cm_vocab_size,
                                       cm_vocab_path, normalize_digits=False,
                                       normalize_long_pattern=False)

    print("maximum num tokens in description = %d" % max_nl_token_len)
    print("maximum num tokens in command = %d" % max_cm_token_len)


def prepare_bash(data_dir, nl_vocab_size, cm_vocab_size):

    def add_to_set(nl_data, cm_data, split):
        with_parent = True
        for nl, cm in zip(getattr(nl_data, split), getattr(cm_data, split)):
            ast = data_tools.bash_parser(cm)
            if ast:
                if data_tools.is_simple(ast):
                    nl_chars = data_tools.char_tokenizer(nl, tokenizer.basic_tokenizer)
                    cm_chars = data_tools.char_tokenizer(cm, data_tools.bash_tokenizer)
                    nl_tokens, _ = tokenizer.ner_tokenizer(nl)
                    cm_tokens = data_tools.ast2tokens(ast, with_parent=with_parent)
                    cm_seq = data_tools.ast2list(ast, list=[], with_parent=with_parent)
                    pruned_ast = normalizer.prune_ast(ast)
                    cm_pruned_tokens = data_tools.ast2tokens(
                        pruned_ast, loose_constraints=True, with_parent=with_parent)
                    cm_pruned_seq = data_tools.ast2list(
                        pruned_ast, list=[], with_parent=with_parent)
                    cm_normalized_tokens = data_tools.ast2tokens(
                        ast, loose_constraints=True, arg_type_only=True, with_parent=with_parent)
                    cm_normalized_seq = data_tools.ast2list(
                        ast, arg_type_only=True, list=[], with_parent=with_parent)
                    cm_canonical_tokens = data_tools.ast2tokens(
                        ast, loose_constraints=True, arg_type_only=True, ignore_flag_order=True,
                        with_parent=with_parent)
                    cm_canonical_seq = data_tools.ast2list(
                        ast, arg_type_only=True, ignore_flag_order=True, list=[],
                        with_parent=with_parent)
                    getattr(nl_list, split).append(nl)
                    getattr(cm_list, split).append(cm)
                    getattr(nl_char_list, split).append(nl_chars)
                    getattr(nl_token_list, split).append(nl_tokens)
                    getattr(cm_char_list, split).append(cm_chars)
                    getattr(cm_token_list, split).append(cm_tokens)
                    getattr(cm_seq_list, split).append(cm_seq)
                    getattr(cm_pruned_token_list, split).append(cm_pruned_tokens)
                    getattr(cm_pruned_seq_list, split).append(cm_pruned_seq)
                    getattr(cm_normalized_token_list, split).append(cm_normalized_tokens)
                    getattr(cm_normalized_seq_list, split).append(cm_normalized_seq)
                    getattr(cm_canonical_token_list, split).append(cm_canonical_tokens)
                    getattr(cm_canonical_seq_list, split).append(cm_canonical_seq)
                else:
                    print("Rare command: " + cm)

    # unfiltered data
    nl_data, cm_data = read_raw_data(data_dir)

    nl_list = Dataset()
    cm_list = Dataset()
    nl_char_list = Dataset()
    nl_token_list = Dataset()
    cm_char_list = Dataset()
    cm_token_list = Dataset()
    cm_seq_list = Dataset()
    cm_pruned_token_list = Dataset()
    cm_pruned_seq_list = Dataset()
    cm_normalized_token_list = Dataset()
    cm_normalized_seq_list = Dataset()
    cm_canonical_token_list = Dataset()
    cm_canonical_seq_list = Dataset()

    add_to_set(nl_data, cm_data, "train")
    add_to_set(nl_data, cm_data, "dev")
    add_to_set(nl_data, cm_data, "test")

    # Create vocabularies of the appropriate sizes.
    nl_char_vocab_path = os.path.join(data_dir, "vocab%d.nl.char" % nl_vocab_size)
    cm_char_vocab_path = os.path.join(data_dir, "vocab%d.cm.char" % cm_vocab_size)
    nl_vocab_path = os.path.join(data_dir, "vocab%d.nl" % nl_vocab_size)
    cm_vocab_path = os.path.join(data_dir, "vocab%d.cm" % cm_vocab_size)
    cm_norm_vocab_path = os.path.join(data_dir, "vocab%d.cm.norm" % nl_vocab_size)
    cm_ast_vocab_path = os.path.join(data_dir, "vocab%d.cm.ast" % cm_vocab_size)
    cm_ast_norm_vocab_path = os.path.join(data_dir, "vocab%d.cm.ast.norm" % cm_vocab_size)

    nl_suffix = ".%d.nl" % nl_vocab_size
    cm_suffix = ".%d.cm" % cm_vocab_size
    nl_char_suffix = ".cids%d.nl" % nl_vocab_size
    cm_char_suffix = ".cids%d.cm" % cm_vocab_size
    nl_token_suffix = ".ids%d.nl" % nl_vocab_size
    cm_token_suffix = ".ids%d.cm" % cm_vocab_size
    cm_token_norm_suffix = ".ids%d.cm.norm" % cm_vocab_size
    cm_token_norm_order_suffix = ".ids%d.cm.norm.order" % cm_vocab_size
    cm_token_pruned_suffix = ".ids%d.cm.pruned" % cm_vocab_size
    cm_seq_suffix = ".seq%d.cm" % cm_vocab_size
    cm_seq_norm_suffix = ".seq%d.cm.norm" % cm_vocab_size
    cm_seq_norm_order_suffix = ".seq%d.cm.norm.order" % cm_vocab_size
    cm_seq_pruned_suffix = ".seq%d.cm.pruned" % cm_vocab_size

    _ = prepare_dataset(nl_list, data_dir, nl_suffix, nl_vocab_size, None)
    _ = prepare_dataset(cm_list, data_dir, cm_suffix, cm_vocab_size, None)
    max_nl_char_len = prepare_dataset(nl_char_list, data_dir, nl_char_suffix, 
                                      nl_vocab_size, nl_char_vocab_path)
    max_cm_char_len = prepare_dataset(cm_char_list, data_dir, cm_char_suffix, 
                                      cm_vocab_size, cm_char_vocab_path)
    max_nl_token_len = prepare_dataset(nl_token_list, data_dir, nl_token_suffix, 
                                       nl_vocab_size, nl_vocab_path)
    max_cm_token_len = prepare_dataset(cm_token_list, data_dir, cm_token_suffix, 
                                       cm_vocab_size, cm_vocab_path)
    max_cm_token_norm_len = prepare_dataset(cm_normalized_token_list, data_dir, cm_token_norm_suffix,
                                            cm_vocab_size, cm_norm_vocab_path)
    max_cm_token_norm_order_len = prepare_dataset(cm_canonical_token_list, data_dir,
                                                  cm_token_norm_order_suffix, cm_vocab_size, cm_norm_vocab_path)
    max_cm_token_pruned_len = prepare_dataset(cm_pruned_token_list, data_dir, cm_token_pruned_suffix,
                                              cm_vocab_size, cm_vocab_path)
    max_cm_seq_len = prepare_dataset(cm_seq_list, data_dir, cm_seq_suffix, cm_vocab_size,
                                     cm_ast_vocab_path)
    max_cm_seq_norm_len = prepare_dataset(cm_normalized_seq_list, data_dir, cm_seq_norm_suffix,
                                          cm_vocab_size, cm_ast_norm_vocab_path)
    max_cm_seq_norm_order_len = prepare_dataset(cm_canonical_seq_list, data_dir, cm_seq_norm_order_suffix,
                                                cm_vocab_size, cm_ast_norm_vocab_path)
    max_cm_seq_pruned_len = prepare_dataset(cm_pruned_seq_list, data_dir, cm_seq_pruned_suffix,
                                            cm_vocab_size, cm_ast_vocab_path)


    print("maximum num chars in description = %d" % max_nl_char_len)
    print("maximum num tokens in description = %d" % max_nl_token_len)
    print("maximum num chars in command = %d" % max_cm_char_len)
    print("maximum num tokens in command = %d" % max_cm_token_len)
    print("maximum num AST search steps = %d" % max_cm_seq_len)
    print("maximum num tokens in normalized command = %d" %
          max_cm_token_norm_len)
    print("maximum num normalized AST search steps = %d" %
          max_cm_seq_norm_len)
    print("maximum num tokens in canonical command = %d" %
          max_cm_token_norm_order_len)
    print("maximum num canonical AST search steps = %d" %
          max_cm_seq_norm_order_len)
    print("maximum num tokens in pruned command = %d" % max_cm_token_pruned_len)
    print("maximum num pruned AST search steps = %d" % max_cm_seq_pruned_len)


def prepare_data(FLAGS):
    """Get data into data_dir, create vocabularies and tokenize data.

    Args:
      data: { 'train': [cm_list, nl_list],
              'dev': [cm_list, nl_list],
              'test': [cm_list, nl_list] }.
      data_dir: directory in which the data sets will be stored.
      nl_vocabulary_size: size of the English vocabulary to create and use.
      cm_vocabulary_size: size of the Command vocabulary to create and use.

    Returns:
      A tuple of 8 elements:
        (1) path to the token-ids for English training data-set,
        (2) path to the token-ids for Command training data-set,
        (3) path to the token-ids for English development data-set,
        (4) path to the token-ids for Command development data-set,
        (5) path to the token-ids for English test data-set,
        (6) path to the token-ids for Command test data-set,
        (7) path to the English vocabulary file,
        (8) path to the Command vocabulary file.
    """

    if FLAGS.dataset in ["bash", "bash.cl"]:
        prepare_bash(FLAGS.data_dir, FLAGS.sc_vocab_size, FLAGS.sc_vocab_size)
    if FLAGS.dataset == "jobs":
        prepare_jobs(FLAGS.data_dir, FLAGS.sc_vocab_size, FLAGS.sc_vocab_size)
    if FLAGS.dataset == "geo":
        prepare_jobs(FLAGS.data_dir, FLAGS.sc_vocab_size, FLAGS.sc_vocab_size)
    if FLAGS.dataset == "atis":
        prepare_jobs(FLAGS.data_dir, FLAGS.sc_vocab_size, FLAGS.sc_vocab_size)
    if FLAGS.dataset == "dummy":
        prepare_jobs(FLAGS.data_dir, FLAGS.sc_vocab_size, FLAGS.sc_vocab_size)


# --- Load Datasets -- #

def bucket_grouped_data(grouped_dataset, buckets):
    batch_sc_strs = [[] for _ in buckets]
    batch_tg_strs = [[] for _ in buckets]
    batch_scs = [[] for _ in buckets]
    batch_tgs = [[] for _ in buckets]

    for sc_temp in grouped_dataset:
        sc_strs, tg_strs, scs, _ = grouped_dataset[sc_temp]

        # Which bucket does it belong to?
        bucket_id = min([b for b in xrange(len(buckets))
                        if buckets[b][0] > len(scs[0])])

        batch_sc_strs[bucket_id].append(sc_strs[0])
        batch_tg_strs[bucket_id].append(tg_strs)
        batch_scs[bucket_id].append(scs[0])
        batch_tgs[bucket_id].append([ROOT_ID])

    return batch_sc_strs, batch_tg_strs, batch_scs, batch_tgs


def group_data_by_nl(dataset, use_bucket=False, use_temp=True):
    if use_bucket:
        dataset = reduce(lambda x,y: x + y, dataset)
    grouped_dataset = {}
    for i in xrange(len(dataset)):
        nl_str, cm_str, nl, cm = dataset[i]
        if use_temp:
            words, _ = tokenizer.ner_tokenizer(nl_str.decode("utf-8"))
            nl_template = " ".join(words)
        else:
            nl_template = nl_str
        if nl_template in grouped_dataset:
            grouped_dataset[nl_template][0].append(nl_str)
            grouped_dataset[nl_template][1].append(cm_str)
            grouped_dataset[nl_template][2].append(nl)
            grouped_dataset[nl_template][3].append(cm)
        else:
            grouped_dataset[nl_template] = [[nl_str], [cm_str], [nl], [cm]]

    return grouped_dataset


def group_data_by_cm(dataset, use_bucket=False, use_temp=True):
    if use_bucket:
        dataset = reduce(lambda x,y: x + y, dataset)
    grouped_dataset = {}
    for i in xrange(len(dataset)):
        nl_str, cm_str, nl, cm = dataset[i]
        if use_temp:
            cm_template = data_tools.cmd2template(cm_str)
        else:
            cm_template = cm_str
        if cm_template in grouped_dataset:
            grouped_dataset[cm_template][0].append(cm_str)
            grouped_dataset[cm_template][1].append(nl_str)
            grouped_dataset[cm_template][2].append(cm)
            grouped_dataset[cm_template][3].append(nl)
        else:
            grouped_dataset[cm_template] = [[nl_str], [cm_str], [cm], [nl]]

    return grouped_dataset


def load_vocab(FLAGS):
    if FLAGS.decoder_topology in ['rnn']:
        nl_vocab_path = os.path.join(FLAGS.data_dir,
                                         "vocab%d.nl" % FLAGS.sc_vocab_size)
        if FLAGS.canonical:
            cm_vocab_path = os.path.join(FLAGS.data_dir,
                                        "vocab%d.cm.norm" % FLAGS.sc_vocab_size)
        elif FLAGS.normalized:
            cm_vocab_path = os.path.join(FLAGS.data_dir,
                                        "vocab%d.cm.norm" % FLAGS.sc_vocab_size)
        else:
            cm_vocab_path = os.path.join(FLAGS.data_dir,
                                        "vocab%d.cm" % FLAGS.sc_vocab_size)
    elif FLAGS.decoder_topology in ['basic_tree']:
        nl_vocab_path = os.path.join(FLAGS.data_dir,
                                         "vocab%d.nl" % FLAGS.sc_vocab_size)
        if FLAGS.canonical:
            cm_vocab_path = os.path.join(FLAGS.data_dir,
                                        "vocab%d.cm.ast.norm" % FLAGS.sc_vocab_size)
        elif FLAGS.normalized:
            cm_vocab_path = os.path.join(FLAGS.data_dir,
                                        "vocab%d.cm.ast.norm" % FLAGS.sc_vocab_size)
        else:
            cm_vocab_path = os.path.join(FLAGS.data_dir,
                                        "vocab%d.cm.ast" % FLAGS.sc_vocab_size)
    else:
        raise ValueError("Unrecognized decoder topology: {}."
                         .format(FLAGS.decoder_topology))

    nl_vocab, rev_nl_vocab = initialize_vocabulary(nl_vocab_path)
    cm_vocab, rev_cm_vocab = initialize_vocabulary(cm_vocab_path)

    if FLAGS.explanation:
        return cm_vocab, rev_cm_vocab, nl_vocab, rev_nl_vocab
    else:
        return nl_vocab, rev_nl_vocab, cm_vocab, rev_cm_vocab


def load_data(FLAGS, buckets=None):
    print("Loading data from %s" % FLAGS.data_dir)

    data_dir = FLAGS.data_dir

    if FLAGS.char:
        nl_extention = ".cids%d.nl" % FLAGS.sc_vocab_size
        cm_extention = ".cids%d.cm" % FLAGS.sc_vocab_size
        append_head_token = True
        append_end_token = True
    elif FLAGS.decoder_topology in ["rnn"]:
        nl_extention = ".ids%d.nl" % FLAGS.sc_vocab_size
        if FLAGS.canonical:
            cm_extention = ".ids%d.cm.norm.order" % FLAGS.sc_vocab_size
        elif FLAGS.normalized:
            cm_extention = ".ids%d.cm.norm" % FLAGS.sc_vocab_size
        else:
            cm_extention = ".ids%d.cm" % FLAGS.sc_vocab_size
        append_head_token = True
        append_end_token = True
    elif FLAGS.decoder_topology in ["basic_tree"]:
        nl_extention = ".ids%d.nl" % FLAGS.sc_vocab_size
        if FLAGS.canonical:
            cm_extention = ".seq%d.cm.norm.order" % FLAGS.sc_vocab_size
        elif FLAGS.normalized:
            cm_extention = ".seq%d.cm.norm" % FLAGS.sc_vocab_size
        else:
            cm_extention = ".seq%d.cm" % FLAGS.sc_vocab_size
        append_head_token = False
        append_end_token = False

    train_path = os.path.join(data_dir, "train")
    dev_path = os.path.join(data_dir, "dev")
    test_path = os.path.join(data_dir, "test")

    nl_txt_train = train_path + ".%d.nl" % FLAGS.sc_vocab_size
    cm_txt_train = train_path + ".%d.cm" % FLAGS.sc_vocab_size
    nl_txt_dev = dev_path + ".%d.nl" % FLAGS.sc_vocab_size
    cm_txt_dev = dev_path + ".%d.cm" % FLAGS.sc_vocab_size
    nl_txt_test = test_path + ".%d.nl" % FLAGS.sc_vocab_size
    cm_txt_test = test_path + ".%d.cm" % FLAGS.sc_vocab_size

    nl_train = train_path + nl_extention
    cm_train = train_path + cm_extention
    nl_dev = dev_path + nl_extention
    cm_dev = dev_path + cm_extention
    nl_test = test_path + nl_extention
    cm_test = test_path + cm_extention

    if FLAGS.explanation:
        train_set = read_data(cm_txt_train, nl_txt_train, cm_train, nl_train,
                          buckets, FLAGS.max_train_data_size,
                          append_head_token=append_head_token,
                          append_end_token=append_end_token)
        dev_set = read_data(cm_txt_dev, nl_txt_dev, cm_dev, nl_dev, buckets,
                        append_head_token=append_head_token,
                        append_end_token=append_end_token)
        test_set = read_data(cm_txt_test, nl_txt_test, cm_test, nl_test, buckets,
                         append_head_token=append_head_token,
                         append_end_token=append_end_token)
    else:
        train_set = read_data(nl_txt_train, cm_txt_train, nl_train, cm_train,
                          buckets, FLAGS.max_train_data_size,
                          append_head_token=append_head_token,
                          append_end_token=append_end_token)
        dev_set = read_data(nl_txt_dev, cm_txt_dev, nl_dev, cm_dev, buckets,
                        append_head_token=append_head_token,
                        append_end_token=append_end_token)
        test_set = read_data(nl_txt_test, cm_txt_test, nl_test, cm_test, buckets,
                         append_head_token=append_head_token,
                         append_end_token=append_end_token)
    
    return train_set, dev_set, test_set


def read_data(sc_path, tg_path, sc_id_path, tg_id_path,
              buckets=None, max_num_examples=None,
              append_head_token=False, append_end_token=False):
    """Read preprocessed data from source and target files and put into buckets.
    :param sc_path: path to the file containing the original source
    strings.
    :param tg_path: path to the file containing the original target
    strings.
    :param sc_id_path: path to the file with token-ids for the source language.
    :param tg_id_path: path to the file with token-ids for the target language.
    :param buckets: bucket sizes for training.
    :param max_num_examples: maximum number of lines to read. Read complete
           data files if this entry is 0 or None.
    """
    if buckets:
        data_set = [[] for _ in buckets]
    else:
        data_set = []

    with tf.gfile.GFile(sc_path, mode="r") as sc_file:
        with tf.gfile.GFile(tg_path, mode="r") as tg_file:
            with tf.gfile.GFile(sc_id_path, mode="r") as sc_id_file:
                with tf.gfile.GFile(tg_id_path, mode="r") as tg_id_file:
                    sc_txt, tg_txt = sc_file.readline(), tg_file.readline()
                    sc, tg = sc_id_file.readline(), tg_id_file.readline()
                    counter = 0
                    while sc:
                        assert(tg)
                        if max_num_examples and counter < max_num_examples:
                            break
                        counter += 1
                        if counter % 1000 == 0:
                            print("  reading data line %d" % counter)
                            sys.stdout.flush()
                        sc_ids = [int(x) for x in sc.split()]
                        tg_ids = [int(x) for x in tg.split()]
                        if append_head_token:
                            tg_ids.insert(0, ROOT_ID)
                        if append_end_token:
                            tg_ids.append(EOS_ID)
                        if buckets:
                            for bucket_id, (sc_size, tg_size) in enumerate(buckets):
                                if len(sc_ids) < sc_size and len(tg_ids) < tg_size:
                                    data_set[bucket_id].append(
                                        [sc_txt, tg_txt, sc_ids, tg_ids])
                                    break
                        else:
                            data_set.append([sc_txt, tg_txt, sc_ids, tg_ids])

                        sc_txt, tg_txt = \
                            sc_file.readline(), tg_file.readline()
                        sc, tg = sc_id_file.readline(), tg_id_file.readline()
    print("  %d data points read." % counter)
    return data_set


def ratio(ll, x):
    print(sum([len(l[x]) for l in ll.values()]))
    return float(sum([len(set(l[x])) for l in ll.values()])) / len(ll)


# --- Data Statistics --- #

def pp(ll):
    num_pp = 0
    for l in ll.values():
        if len(set(l[1])) > 1:
            num_pp += 1
    return float(num_pp) / len(ll)

def overlap(dict1, dict2):
    keys1 = set(dict1.keys())
    keys2 = set(dict2.keys())
    return float(len(keys1 & keys2)) / len(keys2)

def entropy(data):
    keys = [x[0] for x in data]
    counts = collections.Counter(keys)
    ent = 0
    for w, c in counts.items():
        p = float(c) / len(keys)
        ent += -p * np.log(p)
    return ent

def data_stats(FLAGS):
    train_set, dev_set, test_set = load_data(FLAGS)
    train_by_nl = group_data_by_nl(train_set, use_temp=FLAGS.dataset.startswith("bash"))
    print(len(train_by_nl))
    print("train cmd/nl ratio = {}".format(ratio(train_by_nl, 1)))
    print("train %nl(cmd+) = {}".format(pp(train_by_nl)))
    print("train entropy = {}".format(entropy(train_set)))
    dev_by_nl = group_data_by_nl(dev_set, use_temp=FLAGS.dataset.startswith("bash"))
    print("dev cmd/nl ratio = {}".format(ratio(dev_by_nl, 1)))
    print("dev %nl(cmd+) = {}".format(pp(dev_by_nl)))
    print("dev nl overlap = {}".format(overlap(train_by_nl, dev_by_nl)))
    print("dev entropy = {}".format(entropy(dev_set)))
    test_by_nl = group_data_by_nl(test_set, use_temp=FLAGS.dataset.startswith("bash"))
    print("test cmd/nl ratio = {}".format(ratio(test_by_nl, 1)))
    print("test %nl(cmd+) = {}".format(pp(test_by_nl)))
    print("test nl overlap = {}".format(overlap(train_by_nl, test_by_nl)))
    print("test entropy = {}".format(entropy(test_set)))
    print("total entropy = {}".format(entropy(train_set + dev_set + test_set)))
    train_by_cm = group_data_by_cm(train_set, use_temp=FLAGS.dataset.startswith("bash"))
    print(len(train_by_cm))
    print("train nl/cmd ratio = {}".format(ratio(train_by_cm, 0)))
    print("train %cmd(nl+) = {}".format(pp(train_by_cm)))
    dev_by_cm = group_data_by_cm(dev_set, use_temp=FLAGS.dataset.startswith("bash"))
    print("dev nl/cmd ratio = {}".format(ratio(dev_by_cm, 0)))
    print("dev %cmd(nl+) = {}".format(pp(dev_by_cm)))
    print("dev cm overlap = {}".format(overlap(train_by_cm, dev_by_cm)))
    test_by_cm = group_data_by_cm(test_set, use_temp=FLAGS.dataset.startswith("bash"))
    print("test nl/cmd ratio = {}".format(ratio(test_by_cm, 0)))
    print("test %cmd(nl+) = {}".format(pp(test_by_cm)))
    print("test cm overlap = {}".format(overlap(train_by_cm, test_by_cm)))


if __name__ == "__main__":
    ast = data_tools.paren_parser(sys.argv[1])
    data_tools.pretty_print(ast)
    print(data_tools.ast2template(
            ast, loose_constraints=True, arg_type_only=True))<|MERGE_RESOLUTION|>--- conflicted
+++ resolved
@@ -231,17 +231,9 @@
                               normalize_long_pattern=normalize_long_pattern)
             entities = None
         else:
-<<<<<<< HEAD
-            if normalize_digits and normalize_long_pattern:
-                words, _ = tokenizer(sentence)
-            else:
-                words = tokenizer(sentence)
-            
-=======
             words, entities = tokenizer(sentence, normalize_digits=normalize_digits,
                               normalize_long_pattern=normalize_long_pattern)
 
->>>>>>> 7f612ab5
     token_ids = []
     for w in words:
         if w in vocabulary:
