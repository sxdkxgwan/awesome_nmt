--- conflicted
+++ resolved
@@ -147,11 +147,7 @@
     else:
         print("Reading vocabulary %s from path" % vocab_path)
         vocab, _ = initialize_vocabulary(vocab_path)
-<<<<<<< HEAD
-        print(vocab)
-=======
         sorted_vocab = sorted(vocab.items, key=lambda x:x[1])
->>>>>>> bc07da62
         if append_to_vocab:
             counter = 0
             for line in data:
