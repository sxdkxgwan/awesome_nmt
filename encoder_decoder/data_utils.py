--- conflicted
+++ resolved
@@ -544,15 +544,9 @@
 
 def fold_split(data_set, num_folds):
     # randomly split a dataset for cross validation
-<<<<<<< HEAD
-    data_folds = [[] for i in xrange(num_folds)]
+    data_folds = [[] for _ in xrange(num_folds)]
     num_rep = int(len(data_set) / num_folds) + 1
     fold_ids = range(num_folds) * num_rep
-=======
-    data_folds = [[] for _ in xrange(num_folds)]
-    num_rep = len(data_set) / num_folds + 1
-    fold_ids = xrange(num_folds) * num_rep
->>>>>>> 198f0bfa
     random.shuffle(fold_ids)
     for i in xrange(len(data_set)):
         data_point = data_set[i]
