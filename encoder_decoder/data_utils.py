# Copyright 2015 The TensorFlow Authors. All Rights Reserved.
#
# Licensed under the Apache License, Version 2.0 (the "License");
# you may not use this file except in compliance with the License.
# You may obtain a copy of the License at
#
#     http://www.apache.org/licenses/LICENSE-2.0
#
# Unless required by applicable law or agreed to in writing, software
# distributed under the License is distributed on an "AS IS" BASIS,
# WITHOUT WARRANTIES OR CONDITIONS OF ANY KIND, either express or implied.
# See the License for the specific language governing permissions and
# limitations under the License.
# ==============================================================================

"""Utilities for tokenizing & generating vocabularies."""
from __future__ import absolute_import
from __future__ import division
from __future__ import print_function

import os
import re
import sys
sys.path.append(os.path.join(os.path.dirname(__file__), "..", "bashlex"))

import bash, data_tools, nast, normalizer

import tensorflow as tf

# Special vocabulary symbols - we always put them at the start.
_PAD = b"_PAD"
_EOS = b"_EOS"
_UNK = b"_UNK"
_ARG_UNK = b"ARGUMENT_UNK"
_UTL_UNK = b"HEADCOMMAND_UNK"
_FLAG_UNK = b"FLAG_UNK"

_SPACE = b"<SPACE>"

_H_NO_EXPAND = b"<H_NO_EXPAND>"
_V_NO_EXPAND = b"<V_NO_EXPAND>"

_GO = b"_GO"                    # seq2seq start symbol
_ROOT = b"ROOT_"                # seq2tree start symbol

_NUM = b"_NUM"

_START_VOCAB = [_PAD, _EOS, _UNK, _ARG_UNK, _UTL_UNK, _FLAG_UNK,
                _H_NO_EXPAND, _V_NO_EXPAND, _GO, _ROOT]

PAD_ID = 0
EOS_ID = 1
UNK_ID = 2
ARG_ID = 3
UTL_ID = 4
FLAG_ID = 5
H_NO_EXPAND_ID = 6
V_NO_EXPAND_ID = 7
GO_ID = 8
ROOT_ID = 9

# Regular expressions used to tokenize.
_DIGIT_RE = re.compile(br"\d")

def is_option(word):
    return word.startswith('-') or word.startswith("FLAG_")


def is_simple(ast):
    # Check if tree contains only high-frequency commands
    if ast.kind == "headcommand" and not ast.value in bash.head_commands:
        return False
    for child in ast.children:
        if not is_simple(child):
            return False
    return True


def clean_dir(dir):
    for f_name in os.listdir(dir):
        f_path = os.path.join(dir, f_name)
        try:
            if os.path.isfile(f_path):
                os.unlink(f_path)
        except Exception as e:
            print(e)


def create_vocabulary(vocabulary_path, data, max_vocabulary_size,
                      tokenizer=None, base_tokenizer=None,
                      normalize_digits=True, normalize_long_pattern=True,
                      min_word_frequency=2):
    """Create vocabulary file (if it does not exist yet) from data file.

    Data file is assumed to contain one sentence per line. Each sentence is
    tokenized and digits are normalized (if normalize_digits is set).
    Vocabulary contains the most-frequent tokens up to max_vocabulary_size.
    We write it to vocabulary_path in a one-token-per-line format, so that later
    token in the first line gets id=0, second line gets id=1, and so on.

    Args:
      vocabulary_path: path where the vocabulary will be created.
      data: list of lines each of which corresponds to a data point.
      max_vocabulary_size: limit on the size of the created vocabulary.
      tokenizer: a function to use to tokenize each data sentence;
        if None, basic_tokenizer will be used.
      base_tokenizer: base_tokenizer used for separating a string into chars.
      normalize_digits: Boolean; if true, all digits are replaced by 0s.
      min_word_frequency: word frequency threshold below which a word is
        goint to be marked as _UNK.
    """
    if not tf.gfile.Exists(vocabulary_path):
        print("Creating vocabulary %s from data (%d)" % (vocabulary_path,
                                                         len(data)))
        vocab = {}
        counter = 0
        for line in data:
            counter += 1
            if counter % 1000 == 0:
                print("  processing line %d" % counter)
            if type(line) is list:
                tokens = line
            else:
                if base_tokenizer:
                    tokens = tokenizer(line, base_tokenizer, normalize_digits=normalize_digits,
                                       normalize_long_pattern=normalize_long_pattern)
                else:
                    tokens = tokenizer(line, normalize_digits=normalize_digits,
                                       normalize_long_pattern=normalize_long_pattern)
            if not tokens:
                continue
            for word in tokens:
                if word in vocab:
                    vocab[word] += 1
                else:
                    vocab[word] = 1

        # Keep all training vocabulary in the commands
        if ".cm" in vocabulary_path:
            min_word_frequency = 0

        sorted_vocab = {}
        for v in vocab:
            if vocab[v] >= min_word_frequency:
                sorted_vocab[v] = vocab[v]
            else:
                print("Infrequent token: %s"  % v)
        sorted_vocab = sorted(sorted_vocab, key=vocab.get, reverse=True)
        vocab_list = list(_START_VOCAB)
        for v in sorted_vocab:
            if not v in _START_VOCAB:
                vocab_list.append(v)

        if len(vocab_list) > max_vocabulary_size:
            vocab_list = vocab_list[:max_vocabulary_size]
        with tf.gfile.GFile(vocabulary_path, mode="wb") as vocab_file:
            for w in vocab_list:
                try:
                    vocab_file.write(w + b"\n")
                except Exception:
                    vocab_file.write(w.encode('utf-8') + b"\n")
    else:
        print("Reading vocabulary %s from path" % vocabulary_path)


def initialize_vocabulary(vocabulary_path):
    """Initialize vocabulary from file.

    We assume the vocabulary is stored one-item-per-line, so a file:
      dog
      cat
    will result in a vocabulary {"dog": 0, "cat": 1}, and this function will
    also return the reversed-vocabulary ["dog", "cat"].

    Args:
      vocabulary_path: path to the file containing the vocabulary.

    Returns:
      a pair: the vocabulary (a dictionary mapping string to integers), and
      the reversed vocabulary (a list, which reverses the vocabulary mapping).

    Raises:
      ValueError: if the provided vocabulary_path does not exist.
    """
    if tf.gfile.Exists(vocabulary_path):
        rev_vocab = []
        with tf.gfile.GFile(vocabulary_path, mode="rb") as f:
            rev_vocab.extend(f.readlines())
        rev_vocab = [line.strip() for line in rev_vocab]
        vocab = dict([(x, y) for (y, x) in enumerate(rev_vocab)])
        return vocab, rev_vocab
    else:
        raise ValueError("Vocabulary file %s not found.", vocabulary_path)


def token_ids_to_sentences(inputs, rev_vocab, head_appended=False, char_model=False):
    batch_size = len(inputs[0])
    sentences = []
    for i in xrange(batch_size):
        if head_appended:
            outputs = [decoder_input[i] for decoder_input in inputs[1:]]
        else:
            outputs = [decoder_input[i] for decoder_input in inputs]
        # If there is an EOS symbol in outputs, cut them at that point.
        if EOS_ID in outputs:
            outputs = outputs[:outputs.index(EOS_ID)]
        # If there is a PAD symbol in outputs, cut them at that point.
        if PAD_ID in outputs:
            outputs = outputs[:outputs.index(PAD_ID)]
        # Print out command corresponding to outputs.
        if char_model:
            sentences.append("".join([tf.compat.as_str(rev_vocab[output])
                             for output in outputs]).replace(_UNK, ' '))
        else:
            sentences.append(" ".join([tf.compat.as_str(rev_vocab[output])
                                   for output in outputs]))
    return sentences


def sentence_to_token_ids(sentence, vocabulary,
                          tokenizer, base_tokenizer,
                          normalize_digits=True,
                          normalize_long_pattern=True,
                          with_arg_type=False):
    """Convert a string to list of integers representing token-ids.

    For example, a sentence "I have a dog" may become tokenized into
    ["I", "have", "a", "dog"] and with vocabulary {"I": 1, "have": 2,
    "a": 4, "dog": 7"} this function will return [1, 2, 4, 7].

    Args:
      sentence: the sentence in bytes format to convert to token-ids.
      vocabulary: a dictionary mapping tokens to integers.
      tokenizer: a function to use to tokenize each sentence;
        if None, basic_tokenizer will be used.
      normalize_digits: Boolean; if true, all digits are replaced by 0s.

    Returns:
      a list of integers, the token-ids for the sentence.
    """
    if type(sentence) is list:
        words = sentence
        with_arg_type = True
    else:
        if base_tokenizer:
            words = tokenizer(sentence, base_tokenizer, normalize_digits=normalize_digits,
                              normalize_long_pattern=normalize_long_pattern)
        else:
            words = tokenizer(sentence, normalize_digits=normalize_digits,
                              normalize_long_pattern=normalize_long_pattern)

    token_ids = []
    for w in words:
        w = re.sub(_DIGIT_RE, _NUM, w) if normalize_digits and not is_option(w) else w
        if w in vocabulary:
            token_ids.append(vocabulary[w])
        else:
            if with_arg_type:
                kind = w.split('_')[0].lower()
                if kind == "flag":
                    token_ids.append(FLAG_ID)
                elif kind == "headcommand":
                    token_ids.append(UTL_ID)
                else:
                    token_ids.append(ARG_ID)
            else:
                token_ids.append(UNK_ID)
            if w.startswith("FLAG_"):
                print(w, sentence)

    return token_ids


def data_to_token_ids(data, target_path, vocabulary_path,
                      tokenizer=None, base_tokenizer=None,
                      normalize_digits=True, normalize_long_pattern=True,
                      with_arg_types=False):
    """Tokenize data file and turn into token-ids using given vocabulary file.

    This function loads data line-by-line from data_path, calls the above
    sentence_to_token_ids, and saves the result to target_path. See comment
    for sentence_to_token_ids on the details of token-ids format.

    Args:
      data: list of lines each of which corresponds to a data point.
      target_path: path where the file with token-ids will be created.
      vocabulary_path: path to the vocabulary file.
      tokenizer: a function to use to tokenize each sentence;
        if None, basic_tokenizer will be used.
      base_tokenizer: base tokenizer used for splitting strings into characters.
      normalize_digits: Boolean; if true, all digits are replaced by 0s.
    """
    max_token_num = 0
    if not tf.gfile.Exists(target_path):
        print("Tokenizing data (%d)" % len(data))
        vocab, _ = initialize_vocabulary(vocabulary_path)
        tokens_file = tf.gfile.GFile(target_path, mode="w")
        counter = 0
        for line in data:
            counter += 1
            if counter % 1000 == 0:
                print("  tokenizing line %d" % counter)
            token_ids = sentence_to_token_ids(line, vocab, tokenizer, base_tokenizer,
                                              normalize_digits, normalize_long_pattern,
                                              with_arg_types)
            if len(token_ids) > max_token_num:
                max_token_num = len(token_ids)
            tokens_file.write(" ".join([str(tok) for tok in token_ids])
                              + "\n")
        tokens_file.close()
    return max_token_num


def bucket_grouped_data(grouped_dataset, buckets):
    batch_nl_strs = [[] for _ in buckets]
    batch_cm_strs = [[] for _ in buckets]
    batch_nls = [[] for _ in buckets]
    batch_cmds = [[] for _ in buckets]

    for nl_temp in grouped_dataset:
        nl_strs, cm_strs, nls, cmds = grouped_dataset[nl_temp]

        # Which bucket does it belong to?
        bucket_id = min([b for b in xrange(len(buckets))
                        if buckets[b][0] > len(nls[0])])

        batch_nl_strs[bucket_id].append(nl_strs[0])
        batch_cm_strs[bucket_id].append(cm_strs)
        batch_nls[bucket_id].append(nls[0])
        batch_cmds[bucket_id].append([ROOT_ID])

    return batch_nl_strs, batch_cm_strs, batch_nls, batch_cmds


def group_data_by_nl(dataset, use_bucket=False):
    if use_bucket:
        dataset = reduce(lambda x,y: x + y, dataset)
    grouped_dataset = {}
    for i in xrange(len(dataset)):
        nl_str, cm_str, nl, search_history = dataset[i]
        nl_template = " ".join(data_tools.basic_tokenizer(nl_str.decode("utf-8")))
        if nl_template in grouped_dataset:
            grouped_dataset[nl_template][0].append(nl_str)
            grouped_dataset[nl_template][1].append(cm_str)
            grouped_dataset[nl_template][2].append(nl)
            grouped_dataset[nl_template][3].append(search_history)
        else:
            grouped_dataset[nl_template] = [[nl_str], [cm_str], [nl], [search_history]]

    return grouped_dataset


def group_data_by_cm(dataset, use_bucket=False):
    if use_bucket:
        dataset = reduce(lambda x,y: x + y, dataset)
    grouped_dataset = {}
    for i in xrange(len(dataset)):
        nl_str, cm_str, nl, search_history = dataset[i]
        cm_template = data_tools.cmd2template(cm_str)
        if cm_template in grouped_dataset:
            grouped_dataset[cm_template][0].append(nl_str)
            grouped_dataset[cm_template][1].append(cm_str)
            grouped_dataset[cm_template][2].append(nl)
            grouped_dataset[cm_template][3].append(search_history)
        else:
            grouped_dataset[cm_template] = [[nl_str], [cm_str], [nl], [search_history]]

    return grouped_dataset


def load_vocab(FLAGS):
    if FLAGS.decoder_topology in ['rnn']:
        nl_vocab_path = os.path.join(FLAGS.data_dir,
                                         "vocab%d.nl" % FLAGS.nl_vocab_size)
        if FLAGS.canonical:
            cm_vocab_path = os.path.join(FLAGS.data_dir,
                                        "vocab%d.cm.norm" % FLAGS.cm_vocab_size)
        elif FLAGS.normalized:
            cm_vocab_path = os.path.join(FLAGS.data_dir,
                                        "vocab%d.cm.norm" % FLAGS.cm_vocab_size)
        else:
            cm_vocab_path = os.path.join(FLAGS.data_dir,
                                        "vocab%d.cm" % FLAGS.cm_vocab_size)
    elif FLAGS.decoder_topology in ['basic_tree']:
        nl_vocab_path = os.path.join(FLAGS.data_dir,
                                         "vocab%d.nl" % FLAGS.nl_vocab_size)
        if FLAGS.canonical:
            cm_vocab_path = os.path.join(FLAGS.data_dir,
                                        "vocab%d.cm.ast.norm" % FLAGS.cm_vocab_size)
        elif FLAGS.normalized:
            cm_vocab_path = os.path.join(FLAGS.data_dir,
                                        "vocab%d.cm.ast.norm" % FLAGS.cm_vocab_size)
        else:
            cm_vocab_path = os.path.join(FLAGS.data_dir,
                                        "vocab%d.cm.ast" % FLAGS.cm_vocab_size)
    else:
        raise ValueError("Unrecognized decoder topology: {}."
                         .format(FLAGS.decoder_topology))
    nl_vocab, rev_nl_vocab = initialize_vocabulary(nl_vocab_path)
    cm_vocab, rev_cm_vocab = initialize_vocabulary(cm_vocab_path)
    return nl_vocab, rev_nl_vocab, cm_vocab, rev_cm_vocab


def load_data(FLAGS, buckets):
    print("Loading data from %s" % FLAGS.data_dir)

    data_dir = FLAGS.data_dir

    if FLAGS.char:
        nl_extention = ".cids%d.nl" % FLAGS.nl_vocab_size
        cm_extension = ".cids%d.cm" % FLAGS.cm_vocab_size
        append_head_token = True
        append_end_token = True
    elif FLAGS.decoder_topology in ["rnn"]:
        nl_extention = ".ids%d.nl" % FLAGS.nl_vocab_size
        if FLAGS.canonical:
            cm_extension = ".ids%d.cm.norm.order" % FLAGS.cm_vocab_size
        elif FLAGS.normalized:
            cm_extension = ".ids%d.cm.norm" % FLAGS.cm_vocab_size
        else:
            cm_extension = ".ids%d.cm" % FLAGS.cm_vocab_size
        append_head_token = True
        append_end_token = True
    elif FLAGS.decoder_topology in ["basic_tree"]:
        nl_extention = ".ids%d.nl" % FLAGS.nl_vocab_size
        if FLAGS.canonical:
            cm_extension = ".seq%d.cm.norm.order" % FLAGS.cm_vocab_size
        elif FLAGS.normalized:
            cm_extension = ".seq%d.cm.norm" % FLAGS.cm_vocab_size
        else:
            cm_extension = ".seq%d.cm" % FLAGS.cm_vocab_size
        append_head_token = False
        append_end_token = False

    train_path = os.path.join(data_dir, "train")
    dev_path = os.path.join(data_dir, "dev")
    test_path = os.path.join(data_dir, "test")

    nl_txt_train = train_path + ".nl"
    cm_txt_train = train_path + ".cm"
    nl_txt_dev = dev_path + ".nl"
    cm_txt_dev = dev_path + ".cm"
    nl_txt_test = test_path + ".nl"
    cm_txt_test = test_path + ".cm"

    nl_train = train_path + nl_extention
    cm_train = train_path + cm_extension
    nl_dev = dev_path + nl_extention
    cm_dev = dev_path + cm_extension
    nl_test = test_path + nl_extention
    cm_test = test_path + cm_extension

    train_set = read_data(nl_txt_train, cm_txt_train, nl_train, cm_train,
                          buckets, FLAGS.max_train_data_size,
                          append_head_token=append_head_token,
                          append_end_token=append_end_token)
    dev_set = read_data(nl_txt_dev, cm_txt_dev, nl_dev, cm_dev, buckets,
                        append_head_token=append_head_token,
                        append_end_token=append_end_token)
    test_set = read_data(nl_txt_test, cm_txt_test, nl_test, cm_test, buckets,
                         append_head_token=append_head_token,
                         append_end_token=append_end_token)

    return train_set, dev_set, test_set


def read_data(source_txt_path, target_txt_path, source_path, target_path,
              buckets=None, max_num_examples=None,
              append_head_token=False, append_end_token=False):
    """Read data from source and target files and put into buckets.
    :param source_txt_path: path to the file containing the original source
    strings.
    :param target_txt_path: path to the file containing the original target
    strings.
    :param source_path: path to the file with token-ids for the source language.
    :param target_path: path to the file with token-ids for the target language.
    :param buckets: bucket sizes for training.
    :param max_num_examples: maximum number of lines to read. Read complete data files if
        this entry is 0 or None.
    """
    if buckets:
        data_set = [[] for _ in buckets]
    else:
        data_set = []

    with tf.gfile.GFile(source_txt_path, mode="r") as source_txt_file:
        with tf.gfile.GFile(target_txt_path, mode="r") as target_txt_file:
            with tf.gfile.GFile(source_path, mode="r") as source_file:
                with tf.gfile.GFile(target_path, mode="r") as target_file:
                    source_txt, target_txt = source_txt_file.readline(), target_txt_file.readline()
                    source, target = source_file.readline(), target_file.readline()
                    counter = 0
                    while source:
                        assert(target)
                        if max_num_examples and counter < max_num_examples:
                            break
                        counter += 1
                        if counter % 1000 == 0:
                            print("  reading data line %d" % counter)
                            sys.stdout.flush()
                        source_ids = [int(x) for x in source.split()]
                        target_ids = [int(x) for x in target.split()]
                        if append_head_token:
                            target_ids.insert(0, ROOT_ID)
                        if append_end_token:
                            target_ids.append(EOS_ID)
                        if buckets:
                            for bucket_id, (source_size, target_size) in enumerate(buckets):
                                if len(source_ids) < source_size and len(target_ids) < target_size:
                                    data_set[bucket_id].append(
                                        [source_txt, target_txt, source_ids, target_ids])
                                    break   
                        else:
                            data_set.append([source_txt, target_txt, source_ids, target_ids])

                        source_txt, target_txt = \
                            source_txt_file.readline(), target_txt_file.readline()
                        source, target = source_file.readline(), target_file.readline()
    print("  %d data points read." % len(data_set))
    return data_set


def parse_brackets(line):
    """A very simple algorithm for parsing data with parentheses."""
    if not line.startswith("("):
        line = "( " + line
    if not line.endswith(")"):
        line = line + " )"
    words = line.strip().split()

    root = nast.Node(kind="root", value="root")
    stack = []

    i = 0
    while i < len(words):
        word = words[i]
        if word == "(":
            if stack:
                # creates non-terminal
                node = nast.Node(kind="nt", value="<n>")
                stack[-1].add_child(node)
                node.parent = stack[-1]
                stack.append(node)
            else:
                stack.append(node)
        elif word == ")":
            stack.pop()
        else:
            node = nast.Node(kind="t", value=word)
            stack[-1].add_child(node)
            node.parent = stack[-1]
        i += 1
<<<<<<< HEAD
        
    data_tools.pretty_print(root)
=======

    normalizer.pretty_print(root)
>>>>>>> f597e367
    return root

class Dataset(object):
    def __init__(self):
        self.train = []
        self.dev = []
        self.test = []


def read_raw_data(data_dir):
    nl_list = Dataset()
    cm_list = Dataset()
    train_path = os.path.join(data_dir, "train")
    dev_path = os.path.join(data_dir, "dev")
    test_path = os.path.join(data_dir, "test")
    with open(train_path + ".nl") as f:
        nl_list.train = [line.strip() for line in f.readlines()]
    with open(train_path + ".cm") as f:
        cm_list.train = [line.strip() for line in f.readlines()]
    with open(dev_path + ".nl") as f:
        nl_list.dev = [line.strip() for line in f.readlines()]
    with open(dev_path + ".cm") as f:
        cm_list.dev = [line.strip() for line in f.readlines()]
    if os.path.exists(test_path + ".nl"):
        with open(test_path + ".nl") as f:
            nl_list.test = [line.strip() for line in f.readlines()]
    if os.path.exists(test_path + ".cm"):
        with open(test_path + ".cm") as f:
            cm_list.test = [line.strip() for line in f.readlines()]
    if not nl_list.test:
        nl_list.test = nl_list.dev
        cm_list.test = cm_list.dev
    return nl_list, cm_list


def prepare_dataset(data, data_dir, suffix, vocab_size, vocab_path):
    max_len = 0
    for d in data.train:
        if len(d) > max_len:
            max_len = len(d)

    create_vocabulary(vocab_path, data.train, vocab_size)

    train_path = os.path.join(data_dir, "train")
    dev_path = os.path.join(data_dir, "dev")
    test_path = os.path.join(data_dir, "test")

    data_to_token_ids(data.train, train_path + suffix, vocab_path)
    data_to_token_ids(data.dev, dev_path + suffix, vocab_path)
    data_to_token_ids(data.test, test_path + suffix, vocab_path)

    return max_len


def prepare_jobs(data_dir, nl_vocab_size, cm_vocab_size):
    def add_to_set(nl_list, cm_list, split):
        for nl, cm in zip(getattr(nl_list, split), getattr(cm_list, split)):
            nl_tokens = nl.split()
            cm_tokens = cm.split()
            getattr(nl_token_list, split).append(nl_tokens)
            getattr(cm_token_list, split).append(cm_tokens)

    nl_list, cm_list = read_raw_data(data_dir)
    nl_token_list = Dataset()
    cm_token_list = Dataset()

    add_to_set(nl_list, cm_list, "train")
    add_to_set(nl_list, cm_list, "dev")
    add_to_set(nl_list, cm_list, "test")

    nl_vocab_path = os.path.join(data_dir, "vocab%d.nl" % nl_vocab_size)
    cm_vocab_path = os.path.join(data_dir, "vocab%d.cm" % cm_vocab_size)

    nl_token_suffix = ".ids%d.nl" % nl_vocab_size
    cm_token_suffix = ".ids%d.cm" % cm_vocab_size

    max_nl_token_len = prepare_dataset(nl_token_list, data_dir, nl_token_suffix, nl_vocab_size,
                                       nl_vocab_path)
    max_cm_token_len = prepare_dataset(cm_token_list, data_dir, cm_token_suffix, cm_vocab_size,
                                       cm_vocab_path)

    print("maximum num tokens in description = %d" % max_nl_token_len)
    print("maximum num tokens in command = %d" % max_cm_token_len)


def prepare_bash(data_dir, nl_vocab_size, cm_vocab_size):

    def add_to_set(nl_list, cm_list, split):
        with_parent = False
        for nl, cm in zip(getattr(nl_list, split), getattr(cm_list, split)):
            ast = data_tools.bash_parser(cm)
            if ast:
                if is_simple(ast):
                    nl_chars = data_tools.char_tokenizer(nl, data_tools.basic_tokenizer,
                                                         normalize_digits=False,
                                                         normalize_long_pattern=False)
                    cm_chars = data_tools.char_tokenizer(cm, data_tools.bash_tokenizer,
                                                         normalize_digits=False,
                                                         normalize_long_pattern=False)
                    nl_tokens = data_tools.basic_tokenizer(nl)
                    cm_tokens = data_tools.ast2tokens(ast, with_parent=with_parent)
                    cm_seq = data_tools.ast2list(ast, list=[], with_parent=with_parent)
                    pruned_ast = normalizer.prune_ast(ast)
                    cm_pruned_tokens = data_tools.ast2tokens(
                        pruned_ast, loose_constraints=True, with_parent=with_parent)
                    cm_pruned_seq = data_tools.ast2list(
                        pruned_ast, list=[], with_parent=with_parent)
                    cm_normalized_tokens = data_tools.ast2tokens(
                        ast, loose_constraints=True, arg_type_only=True, with_parent=with_parent)
                    cm_normalized_seq = data_tools.ast2list(
                        ast, arg_type_only=True, list=[], with_parent=with_parent)
                    cm_canonical_tokens = data_tools.ast2tokens(
                        ast, loose_constraints=True, arg_type_only=True, ignore_flag_order=True,
                        with_parent=with_parent)
                    cm_canonical_seq = data_tools.ast2list(
                        ast, arg_type_only=True, ignore_flag_order=True, list=[],
                        with_parent=with_parent)
                    getattr(nl_char_list, split).append(nl_chars)
                    getattr(nl_token_list, split).append(nl_tokens)
                    getattr(cm_char_list, split).append(cm_chars)
                    getattr(cm_token_list, split).append(cm_tokens)
                    getattr(cm_seq_list, split).append(cm_seq)
                    getattr(cm_pruned_token_list, split).append(cm_pruned_tokens)
                    getattr(cm_pruned_seq_list, split).append(cm_pruned_seq)
                    getattr(cm_normalized_token_list, split).append(cm_normalized_tokens)
                    getattr(cm_normalized_seq_list, split).append(cm_normalized_seq)
                    getattr(cm_canonical_token_list, split).append(cm_canonical_tokens)
                    getattr(cm_canonical_seq_list, split).append(cm_canonical_seq)
                else:
                    print("Rare command: " + cm.encode('utf-8'))

    nl_list, cm_list = read_raw_data(data_dir)
    nl_char_list = Dataset()
    nl_token_list = Dataset()
    cm_char_list = Dataset()
    cm_token_list = Dataset()
    cm_seq_list = Dataset()
    cm_pruned_token_list = Dataset()
    cm_pruned_seq_list = Dataset()
    cm_normalized_token_list = Dataset()
    cm_normalized_seq_list = Dataset()
    cm_canonical_token_list = Dataset()
    cm_canonical_seq_list = Dataset()

    add_to_set(nl_list, cm_list, "train")
    add_to_set(nl_list, cm_list, "dev")
    add_to_set(nl_list, cm_list, "test")

    # Create vocabularies of the appropriate sizes.
    nl_char_vocab_path = os.path.join(data_dir, "vocab%d.nl.char" % nl_vocab_size)
    cm_char_vocab_path = os.path.join(data_dir, "vocab%d.cm.char" % cm_vocab_size)
    nl_vocab_path = os.path.join(data_dir, "vocab%d.nl" % nl_vocab_size)
    cm_vocab_path = os.path.join(data_dir, "vocab%d.cm" % cm_vocab_size)
    cm_norm_vocab_path = os.path.join(data_dir, "vocab%d.cm.norm" % cm_vocab_size)
    cm_ast_vocab_path = os.path.join(data_dir, "vocab%d.cm.ast" % cm_vocab_size)
    cm_ast_norm_vocab_path = os.path.join(data_dir, "vocab%d.cm.ast.norm" %
                                          cm_vocab_size)

    nl_char_suffix = ".cids%d.nl" % nl_vocab_size
    cm_char_suffix = ".cids%d.cm" % cm_vocab_size
    nl_token_suffix = ".ids%d.nl" % nl_vocab_size
    cm_token_suffix = ".ids%d.cm" % cm_vocab_size
    cm_token_norm_suffix = ".ids%d.cm.norm" % cm_vocab_size
    cm_token_norm_order_suffix = ".ids%d.cm.norm.order" % cm_vocab_size
    cm_token_pruned_suffix = ".ids%d.cm.pruned" % cm_vocab_size
    cm_seq_suffix = ".seq%d.cm" % cm_vocab_size
    cm_seq_norm_suffix = ".seq%d.cm.norm" % cm_vocab_size
    cm_seq_norm_order_suffix = ".seq%d.cm.norm.order" % cm_vocab_size
    cm_seq_pruned_suffix = ".seq%d.cm.pruned" % cm_vocab_size

    max_nl_char_len = prepare_dataset(nl_char_list, data_dir, nl_char_suffix, nl_vocab_size,
                                      nl_char_vocab_path)
    max_cm_char_len = prepare_dataset(cm_char_list, data_dir, cm_char_suffix, cm_vocab_size,
                                      cm_char_vocab_path)
    max_nl_token_len = prepare_dataset(nl_token_list, data_dir, nl_token_suffix, nl_vocab_size,
                                       nl_vocab_path)
    max_cm_token_len = prepare_dataset(cm_token_list, data_dir, cm_token_suffix, cm_vocab_size,
                                       cm_vocab_path)
    max_cm_token_norm_len = prepare_dataset(cm_normalized_token_list, data_dir, cm_token_norm_suffix,
                                            cm_vocab_size, cm_vocab_path)
    max_cm_token_norm_order_len = prepare_dataset(cm_canonical_token_list, data_dir,
                                                  cm_token_norm_order_suffix, cm_vocab_size, cm_norm_vocab_path)
    max_cm_token_pruned_len = prepare_dataset(cm_pruned_token_list, data_dir, cm_token_pruned_suffix,
                                              cm_vocab_size, cm_norm_vocab_path)
    max_cm_seq_len = prepare_dataset(cm_seq_list, data_dir, cm_seq_suffix, cm_vocab_size,
                                     cm_ast_vocab_path)
    max_cm_seq_norm_len = prepare_dataset(cm_normalized_seq_list, data_dir, cm_seq_norm_suffix,
                                          cm_vocab_size, cm_ast_norm_vocab_path)
    max_cm_seq_norm_order_len = prepare_dataset(cm_canonical_seq_list, data_dir, cm_seq_norm_order_suffix,
                                                cm_vocab_size, cm_ast_norm_vocab_path)
    max_cm_seq_pruned_len = prepare_dataset(cm_pruned_seq_list, data_dir, cm_seq_pruned_suffix,
                                            cm_vocab_size, cm_ast_vocab_path)


    print("maximum num chars in description = %d" % max_nl_char_len)
    print("maximum num tokens in description = %d" % max_nl_token_len)
    print("maximum num chars in command = %d" % max_cm_char_len)
    print("maximum num tokens in command = %d" % max_cm_token_len)
    print("maximum num AST search steps = %d" % max_cm_seq_len)
    print("maximum num tokens in normalized command = %d" %
          max_cm_token_norm_len)
    print("maximum num normalized AST search steps = %d" %
          max_cm_seq_norm_len)
    print("maximum num tokens in canonical command = %d" %
          max_cm_token_norm_order_len)
    print("maximum num canonical AST search steps = %d" %
          max_cm_seq_norm_order_len)
    print("maximum num tokens in pruned command = %d" % max_cm_token_pruned_len)
    print("maximum num pruned AST search steps = %d" % max_cm_seq_pruned_len)


def prepare_data(FLAGS):
    """Get data into data_dir, create vocabularies and tokenize data.

    Args:
      data: { 'train': [cm_list, nl_list],
              'dev': [cm_list, nl_list],
              'test': [cm_list, nl_list] }.
      data_dir: directory in which the data sets will be stored.
      nl_vocabulary_size: size of the English vocabulary to create and use.
      cm_vocabulary_size: size of the Command vocabulary to create and use.

    Returns:
      A tuple of 8 elements:
        (1) path to the token-ids for English training data-set,
        (2) path to the token-ids for Command training data-set,
        (3) path to the token-ids for English development data-set,
        (4) path to the token-ids for Command development data-set,
        (5) path to the token-ids for English test data-set,
        (6) path to the token-ids for Command test data-set,
        (7) path to the English vocabulary file,
        (8) path to the Command vocabulary file.
    """

    if FLAGS.dataset == "bash":
        prepare_bash(FLAGS.data_dir, FLAGS.nl_vocab_size, FLAGS.cm_vocab_size)
    if FLAGS.dataset == "jobs":
        prepare_jobs(FLAGS.data_dir, FLAGS.nl_vocab_size, FLAGS.cm_vocab_size)
    if FLAGS.dataset == "geo":
        prepare_jobs(FLAGS.data_dir, FLAGS.nl_vocab_size, FLAGS.cm_vocab_size)
    if FLAGS.dataset == "atis":
        prepare_jobs(FLAGS.data_dir, FLAGS.nl_vocab_size, FLAGS.cm_vocab_size)


if __name__ == "__main__":
    parse_brackets(sys.argv[1])<|MERGE_RESOLUTION|>--- conflicted
+++ resolved
@@ -550,13 +550,8 @@
             stack[-1].add_child(node)
             node.parent = stack[-1]
         i += 1
-<<<<<<< HEAD
-        
+    
     data_tools.pretty_print(root)
-=======
-
-    normalizer.pretty_print(root)
->>>>>>> f597e367
     return root
 
 class Dataset(object):
