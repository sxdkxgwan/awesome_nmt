--- conflicted
+++ resolved
@@ -210,13 +210,8 @@
     for batch_id in xrange(batch_size):
         def as_str(output, r_sc_vocab, r_tg_vocab):
             if FLAGS.use_copy and FLAGS.copy_fun == 'copynet':
-<<<<<<< HEAD
-                if output < FLAGS.tg_vocab_size:
-                    token = r_sc_vocab[output]
-=======
                 if output < FLAGS.target_vocab_size:
                     token = r_tg_vocab[output]
->>>>>>> bb38893b
                 else:
                     token = r_sc_vocab[encoder_full_inputs[batch_id]
                         [output - FLAGS.target_vocab_size]]
