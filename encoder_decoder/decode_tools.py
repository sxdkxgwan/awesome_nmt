--- conflicted
+++ resolved
@@ -107,11 +107,7 @@
     output_symbols, output_logits, losses, attn_alignments = \
         model_step_outputs[:4]
     if FLAGS.tg_char:
-<<<<<<< HEAD
-        char_output_symbols, char_output_logits = model_step_outputs[4:]
-=======
         char_output_symbols, char_output_logits = model_step_outputs[6:]
->>>>>>> dec23765
 
     nl_fillers, encoder_outputs, decoder_outputs = None, None, None
     if FLAGS.fill_argument_slots:
