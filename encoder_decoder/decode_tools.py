--- conflicted
+++ resolved
@@ -291,24 +291,6 @@
                 beam_char_outputs.append(' '.join(sent))
             batch_char_outputs.append(beam_char_outputs)
         return batch_outputs, batch_char_outputs
-<<<<<<< HEAD
-    elif FLAGS.use_copy:
-        pointers = model_outputs.pointers
-        sentence_length = pointers.shape[1]
-        batch_copy_indices = np.reshape(np.argmax(pointers, 2),
-                [FLAGS.batch_size, FLAGS.beam_size, sentence_length])
-        batch_copy_outputs = []
-        for batch_id in xrange(FLAGS.batch_size):
-            beam_copy_outputs = []
-            for k in xrange(FLAGS.beam_size):
-                sent = []
-                for j in xrange(sentence_length):
-                    sent.append(str(29 - batch_copy_indices[batch_id, k, j]))
-                beam_copy_outputs.append(' '.join(sent))
-            batch_copy_outputs.append(beam_copy_outputs)
-        return batch_outputs, batch_copy_outputs
-=======
->>>>>>> 96c333e1
     else:
         return batch_outputs
 
