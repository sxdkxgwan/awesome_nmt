--- conflicted
+++ resolved
@@ -118,15 +118,9 @@
                     for j in xrange(len(cm_strs)):
                         print("GT Command {}: {}".format(j+1, cm_strs[j].strip()))
                 if FLAGS.decoding_algorithm == "greedy":
-<<<<<<< HEAD
                     tree, pred_cmd, outputs = batch_outputs[0]
                     score = output_logits
-                    db.add_prediction(model.model_dir, nl_str, pred_cmd, float(score))
-=======
-                    tree, pred_cmd, outputs = batch_outputs[batch_id]
-                    score = output_logits[batch_id]
                     db.add_prediction(model.model_sig, nl_str, pred_cmd, float(score))
->>>>>>> 676a2213
                     if verbose:
                         print("Prediction: {} ({})".format(pred_cmd, score))
                         # print("AST: ")
@@ -141,13 +135,8 @@
                                 top_k_predictions[j]
                             print("Prediction {}: {} ({}) ".format(j+1,
                                 top_k_pred_cmd, top_k_scores[j]))
-<<<<<<< HEAD
-                            db.add_prediction(model.model_dir, nl_str, top_k_pred_cmd,
+                            db.add_prediction(model.model_sig, nl_str, top_k_pred_cmd,
                                               float(top_k_scores[j]), update_mode=False)
-=======
-                            db.add_prediction(model.model_sig, nl_str, top_k_pred_cmd,
-                                              top_k_scores[j], update_mode=False)
->>>>>>> 676a2213
                             # print("AST: ")
                             # data_tools.pretty_print(top_k_pred_tree, 0)
                     print()
