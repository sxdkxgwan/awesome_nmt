--- conflicted
+++ resolved
@@ -79,11 +79,7 @@
         tg_ids = input[0][3]
         tg_full_ids = input[0][5]
         pointer_targets = input[0][-1]
-<<<<<<< HEAD
-        print(pointer_targets)
-=======
         print(np.argmax(pointer_targets, 2))
->>>>>>> 54a9a2d7
     else:
         sentence = input
         tg_ids = [data_utils.ROOT_ID]
