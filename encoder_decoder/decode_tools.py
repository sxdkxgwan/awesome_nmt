--- conflicted
+++ resolved
@@ -277,12 +277,8 @@
                                 merged_output_tokens.append(token)
                     output_tokens = merged_output_tokens
 
-<<<<<<< HEAD
-                target = " ".join(output_tokens)
-=======
                 target = ' '.join(output_tokens)
             
->>>>>>> b608a88e
             # Step 2: check if the predicted command template is grammatical
             if FLAGS.grammatical_only and not FLAGS.explain:
                 if FLAGS.dataset.startswith('bash'):
