from __future__ import absolute_import
from __future__ import division
from __future__ import print_function

import sys
if sys.version_info > (3, 0):
    from six.moves import xrange

import matplotlib
matplotlib.use('Agg')
import matplotlib.pyplot as plt

import os
import re

import tensorflow as tf

from encoder_decoder import data_utils
from bashlex import data_tools
from eval.eval_archive import DBConnection


def translate_fun(sentence, sess, model, sc_vocab, rev_tg_vocab, FLAGS):
    # Get token-ids for the input sentence.
    if FLAGS.char:
        token_ids = data_utils.sentence_to_token_ids(
            sentence, sc_vocab, data_tools.char_tokenizer, data_tools.basic_tokenizer)
    else:
        token_ids = data_utils.sentence_to_token_ids(
            sentence, sc_vocab, data_tools.basic_tokenizer, None)

    # Which bucket does it belong to?
    bucket_id = min([b for b in xrange(len(model.buckets))
                    if model.buckets[b][0] > len(token_ids)])

    # Get a 1-element batch to feed the sentence to the model.
    formatted_example = model.format_example([token_ids], [[data_utils.ROOT_ID]],
                                             bucket_id=bucket_id)

    # Get output for the sentence.
    output_symbols, output_logits, losses, attn_masks = \
                model.step(sess, formatted_example, bucket_id, forward_only=True)
    batch_outputs = decode(output_symbols, rev_tg_vocab, FLAGS)

    return batch_outputs[:100], output_logits[:100]


def demo(sess, model, sc_vocab, rev_tg_vocab, FLAGS):
    """
    Simple command line decoding interface.
    """

    # Decode from standard input.
    sys.stdout.write("> ")
    sys.stdout.flush()
    sentence = sys.stdin.readline()

    while sentence:
        batch_outputs, output_logits = translate_fun(
            sentence, sess, model, sc_vocab, rev_tg_vocab, FLAGS)

        if FLAGS.decoding_algorithm == "greedy":
            tree, pred_cmd, outputs = batch_outputs[0]
            score = output_logits[0]
            print("{} ({})".format(pred_cmd, score))
        elif FLAGS.decoding_algorithm == "beam_search":
            top_k_predictions = batch_outputs[0]
            top_k_scores = output_logits[0]
            for j in xrange(min(FLAGS.beam_size, 10)):
                top_k_pred_tree, top_k_pred_cmd, top_k_outputs = \
                    top_k_predictions[j]
                print("Prediction {}: {} ({}) ".format(
                    j+1, top_k_pred_cmd, top_k_scores[j]))
            print()
        print("> ", end="")
        sys.stdout.flush()
        sentence = sys.stdin.readline()


def to_readable(outputs, rev_tg_vocab):
    search_history = [data_utils._ROOT]
    for output in outputs:
        if output < len(rev_tg_vocab):
            search_history.append(rev_tg_vocab[output])
        else:
            search_history.append(data_utils._UNK)
    tree = data_tools.list2ast(search_history)
    cmd = data_tools.ast2command(tree, loose_constraints=True)
    return tree, cmd, search_history


def decode(output_symbols, rev_tg_vocab, FLAGS):
    batch_outputs = []

    for i in xrange(len(output_symbols)):
        top_k_predictions = output_symbols[i]
        assert((FLAGS.decoding_algorithm == "greedy") or 
               len(top_k_predictions) == FLAGS.beam_size)
        if FLAGS.decoding_algorithm == "beam_search":
            beam_outputs = []
        for j in xrange(len(top_k_predictions)):
            prediction = top_k_predictions[j]
            outputs = [int(pred) for pred in prediction]

            # If there is an EOS symbol in outputs, cut them at that point.
            if data_utils.EOS_ID in outputs:
                outputs = outputs[:outputs.index(data_utils.EOS_ID)]

            if FLAGS.decoder_topology == "rnn":
                if FLAGS.char:
                    cmd = "".join([tf.compat.as_str(rev_tg_vocab[output])
                               for output in outputs]).replace(data_utils._UNK, ' ')
                else:
                    tokens = []
                    for output in outputs:
                        if output < len(rev_tg_vocab):
                            pred_token = rev_tg_vocab[output]
                            if "@@" in pred_token:
                                pred_token = pred_token.split("@@")[-1]
                            tokens.append(pred_token)
                        else:
                            tokens.append(data_utils._UNK)
                    cmd = " ".join(tokens)

<<<<<<< HEAD
                if FLAGS.dataset in ["bash", "bash.cl"]:
                    cmd = re.sub('( ;\s+)|( ;$)', ' \\; ', cmd)
                    # cmd = re.sub('( \)\s+)|( \)$)', ' \\) ', cmd)
                    cmd = re.sub('(^\( )|( \( )', ' \\( ', cmd)
                    tree = data_tools.bash_parser(cmd)
=======
                if FLAGS.explanation:
                    tree = []
>>>>>>> 7f1fc2bc
                else:
                    if FLAGS.dataset in ["bash", "bash.cl"]:
                        cmd = re.sub('( ;\s+)|( ;$)', ' \\; ', cmd)
                        cmd = re.sub('( \)\s+)|( \)$)', ' \\) ', cmd)
                        cmd = re.sub('(^\( )|( \( )', ' \\( ', cmd)
                        tree = data_tools.bash_parser(cmd)
                    else:
                        tree = data_tools.paren_parser(cmd)
            else:
<<<<<<< HEAD
                tree, cmd, search_history = to_readable(outputs, rev_cm_vocab)
        
=======
                tree, cmd, outputs = to_readable(outputs, rev_tg_vocab)

>>>>>>> 7f1fc2bc
            if not tree is None:
                # filter out non-grammatical output
                temp = data_tools.ast2template(tree, loose_constraints=True, 
                                               ignore_flag_order=False)
                if FLAGS.decoding_algorithm == "greedy":
                    batch_outputs.append((tree, temp, outputs))
                else:
<<<<<<< HEAD
                    beam_outputs.append((tree, temp, search_history))
            # else:
            #     print("prediction \"{}\" dropped due do parsing error".format(cmd))
=======
                    beam_outputs.append((tree, temp, outputs))
>>>>>>> 7f1fc2bc
        if FLAGS.decoding_algorithm == "beam_search":
            batch_outputs.append(beam_outputs)

    return batch_outputs


<<<<<<< HEAD
def decode_set(sess, model, dataset, rev_nl_vocab, rev_cm_vocab, FLAGS, verbose=True):
    grouped_dataset = data_utils.group_data_by_nl(
        dataset, use_bucket=True, use_nl_temp = FLAGS.dataset.startswith("bash"))
    bucketed_nl_strs, bucketed_cm_strs, bucketed_nls, bucketed_cmds = \
=======
def decode_set(sess, model, dataset, rev_sc_vocab, rev_tg_vocab, FLAGS, verbose=True):
    if FLAGS.explanation:
        group_data_by_sc = data_utils.group_data_by_cm
    else:
        group_data_by_sc = data_utils.group_data_by_nl
    grouped_dataset = group_data_by_sc(dataset, use_bucket=True,
                                       use_temp = FLAGS.dataset.startswith("bash"))
    bucketed_sc_strs, bucketed_tg_strs, bucketed_scs, bucketed_tgs = \
>>>>>>> 7f1fc2bc
        data_utils.bucket_grouped_data(grouped_dataset, model.buckets)

    with DBConnection() as db:
        db.remove_model(model.model_sig)

        for bucket_id in xrange(len(model.buckets)):
            bucket_sc_strs = bucketed_sc_strs[bucket_id]
            bucket_tg_strs = bucketed_tg_strs[bucket_id]
            bucket_scs = bucketed_scs[bucket_id]
            bucket_tgs = bucketed_tgs[bucket_id]
            bucket_size = len(bucket_sc_strs)

            num_batches = int(bucket_size / FLAGS.batch_size)
            if bucket_size % FLAGS.batch_size != 0:
                num_batches += 1

            for b in xrange(num_batches):
                batch_sc_strs = bucket_sc_strs[b*FLAGS.batch_size:(b+1)*FLAGS.batch_size]
                batch_tg_strs = bucket_tg_strs[b*FLAGS.batch_size:(b+1)*FLAGS.batch_size]
                batch_scs = bucket_scs[b*FLAGS.batch_size:(b+1)*FLAGS.batch_size]
                batch_tgs = bucket_tgs[b*FLAGS.batch_size:(b+1)*FLAGS.batch_size]

                # make a full batch
                if len(batch_sc_strs) < FLAGS.batch_size:
                    batch_size = len(batch_sc_strs)
                    pad_size = FLAGS.batch_size - len(batch_sc_strs)
                    batch_sc_strs = batch_sc_strs + [batch_sc_strs[-1]] * pad_size
                    assert(len(batch_tg_strs) == batch_size)
                    batch_tg_strs = batch_tg_strs + [batch_tg_strs[-1]] * pad_size
                    assert(len(batch_scs) == batch_size)
                    batch_scs = batch_scs + [batch_scs[-1]] * pad_size
                    assert(len(batch_tgs) == batch_size)
                    batch_tgs = batch_tgs + [batch_tgs[-1]] * pad_size
                else:
                    batch_size = FLAGS.batch_size
                formatted_example = model.format_example(batch_scs, batch_tgs, bucket_id=bucket_id)
                output_symbols, output_logits, losses, attn_masks = \
                        model.step(sess, formatted_example, bucket_id, forward_only=True)
                batch_outputs = decode(output_symbols, rev_tg_vocab, FLAGS)

                for batch_id in xrange(batch_size):
                    example_id = b * FLAGS.batch_size + batch_id
                    sc_str = batch_sc_strs[batch_id]
                    tg_strs = batch_tg_strs[batch_id]
                    nl = batch_scs[batch_id]
                    sc_temp = ' '.join([rev_sc_vocab[i] for i in nl])

                    if verbose:
                        print("Example {}:{}".format(bucket_id, example_id))
                        print("(Orig) Source: " + sc_str.strip())
                        print("Source: " + sc_temp)
                        for j in xrange(len(tg_strs)):
                            print("GT Target {}: {}".format(j+1, tg_strs[j].strip()))
                    if FLAGS.decoding_algorithm == "greedy":
                        tree, pred_cmd, outputs = batch_outputs[batch_id]
                        score = output_logits[batch_id]
                        db.add_prediction(model.model_sig, sc_str, pred_cmd, float(score))
                        if verbose:
                            print("Prediction: {} ({})".format(pred_cmd, score))
                    elif FLAGS.decoding_algorithm == "beam_search":
                        top_k_predictions = batch_outputs[batch_id]
                        top_k_scores = output_logits[batch_id]
                        for j in xrange(min(FLAGS.beam_size, len(top_k_predictions), 10)):
                            top_k_pred_tree, top_k_pred_cmd, top_k_outputs = top_k_predictions[j]
                            if verbose:
                                print("Prediction {}: {} ({}) ".format(
                                    j+1, top_k_pred_cmd, top_k_scores[j]))
                            db.add_prediction(model.model_sig, sc_str, top_k_pred_cmd,
                                              float(top_k_scores[j]), update_mode=False)
                        if verbose:
                            print()
                        outputs = top_k_predictions[0][2]
                    else:
                        raise ValueError("Unrecognized decoding algorithm: {}."
                             .format(FLAGS.decoding_algorithm))

                    if attn_masks is not None:
                        if FLAGS.decoding_algorithm == "greedy":
                            M = attn_masks[batch_id, :, :]
                        elif FLAGS.decoding_algorithm == "beam_search":
                            M = attn_masks[batch_id, 0, :, :]
                        visualize_attn_masks(M, nl, outputs, rev_sc_vocab, rev_tg_vocab,
                            os.path.join(FLAGS.model_dir, "{}-{}.jpg".format(bucket_id, example_id)))


def visualize_attn_masks(M, source, target, rev_sc_vocab, rev_tg_vocab, output_path):
    target_length, source_length = M.shape

    nl = [rev_sc_vocab[x] for x in source]
    cm = []
    for i, x in enumerate(target):
        cm.append(rev_tg_vocab[x])
        if rev_tg_vocab[x] == data_utils._EOS:
            break

    plt.clf()
    if len(target) == 0:
        i = 0
    fig = plt.imshow(M[:i+1, :], interpolation='nearest', cmap=plt.cm.Blues)

    pad_size = source_length - len(nl)
    plt.xticks(xrange(source_length),
               [x.replace("$$", "") for x in reversed(nl + [data_utils._PAD] * pad_size)],
               rotation='vertical')
    plt.yticks(xrange(len(cm)),
               [x.replace("$$", "") for x in cm],
               rotation='horizontal')

    plt.colorbar()

    plt.savefig(output_path, bbox_inches='tight')<|MERGE_RESOLUTION|>--- conflicted
+++ resolved
@@ -122,32 +122,19 @@
                             tokens.append(data_utils._UNK)
                     cmd = " ".join(tokens)
 
-<<<<<<< HEAD
-                if FLAGS.dataset in ["bash", "bash.cl"]:
-                    cmd = re.sub('( ;\s+)|( ;$)', ' \\; ', cmd)
-                    # cmd = re.sub('( \)\s+)|( \)$)', ' \\) ', cmd)
-                    cmd = re.sub('(^\( )|( \( )', ' \\( ', cmd)
-                    tree = data_tools.bash_parser(cmd)
-=======
                 if FLAGS.explanation:
                     tree = []
->>>>>>> 7f1fc2bc
                 else:
                     if FLAGS.dataset in ["bash", "bash.cl"]:
                         cmd = re.sub('( ;\s+)|( ;$)', ' \\; ', cmd)
-                        cmd = re.sub('( \)\s+)|( \)$)', ' \\) ', cmd)
+                        # cmd = re.sub('( \)\s+)|( \)$)', ' \\) ', cmd)
                         cmd = re.sub('(^\( )|( \( )', ' \\( ', cmd)
                         tree = data_tools.bash_parser(cmd)
                     else:
                         tree = data_tools.paren_parser(cmd)
             else:
-<<<<<<< HEAD
-                tree, cmd, search_history = to_readable(outputs, rev_cm_vocab)
-        
-=======
                 tree, cmd, outputs = to_readable(outputs, rev_tg_vocab)
 
->>>>>>> 7f1fc2bc
             if not tree is None:
                 # filter out non-grammatical output
                 temp = data_tools.ast2template(tree, loose_constraints=True, 
@@ -155,25 +142,13 @@
                 if FLAGS.decoding_algorithm == "greedy":
                     batch_outputs.append((tree, temp, outputs))
                 else:
-<<<<<<< HEAD
-                    beam_outputs.append((tree, temp, search_history))
-            # else:
-            #     print("prediction \"{}\" dropped due do parsing error".format(cmd))
-=======
                     beam_outputs.append((tree, temp, outputs))
->>>>>>> 7f1fc2bc
         if FLAGS.decoding_algorithm == "beam_search":
             batch_outputs.append(beam_outputs)
 
     return batch_outputs
 
 
-<<<<<<< HEAD
-def decode_set(sess, model, dataset, rev_nl_vocab, rev_cm_vocab, FLAGS, verbose=True):
-    grouped_dataset = data_utils.group_data_by_nl(
-        dataset, use_bucket=True, use_nl_temp = FLAGS.dataset.startswith("bash"))
-    bucketed_nl_strs, bucketed_cm_strs, bucketed_nls, bucketed_cmds = \
-=======
 def decode_set(sess, model, dataset, rev_sc_vocab, rev_tg_vocab, FLAGS, verbose=True):
     if FLAGS.explanation:
         group_data_by_sc = data_utils.group_data_by_cm
@@ -182,7 +157,6 @@
     grouped_dataset = group_data_by_sc(dataset, use_bucket=True,
                                        use_temp = FLAGS.dataset.startswith("bash"))
     bucketed_sc_strs, bucketed_tg_strs, bucketed_scs, bucketed_tgs = \
->>>>>>> 7f1fc2bc
         data_utils.bucket_grouped_data(grouped_dataset, model.buckets)
 
     with DBConnection() as db:
