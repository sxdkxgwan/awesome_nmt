--- conflicted
+++ resolved
@@ -123,14 +123,8 @@
                         data_tools.pretty_print(tree, 0)
                         print()
                 elif FLAGS.decoding_algorithm == "beam_search":
-<<<<<<< HEAD
-                    print(batch_outputs)
                     top_k_predictions = batch_outputs[0]
                     top_k_scores = output_logits[0]
-=======
-                    top_k_predictions = batch_outputs[batch_id]
-                    top_k_scores = output_logits[batch_id]
->>>>>>> 30fc098ead57c805d2c87be8f5b4b193f6cb1379
                     if verbose:
                         for j in xrange(FLAGS.beam_size):
                             top_k_pred_tree, top_k_pred_cmd, top_k_outputs = \
