from __future__ import absolute_import
from __future__ import division
from __future__ import print_function

import sys
if sys.version_info > (3, 0):
    from six.moves import xrange

import math
import numpy as np
import tensorflow as tf
from tensorflow.python.util import nest

from encoder_decoder import data_utils, graph_utils, beam_search

class Decoder(graph_utils.NNModel):
    def __init__(self, hyperparameters, scope, vocab_size, dim, use_attention,
        attention_function, input_keep, output_keep, decoding_algorithm):
        """
        :param hyperparameters: Tellina model hyperparameters.
        :param scope: Scope of the decoder. (There might be multiple decoders
            with the same construction in the neural architecture.)
        :param vocab_size: Output vocabulary size.
        :param dim: Decoder Embedding dimension.
        :param use_attention: Set to True to use attention for decoding.
        :param attention_function: The attention function used.
        :param input_keep: Dropout parameter for the input of the attention layer.
        :param output_keep: Dropout parameter for the output of the attention layer.
        :param decoding_algorithm
        """
        super(Decoder, self).__init__(hyperparameters)

        self.scope = scope
        self.vocab_size = self.copy_vocab_size \
            if self.use_copy and self.copy_fun != 'supervised' else vocab_size
        self.dim = dim
        self.use_attention = use_attention
        self.attention_function = attention_function
        self.input_keep = input_keep
        self.output_keep = output_keep
        self.decoding_algorithm = decoding_algorithm

        # variable sharing
        self.embedding_vars = False
        self.output_project_vars = False

        self.beam_decoder = beam_search.BeamDecoder(
            self.vocab_size,
            data_utils.ROOT_ID,
            data_utils.EOS_ID,
            self.batch_size,
            self.beam_size,
            self.use_attention,
            self.use_copy,
            self.copy_fun,
            self.alpha,
            locally_normalized=(self.training_algorithm != "bso")
        ) if self.decoding_algorithm == "beam_search" else None

        # Mask out words not in the target vocab when computing generation
        # probabilities
        if self.use_copy and self.copy_fun != 'supervised':
            self.generation_mask = np.load(self.generation_mask_path)

        self.output_project = self.output_project()

    def embeddings(self):
        with tf.variable_scope(self.scope + "_embeddings",
                               reuse=self.embedding_vars):
            vocab_size = self.copy_vocab_size \
                if self.use_copy else self.vocab_size
            sqrt3 = math.sqrt(3)
            initializer = tf.random_uniform_initializer(-sqrt3, sqrt3)
            embeddings = tf.get_variable("embedding",
                [vocab_size, self.dim], initializer=initializer)
            self.embedding_vars = True
            return embeddings

    def output_project(self):
        with tf.variable_scope(self.scope + "_output_project",
                               reuse=self.output_project_vars):
            vocab_size = self.copy_vocab_size \
                if self.use_copy else self.vocab_size
            w = tf.get_variable("proj_w", [self.dim, vocab_size])
            b = tf.get_variable("proj_b", [vocab_size])
            self.output_project_vars = True
        return (w, b)


class CopyCellWrapper(tf.nn.rnn_cell.RNNCell):
    def __init__(self, cell, output_project, num_layers, encoder_inputs,
                 copy_vocab_size, generation_mask):
        self.cell = cell
        self.output_project = output_project
        self.num_layers = num_layers

        self.vocab_indices = tf.diag(tf.ones(copy_vocab_size))
        self.encoder_size = len(encoder_inputs)
        encoder_inputs = tf.reshape(encoder_inputs, [-1, self.encoder_size])
        self.encoder_inputs_3d = tf.nn.embedding_lookup(self.vocab_indices,
                                                        encoder_inputs)
        self.generation_mask = generation_mask

    def __call__(self, input_embedding, state, attn_alignments=None, scope=None):
        assert(attn_alignments is not None)

        output, state, _ = self.cell(
            input_embedding, state, attn_alignments, scope)

        # Compute generation/copying mixture
        # TODO: compute the same loss function for LSTMs
        # generation probability
        W, b = self.output_project
        gen_logit = tf.matmul(output, W) + b
        
        # copying probability
        pointers = attn_alignments[-1][1]
        copy_mask = tf.cast(
            tf.reduce_sum(self.encoder_inputs_3d, 1) > 0, tf.float32)
        copy_logit = tf.log(tf.squeeze(tf.matmul(
            tf.expand_dims(tf.exp(pointers), 1), self.encoder_inputs_3d), 1))
        
        logit = gen_logit + copy_logit
        logit = logit - (1 - tf.cast((self.generation_mask + copy_mask) > 0,
                                     tf.float32)) * 1e18
        
        return logit, state, attn_alignments


class AttentionCellWrapper(tf.nn.rnn_cell.RNNCell):
    def __init__(self, cell, attention_states, encoder_attn_masks,
                 encoder_inputs, attention_function, attention_input_keep,
                 attention_output_keep, num_heads, num_layers, use_copy):
        """
        Hidden layer above attention states.
        :param attention_states: 3D Tensor [batch_size x attn_length x attn_dim].
        :param encoder_attn_masks: encoder input masks, used for masking out
            padded contents in the encoder inputs
        :param encoder_inputs: encoder input indices, used for generating masks
            for copying probabilities
        :param attention_input_keep: attention input state dropout
        :param attention_output_keep: attention hidden state dropout
        :param num_heads: Number of attention heads that read from from
            attention_states. Dummy field if attention_states is None.
        :param rnn_cell: Type of rnn cells used.
        :param num_layers: Number of layers in the RNN cells.

        :param use_copy: Copy source tokens to the target.
        :param copy_fun: Parameterization of the copying function.
        """
        attention_states = tf.nn.dropout(attention_states,
                                         attention_input_keep)
        attn_length = attention_states.get_shape()[1].value
        attn_vec_dim = attention_states.get_shape()[2].value
        attn_dim = attn_vec_dim

        self.cell = cell
        self.encoder_attn_masks = encoder_attn_masks
        self.encoder_size = len(encoder_inputs)
        encoder_inputs = tf.reshape(encoder_inputs, [-1, self.encoder_size])
        self.encoder_inputs_3d = tf.nn.embedding_lookup(
            self.vocab_indices, encoder_inputs)
        self.num_heads = num_heads
        self.num_layers = num_layers
        self.attn_vec_dim = attn_vec_dim
        self.attn_length = attn_length
        self.attn_dim = attn_dim
        self.attention_function = attention_function
        self.attention_input_keep = attention_input_keep
        self.attention_output_keep = attention_output_keep

        hidden = attention_states
        hidden_features = []
        v = []
        with tf.variable_scope("attention_cell_wrapper"):
            for a in xrange(num_heads):
                hidden_features.append(hidden)
        self.hidden = hidden
        self.hidden_features = hidden_features
        self.v = v

        self.use_copy = use_copy

    def attention(self, state):
        """Put attention masks on hidden using hidden_features and query."""
        ds = []             # Results of attention reads will be stored here.
        alignments = []     # Alignment values for each attention head.
        if nest.is_sequence(state):  # If the query is a tuple, flatten it.
            # TODO: implement attention with LSTM cells
            query_list = nest.flatten(state)
            for q in query_list:  # Check that ndims == 2 if specified.
                ndims = q.get_shape().ndims
                if ndims:
                    assert ndims == 2
            state = tf.concat(1, query_list)

        for a in xrange(self.num_heads):
            with tf.variable_scope("Attention_%d" % a):
                y = tf.reshape(state, [-1, 1, 1, self.attn_vec_dim])
                # Attention mask is a softmax of v^T * tanh(...).
                if self.attention_function == 'non-linear':
                    k = tf.get_variable("AttnW_%d" % a,
                            [1, 1, 2*self.attn_vec_dim, self.attn_vec_dim])
                    l = tf.get_variable("Attnl_%d" % a,
                                        [1, 1, 1, self.attn_vec_dim])
                    z = tf.reshape(self.hidden_features[a],
                                   [-1, self.attn_length, 1, self.attn_vec_dim])
                    v = tf.concat(3, [z, tf.tile(y, [1, self.attn_length, 1, 1])])
                    s = tf.reduce_sum(
                        l * tf.tanh(tf.nn.conv2d(v, k, [1,1,1,1], "SAME")), [2, 3])
                elif self.attention_function == 'inner_product':
                    s = tf.reduce_sum(tf.mul(self.hidden_features[a], y), [2])
                else:
                    raise NotImplementedError

                # Apply attention masks
                if a == 0:
                    s = s - (1 - self.encoder_attn_masks) * 1e18
                else:
                    copy_mask = tf.cast(
                        tf.reduce_sum(self.encoder_inputs_3d, 1) > 0, tf.float32)
                    s = s - (1 - copy_mask) * 1e18
                alignment = tf.nn.softmax(s)
                if a == 0:
                    alignments.append(alignment)
                else:
                    alignments.append(s)

                # Now calculate the attention-weighted vector d.
                d = tf.reduce_sum(
                        tf.reshape(alignment, [-1, self.attn_length, 1])
                            * self.hidden_features[a], [1])
                context = tf.reshape(d, [-1, self.attn_dim])
                ds.append(context)
        # attns = tf.concat(1, ds)

        self.attention_vars = True
        return ds, alignments

    def __call__(self, input_embedding, state, attn_alignments=None, scope=None):
        if nest.is_sequence(state):
            dim = state[1].get_shape()[1].value
        else:
            dim = state.get_shape()[1].value
        if self.num_layers > 1:
            dim /= self.num_layers

        with tf.variable_scope("AttnInputProjection"):
            _, state = self.cell(input_embedding, state, scope)
            # If multi-layer RNN cell is used, apply attention to the top layer.
            if self.num_layers > 1:
                if nest.is_sequence(state):
                    raise NotImplementedError
                else:
                    top_state = tf.split(1, self.num_layers, state)[-1]
            else:
                top_state = state
            attns, alignments = self.attention(top_state)

        with tf.variable_scope("AttnStateProjection"):
            attn_state = tf.tanh(tf.nn.rnn_cell._linear(
                [top_state, attns[0]], dim, True))

        with tf.variable_scope("AttnOutputProjection"):
            # attention mechanism on output state
            output = tf.nn.rnn_cell._linear(
<<<<<<< HEAD
                tf.nn.dropout(attn_state, self.attention_output_keep), 
                              dim, True)
=======
                tf.nn.dropout(attn_state, self.attention_output_keep),
                dim, True)
>>>>>>> a425a863

        self.attention_cell_vars = True
        attn_alignments.append(alignments)

        return output, state, attn_alignments<|MERGE_RESOLUTION|>--- conflicted
+++ resolved
@@ -264,13 +264,8 @@
         with tf.variable_scope("AttnOutputProjection"):
             # attention mechanism on output state
             output = tf.nn.rnn_cell._linear(
-<<<<<<< HEAD
                 tf.nn.dropout(attn_state, self.attention_output_keep), 
                               dim, True)
-=======
-                tf.nn.dropout(attn_state, self.attention_output_keep),
-                dim, True)
->>>>>>> a425a863
 
         self.attention_cell_vars = True
         attn_alignments.append(alignments)
