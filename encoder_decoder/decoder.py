from __future__ import absolute_import
from __future__ import division
from __future__ import print_function

import sys
if sys.version_info > (3, 0):
    from six.moves import xrange

import math
import numpy as np
import tensorflow as tf
from tensorflow.python.util import nest

from encoder_decoder import data_utils, graph_utils, beam_search

class Decoder(graph_utils.NNModel):
    def __init__(self, hyperparameters, scope, vocab_size, dim, use_attention,
        attention_function, input_keep, output_keep, decoding_algorithm):
        """
        :param hyperparameters: Tellina model hyperparameters.
        :param scope: Scope of the decoder. (There might be multiple decoders
            with the same construction in the neural architecture.)
        :param vocab_size: Output vocabulary size.
        :param dim: Decoder Embedding dimension.
        :param use_attention: Set to True to use attention for decoding.
        :param attention_function: The attention function used.
        :param input_keep: Dropout parameter for the input of the attention layer.
        :param output_keep: Dropout parameter for the output of the attention layer.
        :param decoding_algorithm
        """
        super(Decoder, self).__init__(hyperparameters)

        self.scope = scope
        self.vocab_size = self.copy_vocab_size \
            if self.use_copy and not self.copy_fun == 'supervised' else vocab_size
        self.dim = dim
        self.use_attention = use_attention
        self.attention_function = attention_function
        self.input_keep = input_keep
        self.output_keep = output_keep
        self.decoding_algorithm = decoding_algorithm

        # variable sharing
        self.embedding_vars = False
        self.output_project_vars = False

        self.beam_decoder = beam_search.BeamDecoder(
            self.vocab_size,
            data_utils.ROOT_ID,
            data_utils.EOS_ID,
            self.batch_size,
            self.beam_size,
            self.use_attention,
            self.use_copy,
            self.copy_fun,
            self.alpha,
            locally_normalized=(self.training_algorithm != "bso")
        ) if self.decoding_algorithm == "beam_search" else None

        # Mask out words not in the target vocab when computing generation
        # probabilities
        if self.use_copy and self.copy_fun != 'supervised':
            self.generation_mask = np.load(self.generation_mask_path)

        self.output_project = self.output_project()

    def embeddings(self):
        with tf.variable_scope(self.scope + "_embeddings",
                               reuse=self.embedding_vars):
            vocab_size = self.copy_vocab_size \
                if self.use_copy else self.vocab_size
            sqrt3 = math.sqrt(3)
            initializer = tf.random_uniform_initializer(-sqrt3, sqrt3)
            embeddings = tf.get_variable("embedding",
                [vocab_size, self.dim], initializer=initializer)
            self.embedding_vars = True
            return embeddings

    def output_project(self):
        with tf.variable_scope(self.scope + "_output_project",
                               reuse=self.output_project_vars):
            vocab_size = self.copy_vocab_size \
                if self.use_copy else self.vocab_size
            w = tf.get_variable("proj_w", [self.dim, vocab_size])
            b = tf.get_variable("proj_b", [vocab_size])
            self.output_project_vars = True
        return (w, b)


class CopyCellWrapper(tf.nn.rnn_cell.RNNCell):
    def __init__(self, cell, output_project, num_layers, encoder_inputs, 
                 copy_vocab_size, generation_mask):
        self.cell = cell
        self.output_project = output_project
        self.vocab_indices = tf.diag(tf.ones(copy_vocab_size))
        self.encoder_size = len(encoder_inputs)
        self.num_layers = num_layers
        encoder_inputs = tf.reshape(encoder_inputs, [-1, self.encoder_size])
        self.encoder_inputs_3d = tf.nn.embedding_lookup(
            self.vocab_indices, encoder_inputs)
        self.generation_mask = generation_mask

    def __call__(self, input_embedding, state, attn_alignments=None, scope=None):
        assert(attn_alignments is not None)

        output, state, _ = self.cell(
            input_embedding, state, attn_alignments, scope)

        # Compute generation/copying mixture
        # TODO: compute the same loss function for LSTMs
        # generation probability
        W, b = self.output_project
<<<<<<< HEAD
        gen_logit = tf.matmul(output, W) + b + self.generation_mask
=======
        gen_logit = tf.matmul(output, W) + b
>>>>>>> f2e846d5

        # copying probability
        pointers = attn_alignments[-1][1]
        copy_mask = tf.cast(tf.reduce_sum(self.encoder_inputs_3d, 1) > 0,
                            tf.float32)
        copy_logit = tf.squeeze(tf.matmul(tf.expand_dims(pointers, 1),
                                          self.encoder_inputs_3d))
        
<<<<<<< HEAD
        P = gen_logit
        logit = P / tf.reduce_sum(P, 1, keep_dims=True)
=======
        logit = gen_logit + copy_logit
        logit = logit - (1 - (self.generation_mask + copy_mask)) * 1e18
>>>>>>> f2e846d5
        
        return P, state, attn_alignments


class AttentionCellWrapper(tf.nn.rnn_cell.RNNCell):

    def __init__(self, cell, attention_states, encoder_attn_masks,
                 attention_function, attention_input_keep,
                 attention_output_keep, num_heads, num_layers, use_copy):
        """
        Hidden layer above attention states.
        :param attention_states: 3D Tensor [batch_size x attn_length x attn_dim].
        :param encoder_attn_masks:
        :param attention_input_keep: attention input state dropout
        :param attention_output_keep: attention hidden state dropout
        :param num_heads: Number of attention heads that read from from
            attention_states. Dummy field if attention_states is None.
        :param rnn_cell: Type of rnn cells used.
        :param num_layers: Number of layers in the RNN cells.

        :param use_copy: Copy source tokens to the target.
        :param copy_fun: Parameterization of the copying function.
        """
        attention_states = tf.nn.dropout(attention_states,
                                         attention_input_keep)
        attn_length = attention_states.get_shape()[1].value
        attn_vec_dim = attention_states.get_shape()[2].value
        attn_dim = attn_vec_dim 

        hidden = attention_states
        hidden_features = []
        v = []
        with tf.variable_scope("attention_cell_wrapper"):
            for a in xrange(num_heads):
                hidden_features.append(hidden)

        self.cell = cell
        self.encoder_attn_masks = encoder_attn_masks
        self.num_heads = num_heads
        self.num_layers = num_layers
        self.attn_vec_dim = attn_vec_dim
        self.attn_length = attn_length
        self.attn_dim = attn_dim
        self.attention_function = attention_function
        self.attention_input_keep = attention_input_keep
        self.attention_output_keep = attention_output_keep
        self.hidden = hidden
        self.hidden_features = hidden_features
        self.v = v

        self.use_copy = use_copy

    def attention(self, state):
        """Put attention masks on hidden using hidden_features and query."""
        ds = []             # Results of attention reads will be stored here.
        alignments = []     # Alignment values for each attention head.
        if nest.is_sequence(state):  # If the query is a tuple, flatten it.
            # TODO: implement attention with LSTM cells
            query_list = nest.flatten(state)
            for q in query_list:  # Check that ndims == 2 if specified.
                ndims = q.get_shape().ndims
                if ndims:
                    assert ndims == 2
            state = tf.concat(1, query_list)
        for a in xrange(self.num_heads):
            with tf.variable_scope("Attention_%d" % a):
                y = tf.reshape(state, [-1, 1, 1, self.attn_vec_dim])
                # Attention mask is a softmax of v^T * tanh(...).
                if self.attention_function == 'non-linear':
                    k = tf.get_variable("AttnW_%d" % a,
                            [1, 1, 2*self.attn_vec_dim, self.attn_vec_dim])
                    l = tf.get_variable("Attnl_%d" % a,
                                        [1, 1, 1, self.attn_vec_dim])
                    z = tf.reshape(self.hidden_features[a],
                                   [-1, self.attn_length, 1, self.attn_vec_dim])
                    v = tf.concat(3, [z, tf.tile(y, [1, self.attn_length, 1, 1])])
                    s = tf.reduce_sum(
                        l * tf.tanh(tf.nn.conv2d(v, k, [1,1,1,1], "SAME")), [2, 3])
                elif self.attention_function == 'inner_product':
                    s = tf.reduce_sum(tf.mul(self.hidden_features[a], y), [2])
                else:
                    raise NotImplementedError
                # Apply attention masks
                s = s - (1 - self.encoder_attn_masks) * 1e12
                alignment = tf.nn.softmax(s)
                alignments.append(alignment)
                # Now calculate the attention-weighted vector d.
                d = tf.reduce_sum(
                    tf.reshape(alignment, [-1, self.attn_length, 1])
                    * self.hidden_features[a], [1])
                context = tf.reshape(d, [-1, self.attn_dim])
                ds.append(context)
        # attns = tf.concat(1, ds)
        self.attention_vars = True
        return ds, alignments

    def __call__(self, input_embedding, state, attn_alignments, scope=None):
        if nest.is_sequence(state):
            dim = state[1].get_shape()[1].value
        else:
            dim = state.get_shape()[1].value
        if self.num_layers > 1:
            dim /= self.num_layers

        with tf.variable_scope("AttnInputProjection"):
            _, state = self.cell(input_embedding, state, scope)
            # If multi-layer RNN cell is used, apply attention to the top layer.
            if self.num_layers > 1:
                if nest.is_sequence(state):
                    raise NotImplementedError
                else:
                    top_state = tf.split(1, self.num_layers, state)[-1]
            else:
                top_state = state
            attns, alignments = self.attention(top_state)

        with tf.variable_scope("AttnStateProjection"):
            attn_state = tf.tanh(tf.nn.rnn_cell._linear(
                [top_state, attns[0]], dim, True))

        with tf.variable_scope("AttnOutputProjection"):
            # attention mechanism on output state
            output = tf.nn.rnn_cell._linear(
              tf.nn.dropout(attn_state, self.attention_output_keep), dim, True)

        self.attention_cell_vars = True
        attn_alignments.append(alignments)

        return output, state, attn_alignments<|MERGE_RESOLUTION|>--- conflicted
+++ resolved
@@ -110,11 +110,7 @@
         # TODO: compute the same loss function for LSTMs
         # generation probability
         W, b = self.output_project
-<<<<<<< HEAD
-        gen_logit = tf.matmul(output, W) + b + self.generation_mask
-=======
         gen_logit = tf.matmul(output, W) + b
->>>>>>> f2e846d5
 
         # copying probability
         pointers = attn_alignments[-1][1]
@@ -123,13 +119,8 @@
         copy_logit = tf.squeeze(tf.matmul(tf.expand_dims(pointers, 1),
                                           self.encoder_inputs_3d))
         
-<<<<<<< HEAD
-        P = gen_logit
-        logit = P / tf.reduce_sum(P, 1, keep_dims=True)
-=======
         logit = gen_logit + copy_logit
         logit = logit - (1 - (self.generation_mask + copy_mask)) * 1e18
->>>>>>> f2e846d5
         
         return P, state, attn_alignments
 
