--- conflicted
+++ resolved
@@ -68,13 +68,7 @@
                 s = tf.reduce_sum(
                     v[a] * tf.tanh(hidden_features[a]+ y), [2, 3])
                 attn_mask = tf.nn.softmax(s)
-<<<<<<< HEAD
-                print(encoder_attn_masks)
-                print(attn_mask)
-                attn_mask = tf.mul(encoder_attn_masks, attn_mask)
-=======
                 attn_mask = tf.mul(tf.reshape(encoder_attn_masks, attn_mask.get_shape()), attn_mask)
->>>>>>> 5b5c1c4e
                 # Now calculate the attention-weighted vector d.
                 d = tf.reduce_sum(
                     tf.reshape(attn_mask, [-1, attn_length, 1, 1]) *
