"""A set of encoder modules used in the encoder-decoder framework."""

from __future__ import absolute_import
from __future__ import division
from __future__ import print_function

import sys
if sys.version_info > (3, 0):
    from six.moves import xrange

import math
import numpy as np

import tensorflow as tf
from tensorflow.python.ops import rnn_cell

from encoder_decoder import graph_utils, rnn


class Encoder(graph_utils.NNModel):
    def __init__(self, hyperparameters, input_keep, output_keep):
        super(Encoder, self).__init__(hyperparameters)

        # variable reuse
        self.char_embedding_vars = False
        self.token_embedding_vars = False
        self.char_rnn_vars = False

        self.input_keep = input_keep
        self.output_keep = output_keep

        self.channels = []
        self.dim = 0
        if self.sc_token:
            self.channels.append('token')
            self.dim += self.sc_token_dim
        if self.sc_char:
            self.channels.append('char')
            self.dim += self.sc_char_dim

        assert(len(self.channels) > 0)

    def token_representations(self, channel_inputs):
        """
        Generate token representations based on multi-channel input.

        :param channel_inputs: an array of channel input indices
            1. batch token indices
            2. batch char indices
        """
        channel_embeddings = []
        if self.sc_token:
            token_embeddings = self.token_embeddings()
            token_channel_embeddings = \
                [tf.nn.embedding_lookup(token_embeddings, encoder_input)
                 for encoder_input in channel_inputs[0]]
            channel_embeddings.append(token_channel_embeddings)
        if self.sc_char:
            char_channel_embeddings = \
                self.char_channel_embeddings(channel_inputs[1])
            channel_embeddings.append(char_channel_embeddings)
        if len(channel_embeddings) == 1:
            input_embeddings = channel_embeddings[0]
        else:
            input_embeddings = \
                [tf.concat(1, [x, y]) for (x, y) in
                    map(lambda x,y:(x,y), channel_embeddings[0],
                        channel_embeddings[1])]
        return input_embeddings

    def token_embeddings(self):
        """
        Generate token representations by plain table look-up

        :return: token embedding matrix [source_vocab_size, dim]
        """
        with tf.variable_scope("encoder_token_embeddings",
                               reuse=self.token_embedding_vars):
            vocab_size = self.source_vocab_size
            print("source token vocabulary size = {}".format(vocab_size))
            sqrt3 = math.sqrt(3)
            initializer = tf.random_uniform_initializer(-sqrt3, sqrt3)
            embeddings = tf.get_variable("embedding",
                [vocab_size, self.sc_token_dim], initializer=initializer)
            self.token_embedding_vars = True
            return embeddings

    def char_embeddings(self):
        with tf.variable_scope("encoder_char_embeddings",
                               reuse=self.char_embedding_vars):
            sqrt3 = math.sqrt(3)
            initializer = tf.random_uniform_initializer(-sqrt3, sqrt3)
            embeddings = tf.get_variable("embedding",
                                         [self.source_char_vocab_size,
                                          self.sc_char_dim],
                                         initializer=initializer)
            self.char_embedding_vars = True
            return embeddings

    def token_channel_embeddings(self):
        input = self.token_features()
        return tf.nn.embedding_lookup(self.token_embeddings(), input)

    def char_channel_embeddings(self, channel_inputs):
        """
        Generate token representations by character composition.

        :param channel_inputs: batch input char indices
                [[batch, token_size], [batch, token_size], ...]
        :return: embeddings_char [source_vocab_size, char_channel_dim]
        """
        inputs = [tf.squeeze(x, 1) for x in tf.split(1, self.max_source_token_size,
                  tf.concat(0, channel_inputs))]
        input_embeddings = [tf.nn.embedding_lookup(self.char_embeddings(), input) 
                            for input in inputs]
        if self.sc_char_composition == 'rnn':
            with tf.variable_scope("encoder_char_rnn",
                                   reuse=self.char_rnn_vars) as scope:
                cell = graph_utils.create_multilayer_cell(
                    self.sc_char_rnn_cell, scope, self.sc_char_dim,
                    self.sc_char_rnn_num_layers)
                rnn_outputs, rnn_states = rnn.RNNModel(cell, input_embeddings,
                    num_cell_layers=self.sc_char_rnn_num_layers, dtype=tf.float32)
                self.char_rnn_vars = True
        else:
            raise NotImplementedError

        return [tf.squeeze(x, 0) for x in
                tf.split(0, len(channel_inputs),
                    tf.reshape(rnn_states[-1],
                        [len(channel_inputs), -1, self.sc_char_dim]))]

    def token_features(self):
        return np.load(self.sc_token_features_path)

    def token_char_index_matrix(self):
        return np.load(self.sc_char_features_path)


class RNNEncoder(Encoder):
    def __init__(self, hyperparameters, input_keep, output_keep):
        super(RNNEncoder, self).__init__(
            hyperparameters, input_keep, output_keep)
        self.cell = self.encoder_cell()
        self.output_dim = self.dim

    def define_graph(self, encoder_inputs, input_embeddings=None):
        # Compute the continuous input representations
        if input_embeddings is None:
            input_embeddings = self.token_representations(encoder_inputs)
        with tf.variable_scope("encoder_rnn"):
            encoder_outputs, encoder_states = rnn.RNNModel(
                self.cell, input_embeddings,
                num_cell_layers=self.num_layers, dtype=tf.float32)
        encoder_state = encoder_states[-1]
        return encoder_outputs, encoder_state

    def encoder_cell(self):
        """RNN cell for the encoder."""
        with tf.variable_scope("encoder_cell") as scope:
            cell = graph_utils.create_multilayer_cell(self.rnn_cell, scope,
                self.dim, self.num_layers, self.input_keep, self.output_keep,
<<<<<<< HEAD
                variational_recurrent=True,
                input_size=rnn_cell.LSTMStateTuple(self.dim))
=======
                variational_recurrent=True)
>>>>>>> 2c0f07a2
        return cell


class BiRNNEncoder(Encoder):
    def __init__(self, hyperparameters, input_keep, output_keep):
        super(BiRNNEncoder, self).__init__(
            hyperparameters, input_keep, output_keep)
        self.fw_cell = self.forward_cell()
        self.bw_cell = self.backward_cell()
        self.output_dim = 2 * self.dim
        print("encoder input dimension = {}".format(self.dim))
        print("encoder output dimension = {}".format(self.output_dim))

    def define_graph(self, encoder_inputs, input_embeddings=None):
        # Each rnn in the bi-directional encoder have dimension which is half
        # of that of the decoder.
        # The hidden states of the two rnns are concatenated as the hidden
        # states of the bi-directional encoder.

        # Compute the continuous input representations
        if input_embeddings is None:
            input_embeddings = self.token_representations(encoder_inputs)
        outputs, states_fw, states_bw = rnn.BiRNNModel(
            self.fw_cell, self.bw_cell, input_embeddings,
            num_cell_layers=self.num_layers, dtype=tf.float32)
        if self.rnn_cell == "gru":
            if self.num_layers > 1:
                states = []
                for i in xrange(self.num_layers):
                    states.append(tf.concat(1, [states_fw[-1][i],
                                                states_bw[0][i]]))
                state = tf.concat(1, states)
            else:
                state = tf.concat(1, [states_fw[-1], states_bw[0]])
        elif self.rnn_cell == "lstm":
            raise NotImplementedError
        else:
            raise AttributeError("Unrecognized RNN cell type.")
        return outputs, state

    def forward_cell(self):
        """RNN cell for the forward RNN."""
        with tf.variable_scope("forward_cell") as scope:
            cell = graph_utils.create_multilayer_cell(self.rnn_cell, scope,
                self.dim, self.num_layers, self.input_keep, self.output_keep,
<<<<<<< HEAD
                variational_recurrent=True,
                input_size=rnn_cell.LSTMStateTuple(self.dim))
=======
                variational_recurrent=True)
>>>>>>> 2c0f07a2
        return cell

    def backward_cell(self):
        """RNN cell for the backward RNN."""
        with tf.variable_scope("backward_cell") as scope:
            cell = graph_utils.create_multilayer_cell(self.rnn_cell, scope,
                self.dim, self.num_layers, self.input_keep, self.output_keep,
                variational_recurrent=True)
        return cell<|MERGE_RESOLUTION|>--- conflicted
+++ resolved
@@ -160,12 +160,7 @@
         with tf.variable_scope("encoder_cell") as scope:
             cell = graph_utils.create_multilayer_cell(self.rnn_cell, scope,
                 self.dim, self.num_layers, self.input_keep, self.output_keep,
-<<<<<<< HEAD
-                variational_recurrent=True,
-                input_size=rnn_cell.LSTMStateTuple(self.dim))
-=======
                 variational_recurrent=True)
->>>>>>> 2c0f07a2
         return cell
 
 
@@ -211,12 +206,7 @@
         with tf.variable_scope("forward_cell") as scope:
             cell = graph_utils.create_multilayer_cell(self.rnn_cell, scope,
                 self.dim, self.num_layers, self.input_keep, self.output_keep,
-<<<<<<< HEAD
-                variational_recurrent=True,
-                input_size=rnn_cell.LSTMStateTuple(self.dim))
-=======
                 variational_recurrent=True)
->>>>>>> 2c0f07a2
         return cell
 
     def backward_cell(self):
