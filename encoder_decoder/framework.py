--- conflicted
+++ resolved
@@ -208,11 +208,7 @@
             encoder_decoder_token_loss = self.sequence_loss(
                                        outputs, targets, target_weights,
                                        graph_utils.softmax_loss(
-<<<<<<< HEAD
-                                           self.decoder.output_projection,
-=======
-                                           self.decoder.token_output_projection(),
->>>>>>> c9ec64b9
+                                           self.decoder.token_output_projection,
                                            self.num_samples,
                                            self.target_vocab_size
                                    ))
