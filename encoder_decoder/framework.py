"""Encoder-decoder model with attention mechanism."""

from __future__ import absolute_import
from __future__ import division
from __future__ import print_function

import sys
if sys.version_info > (3, 0):
    from six.moves import xrange

import random
import numpy as np

import tensorflow as tf

from encoder_decoder import data_utils, graph_utils
from encoder_decoder.seq2seq import rnn_decoder


class EncoderDecoderModel(graph_utils.NNModel):

    def __init__(self, hyperparams, buckets=None, forward_only=False):
        """Create the model.

        Hyperparameters:
          source_vocab_size: size of the source vocabulary.
          target_vocab_size: size of the target vocabulary.
          buckets: a list of pairs (I, O), where I specifies maximum input length
            that will be processed in that bucket, and O specifies maximum output
            length. Training instances that have inputs longer than I or outputs
            longer than O will be pushed to the next bucket and padded accordingly.
            We assume that the list is sorted, e.g., [(2, 4), (8, 16)].
          size: number of units in each layer of the model.
          num_layers: number of layers in the model.
          max_gradient_norm: gradients will be clipped to maximally this norm.
          batch_size: the size of the batches used during training;
            the model construction is independent of batch_size, so it can be
            changed after initialization if this is convenient, e.g., for decoding.
          learning_rate: learning rate to start with.
          learning_rate_decay_factor: decay learning rate by this much when needed.
          use_lstm: if true, we use LSTM cells instead of GRU cells.
          num_samples: number of samples for sampled softmax.
          forward_only: if set, we do not construct the backward pass in the model.
          use_attention: if set, use attention model.
        """
        super(EncoderDecoderModel, self).__init__(hyperparams, buckets)
        self.learning_rate = tf.Variable(float(hyperparams["learning_rate"]),
                                         trainable=False)
        self.learning_rate_decay_op = self.learning_rate.assign(
            self.learning_rate * hyperparams["learning_rate_decay_factor"])

        self.global_epoch = tf.Variable(0, trainable=False)

        # Encoder.
        self.define_encoder(self.sc_input_keep, self.sc_output_keep)

        # Decoder.
        self.define_decoder(self.encoder.output_dim, self.tg_token_use_attention,
                            self.tg_input_keep, self.tg_output_keep)

        # Character Decoder.
        if self.tg_char:
            self.define_char_decoder(self.decoder.dim, False,
                    self.tg_char_rnn_input_keep, self.tg_char_rnn_output_keep)

        self.define_graph(forward_only)


    def define_graph(self, forward_only):
        self.debug_vars = []

        # Feeds for inputs.
        self.encoder_inputs = []        # encoder inputs.
        self.encoder_attn_masks = []    # mask out PAD symbols in the encoder
        self.decoder_inputs = []        # decoder inputs (always start with "_GO").
        self.target_weights = []        # weights at each position of the target sequence.

        for i in xrange(self.max_source_length):
            self.encoder_inputs.append(
                tf.placeholder(tf.int32, shape=[None],
                               name="encoder{0}".format(i)))
            self.encoder_attn_masks.append(
                tf.placeholder(tf.float32, shape=[None],
                               name="attn_alignment{0}".format(i)))
        for i in xrange(self.max_target_length + 1):
            self.decoder_inputs.append(
                tf.placeholder(tf.int32, shape=[None],
                               name="decoder{0}".format(i)))
            self.target_weights.append(
                tf.placeholder(tf.float32, shape=[None],
                               name="weight{0}".format(i)))
        # Our targets are decoder inputs shifted by one.
        self.targets = [self.decoder_inputs[i + 1]
                        for i in xrange(self.max_target_length)]
        if self.tg_char:
            # inputs for character generation
            self.char_decoder_inputs = []   # decoder inputs (always start with "_CGO")
                                            # [batch_size*max_target_token_size, dim]
            self.char_target_weights = []   # weights at each position of the target sequence
            for i in xrange(self.max_target_token_size + 1):
                self.char_decoder_inputs.append(
                    tf.placeholder(tf.int32, shape=[None, self.max_target_token_size],
                                   name="char_decoder{0}".format(i)))
                self.char_target_weights.append(
                    tf.placeholder(tf.float32, shape=[None, self.max_target_token_size],
                                   name="char_target_weight{0}".format(i)))
            self.char_targets = [self.char_decoder_inputs[i + 1]
                                 for i in xrange(self.max_target_token_size)]

        if self.use_copy:
            self.original_encoder_inputs = []   # original encoder inputs.
                                                # used for accurate detection of copy action.
            self.original_decoder_inputs = []   # original decoder inputs.
                                                # used for accurate detection of copy action.
            self.copy_masks = []                # copy masks.
                                                # mark position in the inputs that are copyable.
            for i in xrange(self.max_source_length):
                self.original_encoder_inputs.append(
                    tf.placeholder(tf.int32, shape=[None],
                                   name="original_encoder{0}".format(i)))
                self.copy_masks.append(
                    tf.placeholder(tf.int32, shape=[None],
                                   name="copy_mask{0}".format(i)))
            for i in xrange(self.max_target_length):
                self.original_decoder_inputs.append(
                    tf.placeholder(tf.int32, shape=[None],
                                   name="original_decoder{0}".format(i)))

        # Compute training outputs and losses in the forward direction.
        if self.buckets:
            self.output_symbols = []
            self.output_logits = []
            self.losses = []
            self.attn_alignments = []
            for bucket_id, bucket in enumerate(self.buckets):
                print("creating bucket {} ({}, {})...".format(
                        bucket_id, bucket[0], bucket[1]))
                if bucket_id > 0:
                    tf.get_variable_scope().reuse_variables()
                encode_decode_outputs = \
                    self.encode_decode(
                        self.encoder_inputs[:bucket[0]],
                        self.encoder_attn_masks[:bucket[0]],
                        self.decoder_inputs[:bucket[1]],
                        self.targets[:bucket[1]],
                        self.target_weights[:bucket[1]],
                        forward_only=forward_only
                    )
                bucket_output_symbols, bucket_output_logits, bucket_losses, \
                    batch_encoder_input_mask = encode_decode_outputs
                self.output_symbols.append(bucket_output_symbols)
                self.output_logits.append(bucket_output_logits)
                self.losses.append(bucket_losses)
                self.attn_alignments.append(batch_encoder_input_mask)
        else:
            encode_decode_outputs = self.encode_decode(
                                        self.encoder_inputs,
                                        self.encoder_attn_masks,
                                        self.decoder_inputs,
                                        self.targets,
                                        self.target_weights,
                                        forward_only=forward_only
                                    )
            self.output_symbols, self.output_logits, self.losses, \
                self.attn_alignment = encode_decode_outputs

        # Gradients and SGD updates in the backward direction.
        if not forward_only:
            params = tf.trainable_variables()
            if self.optimizer == "sgd":
                opt = tf.train.GradientDescentOptimizer(self.learning_rate)
            elif self.optimizer == "adam":
                opt = tf.train.AdamOptimizer(self.learning_rate, beta1=0.9,
                                             beta2=0.999, epsilon=1e-08)
            else:
                raise ValueError("Unrecognized optimizer type.")

            if self.buckets:
                self.gradient_norms = []
                self.updates = []
                for bucket_id, _ in enumerate(self.buckets):
                    gradients = tf.gradients(self.losses[bucket_id], params)
                    clipped_gradients, norm = tf.clip_by_global_norm(
                        gradients, self.max_gradient_norm)
                    self.gradient_norms.append(norm)
                    self.updates.append(opt.apply_gradients(
                        zip(clipped_gradients, params)))
            else:
                gradients = tf.gradients(self.losses, params)
                clipped_gradients, norm = tf.clip_by_global_norm(
                    gradients, self.max_gradient_norm)
                self.gradient_norms = norm
                self.updates = opt.apply_gradients(zip(clipped_gradients, params))

        self.saver = tf.train.Saver(tf.global_variables())


    def encode_decode(self, encoder_inputs, encoder_attn_masks, decoder_inputs,
                      targets, target_weights, forward_only):

        encoder_outputs, encoder_state = \
            self.encoder.define_graph(encoder_inputs)
        if self.tg_token_use_attention:
            top_states = [tf.reshape(e, [-1, 1, self.encoder.output_dim])
                          for e in encoder_outputs]
            attention_states = tf.concat(1, top_states)
        else:
            attention_states = None
        
        # Losses.
        output_symbols, output_logits, outputs, states, attn_alignment = \
            self.decoder.define_graph(
                encoder_state, decoder_inputs, encoder_attn_masks,
                attention_states, num_heads=1, forward_only=forward_only)
        if forward_only or self.training_algorithm == "standard":
            encoder_decoder_token_loss = self.sequence_loss(
                                   outputs, targets, target_weights,
                                   graph_utils.softmax_loss(
                                       self.decoder.token_output_projection,
                                       self.num_samples,
                                       self.target_vocab_size
                               ))
        else:
            raise AttributeError("Unrecognized training algorithm.")

        attention_reg = self.attention_regularization(attn_alignment) \
            if self.tg_token_use_attention else 0

        if self.tg_char:
            # re-arrange character inputs
            char_decoder_inputs = [tf.squeeze(x, 1) for x in
                            tf.split(1, self.max_target_token_size,
                                     tf.concat(0, self.char_decoder_inputs))]
            # print([x for x in tf.split(1, self.max_target_token_size,
            #                          tf.concat(0, self.char_decoder_inputs))])
            char_targets = [tf.squeeze(x, 1) for x in
                            tf.split(1, self.max_target_token_size,
                                     tf.concat(0, self.char_targets))]
            char_target_weights = [tf.squeeze(x, 1) for x in
                            tf.split(1, self.max_target_token_size,
                                     tf.concat(0, self.char_target_weights))]
            # get initial state from decoder output
            char_decoder_init_state = tf.concat(
                0, [tf.reshape(d_o, [-1, self.decoder.dim]) for d_o in states])
<<<<<<< HEAD
            _, _, char_outputs, _, _, _ = self.char_decoder.define_graph(
=======

            _, _, char_outputs, _, _ = self.char_decoder.define_graph(
>>>>>>> 26cc9632
                char_decoder_init_state, char_decoder_inputs,
                forward_only=forward_only)
            encoder_decoder_char_loss = self.sequence_loss(
                char_outputs, char_targets, char_target_weights,
                tf.nn.softmax_cross_entropy_with_logits)
        else:
            encoder_decoder_char_loss = 0
       
        losses = encoder_decoder_token_loss + encoder_decoder_char_loss + \
                 self.beta * attention_reg

        # store encoder/decoder output states
        self.encoder_hidden_states = tf.concat(
            1, [tf.reshape(e_o, [-1, 1, self.encoder.output_dim])
                for e_o in encoder_outputs])
        self.decoder_hidden_states = tf.concat(
            1, [tf.reshape(d_o, [-1, 1, self.decoder.dim])
                for d_o in states])

        return output_symbols, output_logits, losses, attn_alignment


    # Loss functions.
    def sequence_loss(self, logits, targets, target_weights, loss_function):
        targets = targets[:len(logits)]
        weights = target_weights[:len(logits)]

        with tf.variable_scope("sequence_loss"):
            log_perp_list = []
            for logit, target, weight in zip(logits, targets, weights):
                crossent = loss_function(logit, target)
                log_perp_list.append(crossent * weight)
            log_perps = tf.add_n(log_perp_list)
            total_size = tf.add_n(weights)
            total_size += 1e-12  # Just to avoid division by 0 for all-0 weights.
            log_perps /= total_size

        avg_log_perps = tf.reduce_mean(log_perps)

        return avg_log_perps

    def attention_regularization(self, attn_alignments):
        diff = tf.reduce_sum(attn_alignments, 1) - 1
        return tf.reduce_mean(tf.square(diff))


    def define_encoder(self, input_keep, output_keep):
        """Placeholder function."""
        self.encoder = None


    def define_decoder(self, dim, use_attention, input_keep, output_keep):
        """Placeholder function."""
        self.decoder = None

    def define_char_decoder(self, dim, use_attention, input_keep, output_keep):
        """
        Define the decoder which does character-level generation of a token.
        """
        if self.tg_char_composition == 'rnn':
            self.char_decoder = rnn_decoder.RNNDecoder(self.hyperparams,
                "char_decoder", self.tg_char_vocab_size, dim,
                use_attention, input_keep, output_keep)
        else:
            raise ValueError("Unrecognized target character composition: {}."
                             .format(self.tg_char_composition))

    def format_example(self, encoder_channel_inputs, decoder_inputs,
                       bucket_id=-1):
        """
        Prepare the data to be fed into the neural model.

        :param encoder_channel_inputs: dictionary of (batch of) sequence
            indices for different encoder channels [[...], [...], ...]
        :param decoder_inputs: batch of output sequence indices
            [[...], [...], ...]
        :param bucket_id: bucket id of the current batch

        Returns:
            batch_encoder_channel_inputs: list of input indices
            (batched, padded and reversed) for different encoder channels
            batch_encoder_input_masks: encoder input masks
            (mask out padding symbols, batched)
            batch_decoder_inputs: decoder input indices
            (batched, padded)
            batch_decoder_input_masks: decoder input masks
            (mask out padding symbols, batched)
        """
        def load_encoder_channel(inputs, input_size):
            # Encoder inputs are padded and then reversed
            padded_inputs = []
            batch_inputs = []
            for batch_idx in xrange(batch_size):
                input = inputs[batch_idx]
                paddings = [data_utils.PAD_ID] * (input_size - len(input))
                padded_inputs.append(list(reversed(input + paddings)))
            for length_idx in xrange(input_size):
                batch_inputs.append(
                    np.array([padded_inputs[batch_idx][length_idx]
                          for batch_idx in xrange(batch_size)], dtype=np.int32))
            return batch_inputs

        if bucket_id >= 0:
            encoder_size, decoder_size = self.buckets[bucket_id]
        else:
            encoder_size, decoder_size = \
                self.max_source_length, self.max_target_length

        batch_size = len(encoder_channel_inputs)

        padded_decoder_inputs = []
        for batch_idx in xrange(batch_size):
            decoder_input = decoder_inputs[batch_idx]
            decoder_pad = [data_utils.PAD_ID] * \
                          (decoder_size - len(decoder_input))
            padded_decoder_inputs.append(decoder_input + decoder_pad)

        # create batch-major vectors
        batch_encoder_channel_inputs = load_encoder_channel(
            encoder_channel_inputs, encoder_size)
        batch_encoder_input_masks = []
        batch_decoder_inputs = []
        batch_decoder_input_masks = []

        # Batch encoder inputs are just re-indexed encoder_inputs.
        for length_idx in xrange(encoder_size):
            batch_encoder_input_mask = np.ones(batch_size, dtype=np.float32)
            for batch_idx in xrange(batch_size):
                source = batch_encoder_channel_inputs[length_idx][batch_idx]
                if source == data_utils.PAD_ID:
                    batch_encoder_input_mask[batch_idx] = 0.0
            batch_encoder_input_masks.append(batch_encoder_input_mask)
            if self.use_copy:
                raise NotImplementedError

        # Batch decoder inputs are re-indexed decoder_inputs.
        for length_idx in xrange(decoder_size):
            batch_decoder_inputs.append(
                np.array([padded_decoder_inputs[batch_idx][length_idx]
                          for batch_idx in xrange(batch_size)], dtype=np.int32))
            if self.use_copy:
                raise NotImplementedError

            # Create target_weights to be 0 for targets that are padding.
            batch_decoder_input_mask = np.ones(batch_size, dtype=np.float32)
            for batch_idx in xrange(batch_size):
                # We set weight to 0 if the corresponding target is a PAD symbol.
                # The corresponding target is decoder_input shifted by 1 forward.
                if length_idx < decoder_size - 1:
                    target = padded_decoder_inputs[batch_idx][length_idx + 1]
                if length_idx == decoder_size - 1 or target == data_utils.PAD_ID:
                    batch_decoder_input_mask[batch_idx] = 0.0
            batch_decoder_input_masks.append(batch_decoder_input_mask)

        E = Example()
        E.encoder_inputs = batch_encoder_channel_inputs
        E.encoder_attn_masks = batch_encoder_input_masks
        E.decoder_inputs = batch_decoder_inputs
        E.target_weights = batch_decoder_input_masks

        if self.tg_char:
            tg_char_features = np.load(self.tg_char_features_path)
            batch_char_decoder_inputs = []
            batch_char_target_weights = []
            for input in batch_decoder_inputs:
                batch_char_decoder_input = tg_char_features[input]
                batch_char_decoder_inputs.append(batch_char_decoder_input)
                batch_char_target_weights.append(
                    np.array(batch_char_decoder_input == data_utils.CPAD_ID,
                             dtype=np.int64))
            assert(len(batch_char_decoder_inputs) == decoder_size)
            assert(batch_char_decoder_input.shape[0] == self.batch_size)
            assert(batch_char_decoder_input.shape[1] == self.max_target_token_size)
            E.char_decoder_inputs = batch_char_decoder_inputs
            E.char_target_weights = batch_char_target_weights

        return E


    def get_batch(self, data, bucket_id, copy_data=None):
        """Get a random batch of data from the specified bucket, prepare for step.

        To feed data in step(..) it must be a list of batch-major vectors, while
        data here contains single length-major cases. So the main logic of this
        function is to re-index data cases to be in the proper format for feeding.

        Args:
          data: a tuple of size len(self.buckets) in which each element contains
            lists of pairs of input and output data that we use to create a batch.
          bucket_id: integer, which bucket to get the batch for.
          add_extra_go: if set to True, add an extra "GO" symbol to decoder inputs.
        Returns:
          The triple (encoder_inputs, decoder_inputs, target_weights) for
          the constructed batch that has the proper format to call step(...) later.
        """
        encoder_inputs, decoder_inputs = [], []

        # Get a random batch of encoder and decoder inputs from data,
        # pad them if needed, reverse encoder inputs and add GO to decoder.
        for _ in xrange(self.batch_size):
            random_example = random.choice(data[bucket_id])
            encoder_input = random_example[2]
            decoder_input = random_example[3]
            encoder_inputs.append(encoder_input)
            decoder_inputs.append(decoder_input)

        return self.format_example(encoder_inputs, decoder_inputs,
                                   bucket_id=bucket_id)


    def get_bucket(self, data, bucket_id, copy_data=None):
        """Get all data points from the specified bucket, prepare for step.
        """
        encoder_inputs, decoder_inputs = [], []

        for i in xrange(len(data[bucket_id])):
            encoder_input = data[bucket_id][i][2]
            decoder_input = data[bucket_id][i][3]
            encoder_inputs.append(encoder_input)
            decoder_inputs.append(decoder_input)

        return self.format_example(encoder_inputs, decoder_inputs,
                                   bucket_id=bucket_id)


    def feed_input(self, E):
        """
        Assign the data vectors to the corresponding neural network variables.
        """
        encoder_size, decoder_size = len(E.encoder_inputs), len(E.decoder_inputs)

        input_feed = {}
        for l in xrange(encoder_size):
            input_feed[self.encoder_inputs[l].name] = E.encoder_inputs[l]
            input_feed[self.encoder_attn_masks[l].name] = E.encoder_attn_masks[l]
        for l in xrange(decoder_size):
            input_feed[self.decoder_inputs[l].name] = E.decoder_inputs[l]
            input_feed[self.target_weights[l].name] = E.target_weights[l]
        if self.tg_char:
            for l in xrange(decoder_size):
                input_feed[self.char_decoder_inputs[l].name] = E.char_decoder_inputs[l]
                input_feed[self.char_target_weights[l].name] = E.char_target_weights[l]

        # Since our targets are decoder inputs shifted by one, we need one more.
        last_target = self.decoder_inputs[decoder_size].name
        input_feed[last_target] = np.zeros(E.decoder_inputs[0].shape, dtype=np.int32)

        return input_feed


    def step(self, session, formatted_example, bucket_id=-1, forward_only=False,
             return_rnn_hidden_states=False):
        """Run a step of the model feeding the given inputs.
        :param session: tensorflow session to use.
        :param encoder_inputs: list of numpy int vectors to feed as encoder inputs.
        :param attn_alignments: list of numpy int vectors to feed as the mask over inputs
            about which tokens to attend to.
        :param decoder_inputs: list of numpy int vectors to feed as decoder inputs.
        :param target_weights: list of numpy float vectors to feed as target weights.
        :param bucket_id: which bucket of the model to use.
        :param forward_only: whether to do the backward step or only forward.
        :param return_rnn_hidden_states: if set to True, return the hidden states of the
            two RNNs.
        :return (gradient_norm, average_perplexity, outputs)
        """

        # Input feed: encoder inputs, decoder inputs, target_weights, as provided.
        input_feed = self.feed_input(formatted_example)

        # Output feed: depends on whether we do a backward step or not.
        if not forward_only:
            if bucket_id == -1:
                output_feed = [self.updates,                    # Update Op that does SGD.
                               self.gradient_norms,             # Gradient norm.
                               self.losses]                     # Loss for this batch.
            else:
                output_feed = [self.updates[bucket_id],         # Update Op that does SGD.
                               self.gradient_norms[bucket_id],  # Gradient norm.
                               self.losses[bucket_id]]          # Loss for this batch.
        else:
            if bucket_id == -1:
                output_feed = [self.output_symbols]             # Loss for this batch.
                output_feed.append(self.output_logits)          # Batch output sequence
                output_feed.append(self.losses)                 # Batch output scores
            else:
                output_feed = [self.output_symbols[bucket_id]]      # Loss for this batch.
                output_feed.append(self.output_logits[bucket_id])   # Batch output sequence
                output_feed.append(self.losses[bucket_id])          # Batch output logits

        if self.tg_token_use_attention:
            if bucket_id == -1:
                output_feed.append(self.attn_alignments)
            else:
                output_feed.append(self.attn_alignments[bucket_id])

        if return_rnn_hidden_states:
            output_feed.append(self.encoder_hidden_states)
            output_feed.append(self.decoder_hidden_states)

        outputs = session.run(output_feed, input_feed)

        outputs_to_return = []
        if not forward_only:
            # Gradient norm, loss, no outputs
            outputs_to_return.append(outputs[1])
            outputs_to_return.append(outputs[2])
            outputs_to_return.append(None)
        else:
            # No gradient loss, output_symbols, output_logits
            outputs_to_return.append(outputs[0])
            outputs_to_return.append(outputs[1])
            outputs_to_return.append(outputs[2])
        # [attention_masks]
        if self.tg_token_use_attention:
            outputs_to_return.append(outputs[3])
        else:
            outputs_to_return.append(None)
        if return_rnn_hidden_states:
            outputs_to_return.append(outputs[4])
            outputs_to_return.append(outputs[5])

        return outputs_to_return


class Example(object):
    """
    Input data to the neural network. The data are batched when mini-batch
    training is used.
    """
    def __init__(self):
        self.encoder_inputs = None
        self.encoder_attn_masks = None
        self.decoder_inputs = None
        self.target_weights = None
        self.char_decoder_inputs = None
        self.cahr_target_weights = None<|MERGE_RESOLUTION|>--- conflicted
+++ resolved
@@ -242,12 +242,7 @@
             # get initial state from decoder output
             char_decoder_init_state = tf.concat(
                 0, [tf.reshape(d_o, [-1, self.decoder.dim]) for d_o in states])
-<<<<<<< HEAD
-            _, _, char_outputs, _, _, _ = self.char_decoder.define_graph(
-=======
-
             _, _, char_outputs, _, _ = self.char_decoder.define_graph(
->>>>>>> 26cc9632
                 char_decoder_init_state, char_decoder_inputs,
                 forward_only=forward_only)
             encoder_decoder_char_loss = self.sequence_loss(
