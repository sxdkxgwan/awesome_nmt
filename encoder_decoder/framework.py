--- conflicted
+++ resolved
@@ -228,14 +228,6 @@
 
         if self.tg_char:
             # re-arrange character inputs
-<<<<<<< HEAD
-            char_decoder_inputs = tf.split(1, self.max_target_token_size,
-                                    tf.concat(0, self.char_decoder_inputs))
-            char_targets = tf.split(1, self.max_target_token_size,
-                                    tf.concat(0, self.char_targets))
-            char_target_weights = tf.split(1, self.max_target_token_size,
-                                    tf.concat(0, self.char_target_weights))
-=======
             char_decoder_inputs = [tf.squeeze(x) for x in
                                    tf.split(1, self.max_target_token_size,
                                             tf.concat(0, self.char_decoder_inputs))]
@@ -245,7 +237,6 @@
             char_target_weights = [tf.squeeze(x) for x in
                                    tf.split(1, self.max_target_token_size,
                                             tf.concat(0, self.char_target_weights))]
->>>>>>> 39cc4409
             # get initial state from decoder output
             char_decoder_init_state = tf.concat(
                 0, [tf.reshape(d_o, [-1, self.decoder.dim]) for d_o in states])
