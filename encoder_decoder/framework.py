--- conflicted
+++ resolved
@@ -244,18 +244,6 @@
             _, _, char_outputs, _, _ = self.char_decoder.define_graph(
                 char_decoder_init_state, char_decoder_inputs,
                 forward_only=forward_only)
-<<<<<<< HEAD
-            w, b = self.char_decoder.token_output_projection
-            print(char_outputs)
-            print(char_targets)
-            char_projected_outputs = [tf.matmul(char_output, w) + b for char_output in
-                                      char_outputs]
-            print(char_projected_outputs)
-            encoder_decoder_char_loss = self.sequence_loss(
-                char_projected_outputs, [tf.reshape(char_target, [-1, 1]) 
-                                         for char_target in char_targets],
-                char_target_weights, tf.nn.softmax_cross_entropy_with_logits)
-=======
             # w, b = self.char_decoder.token_output_projection
             # char_projected_outputs = [char_output * w + b for char_output in
             #                           char_outputs]
@@ -265,7 +253,6 @@
                     self.char_decoder.token_output_projection,
                     self.tg_char_vocab_size,
                     self.tg_char_vocab_size))
->>>>>>> ce5d77b5
         else:
             encoder_decoder_char_loss = 0
        
