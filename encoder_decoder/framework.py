"""Encoder-decoder model with attention mechanism."""

from __future__ import absolute_import
from __future__ import division
from __future__ import print_function

import sys
if sys.version_info > (3, 0):
    from six.moves import xrange

import math
import numpy as np
import random

import tensorflow as tf

from encoder_decoder import data_utils, graph_utils
from encoder_decoder.seq2seq import rnn_decoder


DEBUG = False

class EncoderDecoderModel(graph_utils.NNModel):

    def __init__(self, hyperparams, buckets=None, forward_only=False):
        """Create the model.

        Hyperparameters:
          source_vocab_size: size of the source vocabulary.
          target_vocab_size: size of the target vocabulary.
          buckets: a list of pairs (I, O), where I specifies maximum input length
            that will be processed in that bucket, and O specifies maximum output
            length. Training instances that have inputs longer than I or outputs
            longer than O will be pushed to the next bucket and padded accordingly.
            We assume that the list is sorted, e.g., [(2, 4), (8, 16)].
          size: number of units in each layer of the model.
          num_layers: number of layers in the model.
          max_gradient_norm: gradients will be clipped to maximally this norm.
          batch_size: the size of the batches used during training;
            the model construction is independent of batch_size, so it can be
            changed after initialization if this is convenient, e.g., for decoding.
          learning_rate: learning rate to start with.
          learning_rate_decay_factor: decay learning rate by this much when needed.
          use_lstm: if true, we use LSTM cells instead of GRU cells.
          num_samples: number of samples for sampled softmax.
          forward_only: if set, we do not construct the backward pass in the model.
          use_attention: if set, use attention model.
        """
        super(EncoderDecoderModel, self).__init__(hyperparams, buckets)
        self.learning_rate = tf.Variable(
            float(hyperparams["learning_rate"]), trainable=False)
        self.learning_rate_decay_op = self.learning_rate.assign(
            self.learning_rate * hyperparams["learning_rate_decay_factor"])

        self.global_epoch = tf.Variable(0, trainable=False)

        # Encoder.
        self.define_encoder(self.sc_input_keep, self.sc_output_keep)

        # Decoder.
        decoder_embedding_dim = self.encoder.output_dim
        decoder_dim = decoder_embedding_dim
        self.define_decoder(decoder_dim, decoder_embedding_dim,
                            self.tg_token_use_attention,
                            self.tg_token_attn_fun,
                            self.tg_input_keep,
                            self.tg_output_keep,
                            forward_only,
                            forward_only and self.use_copy)

        # Character Decoder.
        if self.tg_char:
            self.define_char_decoder(self.decoder.dim, False,
                self.tg_char_rnn_input_keep, self.tg_char_rnn_output_keep)

        self.define_graph(forward_only)


    def define_graph(self, forward_only):
        self.debug_vars = []

        # Feeds for inputs.
        self.encoder_inputs = []        # encoder inputs.
        self.encoder_full_inputs = []   # encoder inputs without unknown tokens.
        self.encoder_attn_masks = []    # mask out PAD symbols in the encoder
        self.decoder_inputs = []        # decoder inputs (always start with "_GO").
        self.decoder_full_inputs = []   # decoder inputs without unknown tokens.
        self.target_weights = []        # weights at each position of the target sequence.
        self.pointer_targets = None

        for i in xrange(self.max_source_length):
            self.encoder_inputs.append(
                tf.placeholder(
                    tf.int32, shape=[None], name="encoder{0}".format(i)))
            self.encoder_full_inputs.append(
                tf.placeholder(
                    tf.int32, shape=[None], name="encoder_full{0}".format(i)))
            self.encoder_attn_masks.append(
                tf.placeholder(
                    tf.float32, shape=[None], name="attn_alignment{0}".format(i)))
        self.encoder_channel_inputs = \
            [self.encoder_inputs, self.encoder_full_inputs]
        if self.sc_char:
            self.char_encoder_inputs = []
            for i in xrange(self.max_source_length):
                self.char_encoder_inputs.append(
                    tf.placeholder(tf.int32,
                                   shape=[None, self.max_target_token_size],
                                   name="char_encoder{0}".format(i)))
            self.encoder_channel_inputs.append(self.char_encoder_inputs)

        for i in xrange(self.max_target_length + 1):
            self.decoder_inputs.append(
                tf.placeholder(
                    tf.int32, shape=[None], name="decoder{0}".format(i)))
            self.decoder_full_inputs.append(
                tf.placeholder(
                    tf.int32, shape=[None], name="decoder_full{0}".format(i)))
            self.target_weights.append(
                tf.placeholder(
                    tf.float32, shape=[None], name="weight{0}".format(i)))

        # Our targets are decoder inputs shifted by one.
        if self.use_copy and self.copy_fun != 'supervised':
            self.targets = [self.decoder_full_inputs[i + 1]
                            for i in xrange(self.max_target_length)]
        else:
            self.targets = [self.decoder_inputs[i + 1]
                            for i in xrange(self.max_target_length)]

        if self.tg_char:
            # inputs for character generation
            self.char_decoder_inputs = []   # decoder inputs (always start with "_CGO")
                                            # [batch_size*max_target_token_size, dim]
            self.char_target_weights = []   # weights at each position of the target sequence
            for i in xrange(self.max_target_length):
                self.char_decoder_inputs.append(
                    tf.placeholder(tf.int32,
                                   shape=[None, self.max_target_token_size + 2],
                                   name="char_decoder{0}".format(i)))
                self.char_target_weights.append(
                    tf.placeholder(tf.float32,
                                   shape=[None, self.max_target_token_size + 1],
                                   name="char_target_weight{0}".format(i)))
            self.char_targets = [self.char_decoder_inputs[i][:, 1:]
                                 for i in xrange(self.max_target_length)]

        if self.use_copy and self.copy_fun == 'supervised':
            for i in xrange(self.max_target_length):
                self.pointer_targets = tf.placeholder(
                    tf.int32, shape=[None, None, None], name="pointer_targets")

        # Compute training outputs and losses in the forward direction.
        if self.buckets:
            self.output_symbols = []
            self.output_logits = []
            self.losses = []
            self.attn_alignments = []
            self.pointers = []
            if self.tg_char:
                self.char_output_symbols = []
                self.char_output_logits = []
            for bucket_id, bucket in enumerate(self.buckets):
                print("creating bucket {} ({}, {})...".format(
                        bucket_id, bucket[0], bucket[1]))
                if bucket_id > 0:
                    tf.get_variable_scope().reuse_variables()
                encode_decode_outputs = \
                    self.encode_decode(
                        [channel_input[:bucket[0]] for channel_input in
                         self.encoder_channel_inputs],
                        self.encoder_attn_masks[:bucket[0]],
                        self.decoder_inputs,
                        self.targets[:bucket[1]],
                        self.target_weights[:bucket[1]],
                        forward_only=forward_only
                    )
                bucket_output_symbols, bucket_output_logits, bucket_losses, \
                    batch_attn_alignments = encode_decode_outputs[:4]
                self.output_symbols.append(bucket_output_symbols)
                self.output_logits.append(bucket_output_logits)
                self.losses.append(bucket_losses)
                self.attn_alignments.append(batch_attn_alignments)
                if forward_only and self.tg_char:
                     bucket_char_output_symbols, bucket_char_output_logits = \
                         encode_decode_outputs[4:6]
                     self.char_output_symbols.append(
                         tf.reshape(bucket_char_output_symbols,
                                    [self.max_target_length,
                                     self.batch_size, self.beam_size,
                                     self.max_target_token_size + 1]))
                     self.char_output_logits.append(
                         tf.reshape(bucket_char_output_logits,
                                    [self.max_target_length,
                                    self.batch_size, self.beam_size]))
                if self.use_copy:
                    self.pointers.append(encode_decode_outputs[-1])
        else:
            encode_decode_outputs = self.encode_decode(
                                        self.encoder_channel_inputs,
                                        self.encoder_attn_masks,
                                        self.decoder_inputs,
                                        self.targets,
                                        self.target_weights,
                                        forward_only=forward_only
                                    )
            self.output_symbols, self.output_logits, self.losses, \
                self.attn_alignments = encode_decode_outputs[:4]
            if self.tg_char:
                char_output_symbols, char_output_logits = \
                    encode_decode_outputs[4:6]
                self.char_output_symbols = tf.reshape(char_output_symbols,
                                   [self.batch_size, self.beam_size,
                                    self.max_target_length,
                                    self.max_target_token_size])
                self.char_output_logits = tf.reshape(char_output_logits,
                                   [self.batch_size, self.beam_size,
                                    self.max_target_length])
            if forward_only and self.use_copy:
                self.pointers = encode_decode_outputs[-1]


        # Gradients and SGD updates in the backward direction.
        if not forward_only:
            params = tf.trainable_variables()
            if self.optimizer == "sgd":
                opt = tf.train.GradientDescentOptimizer(self.learning_rate)
            elif self.optimizer == "adam":
                opt = tf.train.AdamOptimizer(
                    self.learning_rate, beta1=0.9, beta2=0.999,
                    epsilon=self.adam_epsilon)
            else:
                raise ValueError("Unrecognized optimizer type.")

            if self.buckets:
                self.gradient_norms = []
                self.updates = []
                for bucket_id, _ in enumerate(self.buckets):
                    gradients = tf.gradients(self.losses[bucket_id], params)
                    clipped_gradients, norm = tf.clip_by_global_norm(
                        gradients, self.max_gradient_norm)
                    self.gradient_norms.append(norm)
                    self.updates.append(opt.apply_gradients(
                        zip(clipped_gradients, params)))
            else:
                gradients = tf.gradients(self.losses, params)
                clipped_gradients, norm = tf.clip_by_global_norm(
                    gradients, self.max_gradient_norm)
                self.gradient_norms = norm
                self.updates = opt.apply_gradients(zip(clipped_gradients, params))

        self.saver = tf.train.Saver(tf.global_variables())


    def encode_decode(self, encoder_channel_inputs, encoder_attn_masks,
                      decoder_inputs, targets, target_weights, forward_only):

        encoder_outputs, encoder_states = \
            self.encoder.define_graph(encoder_channel_inputs)
        if self.tg_token_use_attention:
            top_states = [tf.reshape(m, [-1, 1, self.encoder.output_dim])
                          for m in encoder_outputs]
            attention_states = tf.concat(1, top_states)
        else:
            attention_states = None

        num_heads = 2 if (self.tg_token_use_attention and
            (self.use_copy and self.copy_fun == 'copynet')) else 1

        # --- Run encode-decode steps --- #
        output_symbols, output_logits, outputs, states, attn_alignments, \
            pointers = self.decoder.define_graph(
                        encoder_states[-1], decoder_inputs,
                        encoder_attn_masks=encoder_attn_masks,
                        attention_states=attention_states,
                        num_heads=num_heads,
                        encoder_inputs=encoder_channel_inputs[1],
                        forward_only=forward_only)

        bs_decoding = forward_only and \
                      self.token_decoding_algorithm == 'beam_search'

        # --- Compute Losses --- #

        # A. Sequence Loss
        if forward_only or self.training_algorithm == "standard":
            if self.use_copy and self.copy_fun != 'supervised':
                vocab_indices = tf.diag(tf.ones(self.decoder.vocab_size))
                binary_targets = tf.split(1, self.max_target_length,
                    tf.nn.embedding_lookup(vocab_indices,
                        tf.concat(1, [tf.expand_dims(x, 1) for x in targets])))
                if bs_decoding:
                    binary_targets = graph_utils.wrap_inputs(
                        self.decoder.beam_decoder, binary_targets)
                encoder_decoder_token_loss = self.sequence_loss(
                    outputs, binary_targets, target_weights,
                    graph_utils.cross_entropy_with_logits)
            else:
                if bs_decoding:
                    targets = graph_utils.wrap_inputs(
                        self.decoder.beam_decoder, targets)
                encoder_decoder_token_loss = self.sequence_loss(
                    outputs, targets, target_weights,
                    graph_utils.softmax_loss(
                        self.decoder.output_project,
                        self.num_samples,
                        self.target_vocab_size))
        else:
            raise AttributeError("Unrecognized training algorithm.")

        # B. Attention Regularization
        attention_reg = self.attention_regularization(attn_alignments) \
            if self.tg_token_use_attention else 0

        # C. Supervised Copying Loss (if any)
        if self.use_copy and self.copy_fun == 'supervised':
            if forward_only and self.token_decoding_algorithm == 'beam_search':
                pointer_targets = self.decoder.beam_decoder.wrap_input(
                    self.pointer_targets)
            else:
                pointer_targets = self.pointer_targets
            copy_loss = self.copy_loss(pointers, pointer_targets)
        else:
            copy_loss = 0

        # D. Character Sequence Loss
        if self.tg_char:
            # re-arrange character inputs
            char_decoder_inputs = [tf.squeeze(x, 1)
                            for x in tf.split(1, self.max_target_token_size + 2,
                            tf.concat(0, self.char_decoder_inputs))]
            char_targets = [tf.squeeze(x, 1) for x in
                            tf.split(1, self.max_target_token_size + 1,
                                     tf.concat(0, self.char_targets))]
            char_target_weights = [tf.squeeze(x, 1)
                            for x in tf.split(1, self.max_target_token_size + 1,
                            tf.concat(0, self.char_target_weights))]
            if bs_decoding:
                char_decoder_inputs = graph_utils.wrap_inputs(
                    self.decoder.beam_decoder, char_decoder_inputs)
                char_targets = graph_utils.wrap_inputs(
                    self.decoder.beam_decoder, char_targets)
                char_target_weights = graph_utils.wrap_inputs(
                    self.decoder.beam_decoder, char_target_weights)
            # get initial state from decoder output
            char_decoder_init_state = tf.concat(0,
                [tf.reshape(d_o, [-1, self.decoder.dim]) for d_o in outputs])
            char_output_symbols, char_output_logits, char_outputs, _, _ = \
                self.char_decoder.define_graph(
                    char_decoder_init_state, char_decoder_inputs,
                    forward_only=forward_only)
            encoder_decoder_char_loss = self.sequence_loss(
                char_outputs, char_targets, char_target_weights,
                graph_utils.softmax_loss(
                    self.char_decoder.output_project,
                    self.tg_char_vocab_size / 2,
                    self.tg_char_vocab_size))
        else:
            encoder_decoder_char_loss = 0
       
        losses = encoder_decoder_token_loss + \
                 self.gamma * encoder_decoder_char_loss + \
                 self.chi * copy_loss + \
                 self.beta * attention_reg

        # store encoder/decoder output states
        self.encoder_hidden_states = tf.concat(1,
            [tf.reshape(e_o, [-1, 1, self.encoder.output_dim])
             for e_o in encoder_outputs])
        if self.use_copy and self.copy_fun == 'copynet':
<<<<<<< HEAD
            print(states)
=======
            top_states = []
            if self.rnn_cell == 'gru':
                for state in states:
                    top_states.append(state[:, -self.decoder.dim:])
            elif self.rnn_cell == 'lstm':
                for state in states:
                    if self.num_layers > 1:
                        top_states.append(state[-1][1])
                    else:
                        top_states.append(state[1])
>>>>>>> d61dc001
            self.decoder_hidden_states = tf.concat(1,
                [tf.reshape(d_o, [-1, 1, self.decoder.dim])
                 for d_o in states])
        else:
            self.decoder_hidden_states = tf.concat(1,
                [tf.reshape(d_o, [-1, 1, self.decoder.dim])
                 for d_o in outputs])

        if DEBUG:
            C = tf.argmax(tf.concat(1, binary_targets), 2)
            output_symbols = []
            for i in xrange(self.batch_size):
                if bs_decoding:
                    beam_output_symbols = []
                    for j in xrange(self.beam_size):
                        beam_output_symbols.append(C[i*self.beam_size + j])
                    output_symbols.append(beam_output_symbols)
                else:
                    output_symbols.append(C[i])
        O = [output_symbols, output_logits, losses, attn_alignments]
        if self.tg_char:
            O.append(char_output_symbols)
            O.append(char_output_logits)
        if self.use_copy:
            O.append(pointers)
        return O


    # Loss functions.
    def sequence_loss(self, logits, targets, target_weights, loss_function):
        targets = targets[:len(logits)]
        weights = target_weights[:len(logits)]

        with tf.variable_scope("sequence_loss"):
            log_perp_list = []
            for logit, target, weight in zip(logits, targets, weights):
                crossent = loss_function(logit, target)
                log_perp_list.append(crossent * weight)
            log_perps = tf.add_n(log_perp_list)
            total_size = tf.add_n(weights)
            total_size += 1e-12     # Just to avoid division by 0 for all-0 weights.
            log_perps /= total_size

        avg_log_perps = tf.reduce_mean(log_perps)

        return avg_log_perps


    def copy_loss(self, pointers, pointer_targets):
        raw_loss = tf.reshape(
                tf.nn.softmax_cross_entropy_with_logits(
                     tf.reshape(pointers, [-1, self.max_source_length]), 
                     tf.reshape(pointer_targets, [-1, self.max_source_length])),
                [-1, self.max_target_length])
        copy_positions = tf.cast(tf.reduce_sum(pointer_targets, 2), tf.floatf2)
        return tf.reduce_mean(
                tf.reduce_sum(tf.mul(raw_loss, copy_positions), 1) /
                (tf.reduce_sum(copy_positions, 1) + 1e-12))


    def attention_regularization(self, attn_alignments):
        """Entropy regularization term.

        :param attn_alignments: [batch_size, decoder_size, encoder_size]
        """
        # P_unnorm = tf.reduce_sum(attn_alignments, 1)
        # Z = tf.reduce_sum(P_unnorm, 1, keep_dims=True)
        # P = P_unnorm / Z
        # return tf.reduce_mean(tf.reduce_sum(P * tf.log(P), 1))

        P = tf.reduce_sum(attn_alignments, 1)
        P_exp = tf.exp(P)
        Z = tf.reduce_sum(P_exp, 1, keep_dims=True)
        return tf.reduce_mean(tf.reduce_sum(P_exp / Z * (P - tf.log(Z)), 1))


    def define_encoder(self, input_keep, output_keep):
        """Placeholder function."""
        self.encoder = None


    def define_decoder(self, dim, embedding_dim, use_attention,
                       attention_function, input_keep, output_keep,
                       forward_only, use_token_features):
        """Placeholder function."""
        self.decoder = None


    def define_char_decoder(self, dim, use_attention, input_keep, output_keep):
        """
        Define the decoder which does character-level generation of a token.
        """
        if self.tg_char_composition == 'rnn':
            self.char_decoder = rnn_decoder.RNNDecoder(self.hyperparams,
                "char_decoder", self.tg_char_vocab_size, dim, use_attention,
                input_keep, output_keep, self.char_decoding_algorithm)
        else:
            raise ValueError("Unrecognized target character composition: {}."
                             .format(self.tg_char_composition))


    def format_example(self, encoder_channel_inputs, decoder_channel_inputs,
                       pointer_targets=None, bucket_id=-1):
        """
        Prepare the data to be fed into the neural model.

        :param encoder_channel_inputs: list of (batch of) sequence
            indices for different encoder channels [[...], [...], ...]
        :param decoder_channel_inputs: list of (batch of) sequence
            indices for different decoder channels [[...], [...], ...]
        :param pointer_targets: batch of copying index matrices
            [[...], [...] ...] if use_copy is true.
        :param bucket_id: bucket id of the current batch

        Returns:
            batch_encoder_channel_inputs: list of input indices
            (batched, padded and reversed) for different encoder channels
            batch_encoder_input_masks: encoder input masks
            (mask out padding symbols, batched)
            batch_decoder_inputs: decoder input indices
            (batched, padded)
            batch_decoder_input_masks: decoder input masks
            (mask out padding symbols, batched)
        """
        def load_channel(inputs, output_length, reversed_output=True):
            """
            :param inputs: a list of vectorized example sequence
            :param padded_size: length of the output sequence
            :param reversed_output: if set, reverse the padded inputs
            :return: batched input sequence
            """
            padded_inputs = []
            batch_inputs = []
            for batch_idx in xrange(batch_size):
                input = inputs[batch_idx]
                paddings = [data_utils.PAD_ID] * (output_length - len(input))
                if reversed_output:
                    padded_inputs.append(list(reversed(input + paddings)))
                else:
                    padded_inputs.append(input + paddings)
            for length_idx in xrange(output_length):
                batch_inputs.append(
                    np.array([padded_inputs[batch_idx][length_idx]
                        for batch_idx in xrange(batch_size)], dtype=np.int32))
            return batch_inputs

        if bucket_id >= 0:
            encoder_size, decoder_size = self.buckets[bucket_id]
        else:
            encoder_size, decoder_size = \
                self.max_source_length, self.max_target_length

        batch_size = len(encoder_channel_inputs[0])
        # create batch-major vectors
        batch_encoder_inputs = load_channel(
            encoder_channel_inputs[0], encoder_size, reversed_output=True)
        if len(encoder_channel_inputs) > 1:
            batch_encoder_full_inputs = load_channel(
                encoder_channel_inputs[1], encoder_size, reversed_output=True)
        if len(encoder_channel_inputs) > 2:
            batch_encoder_copy_inputs = load_channel(
                encoder_channel_inputs[2], encoder_size, reversed_output=True)
        batch_decoder_inputs = load_channel(
            decoder_channel_inputs[0], decoder_size, reversed_output=False)
        if len(decoder_channel_inputs) > 1:
            batch_decoder_full_inputs = load_channel(
                decoder_channel_inputs[1], decoder_size, reversed_output=False)
        if len(decoder_channel_inputs) > 2:
            batch_decoder_copy_inputs = load_channel(
                decoder_channel_inputs[2], decoder_size, reversed_output=False)
        
        batch_encoder_input_masks = []
        batch_decoder_input_masks = []
        # Batch encoder inputs are just re-indexed encoder_inputs.
        for length_idx in xrange(encoder_size):
            batch_encoder_input_mask = np.ones(batch_size, dtype=np.float32)
            for batch_idx in xrange(batch_size):
                source = batch_encoder_inputs[length_idx][batch_idx]
                if source == data_utils.PAD_ID:
                    batch_encoder_input_mask[batch_idx] = 0.0
            batch_encoder_input_masks.append(batch_encoder_input_mask)
        # Batch decoder inputs are re-indexed decoder_inputs.
        for length_idx in xrange(decoder_size):
            # Create target_weights to be 0 for targets that are padding.
            batch_decoder_input_mask = np.ones(batch_size, dtype=np.float32)
            for batch_idx in xrange(batch_size):
                # We set weight to 0 if the corresponding target is a PAD symbol.
                # The corresponding target is decoder_input shifted by 1 forward.
                if length_idx < decoder_size - 1:
                    target = batch_decoder_inputs[length_idx+1][batch_idx]
                if length_idx == decoder_size - 1 or target == data_utils.PAD_ID:
                    batch_decoder_input_mask[batch_idx] = 0.0
            batch_decoder_input_masks.append(batch_decoder_input_mask)

        E = Example()
        E.encoder_inputs = batch_encoder_inputs
        if len(encoder_channel_inputs) > 1:
            E.encoder_full_inputs = batch_encoder_full_inputs
        if len(encoder_channel_inputs) > 2:
            E.encoder_copy_inputs = batch_encoder_copy_inputs
        E.encoder_attn_masks = batch_encoder_input_masks
        E.decoder_inputs = batch_decoder_inputs
        if len(decoder_channel_inputs) > 1:
            E.decoder_full_inputs = batch_decoder_full_inputs
        if len(decoder_channel_inputs) > 2:
            E.decoder_copy_inputs = batch_decoder_copy_inputs
        E.target_weights = batch_decoder_input_masks

        if self.sc_char:
            sc_char_features = np.load(self.sc_char_features_path)
            batch_char_encoder_inputs = []
            for input in batch_encoder_full_inputs:
                batch_char_encoder_input = sc_char_features[input]
                batch_char_encoder_inputs.append(batch_char_encoder_input)
            E.char_encoder_inputs = batch_char_encoder_inputs

        if self.tg_char:
            tg_char_features = np.load(self.tg_char_features_path)
            tg_char_features = np.concatenate([np.expand_dims(
                np.array([data_utils.CGO_ID] * tg_char_features.shape[0]), 1),
                tg_char_features], 1)
            batch_char_decoder_inputs = []
            batch_char_target_weights = []
            for input in batch_decoder_full_inputs[1:]:
                batch_char_decoder_input = tg_char_features[input]
                batch_char_decoder_inputs.append(batch_char_decoder_input)
                batch_char_target_weights.append(np.array(
                    batch_char_decoder_input[:, 1:] != data_utils.CPAD_ID,
                    dtype=np.int64))
            # apply a dummy final char decoder input
            batch_char_decoder_inputs.append(
                np.ones(batch_char_decoder_input.shape) * data_utils.CPAD_ID)
            batch_char_target_weights.append(
                np.zeros(batch_char_decoder_input[:, 1:].shape))
            assert(len(batch_char_decoder_inputs) == decoder_size)
            assert(batch_char_decoder_input.shape[0] == self.batch_size)
            assert(batch_char_decoder_input.shape[1] == self.max_target_token_size + 2)
            assert(batch_char_target_weights[0].shape[0] == self.batch_size)
            assert(batch_char_target_weights[0].shape[1] == self.max_target_token_size + 1)
            E.char_decoder_inputs = batch_char_decoder_inputs
            E.char_target_weights = batch_char_target_weights

        if self.use_copy and self.copy_fun == 'supervised':
            E.pointer_targets = np.concatenate(pointer_targets, 0)\
                [:, :decoder_size, -encoder_size:]

        return E


    def get_batch(self, data, bucket_id=-1, use_all=False):
        """
        Get a random batch of data from the specified bucket, prepare for step.

        To feed data in step(..) it must be a list of batch-major vectors, while
        data here contains single length-major cases. So the main logic of this
        function is to re-index data cases to be in the proper format for feeding.

        Args:
          data: a tuple of size len(self.buckets) in which each element contains
            lists of pairs of input and output data that we use to create a batch.
          bucket_id: integer, which bucket to get the batch for.
          add_extra_go: if set to True, add an extra "GO" symbol to decoder inputs.
        Returns:
          The triple (encoder_inputs, decoder_inputs, target_weights) for
          the constructed batch that has the proper format to call step(...) later.
        """
        encoder_inputs, encoder_full_inputs, encoder_copy_inputs = [], [], []
        decoder_inputs, decoder_full_inputs, decoder_copy_inputs = [], [], []
        pointer_targets = []

        # Get a random batch of encoder and decoder inputs from data,
        data_ids = list(xrange(len(data[bucket_id])))
        if not use_all:
            data_ids = np.random.choice(data_ids, self.batch_size)
        for i in data_ids:
            dp = data[i] if bucket_id == -1 else data[bucket_id][i]
            encoder_inputs.append(dp.sc_ids)
            encoder_full_inputs.append(dp.sc_full_ids)
            encoder_copy_inputs.append(dp.sc_copy_ids)
            decoder_inputs.append(dp.tg_ids)
            decoder_full_inputs.append(dp.tg_full_ids)
            decoder_copy_inputs.append(dp.tg_copy_ids)

            if self.use_copy and self.copy_fun == 'supervised':
                pointer_targets.append(dp.pointer_targets)

        encoder_channel_inputs = [encoder_inputs, encoder_full_inputs]
        decoder_channel_inputs = [decoder_inputs, decoder_full_inputs]
        if self.use_copy and self.copy_fun != 'supervised':
            encoder_channel_inputs.append(encoder_copy_inputs)
            decoder_channel_inputs.append(decoder_copy_inputs)

        return self.format_example(encoder_channel_inputs, decoder_channel_inputs,
            pointer_targets=pointer_targets, bucket_id=bucket_id)


    def feed_input(self, E):
        """
        Assign the data vectors to the corresponding neural network variables.
        """
        encoder_size, decoder_size = len(E.encoder_inputs), \
                                     len(E.decoder_inputs)
        input_feed = {}
        for l in xrange(encoder_size):
            input_feed[self.encoder_inputs[l].name] = E.encoder_inputs[l]
            input_feed[self.encoder_full_inputs[l].name] = E.encoder_copy_inputs[l] \
                if (self.use_copy and self.copy_fun == 'copynet') \
                else E.encoder_full_inputs[l]
            if self.sc_char:
                input_feed[self.char_encoder_inputs[l].name] = \
                    E.char_encoder_inputs[l]
            input_feed[self.encoder_attn_masks[l].name] = E.encoder_attn_masks[l]
        for l in xrange(decoder_size):
            input_feed[self.decoder_inputs[l].name] = E.decoder_inputs[l]
            input_feed[self.decoder_full_inputs[l].name] = E.decoder_copy_inputs[l] \
                if (self.use_copy and self.copy_fun == 'copynet' and E.decoder_copy_inputs) \
                else E.decoder_full_inputs[l]
            input_feed[self.target_weights[l].name] = E.target_weights[l]
        # Since our targets are decoder inputs shifted by one, we need one more.
        last_target = self.decoder_inputs[decoder_size].name
        input_feed[last_target] = np.zeros(E.decoder_inputs[0].shape, dtype=np.int32)
        last_full_target = self.decoder_full_inputs[decoder_size].name
        input_feed[last_full_target] = np.zeros(
            E.decoder_full_inputs[0].shape, dtype=np.int32)

        if self.tg_char:
            for l in xrange(decoder_size):
                input_feed[self.char_decoder_inputs[l].name] = \
                    E.char_decoder_inputs[l]
                input_feed[self.char_target_weights[l].name] = \
                    E.char_target_weights[l]

        if self.use_copy and self.copy_fun == 'supervised':
            input_feed[self.pointer_targets.name] = E.pointer_targets

        return input_feed


    def step(self, session, formatted_example, bucket_id=-1, forward_only=False):
        """Run a step of the model feeding the given inputs.
        :param session: tensorflow session to use.
        :param encoder_inputs: list of numpy int vectors to feed as encoder inputs.
        :param attn_alignments: list of numpy int vectors to feed as the mask
            over inputs about which tokens to attend to.
        :param decoder_inputs: list of numpy int vectors to feed as decoder inputs.
        :param target_weights: list of numpy float vectors to feed as target weights.
        :param bucket_id: which bucket of the model to use.
        :param forward_only: whether to do the backward step or only forward.
        :param return_rnn_hidden_states: if set to True, return the hidden states
            of the two RNNs.
        :return (gradient_norm, average_perplexity, outputs)
        """

        # Input feed: encoder inputs, decoder inputs, target_weights, as provided.
        input_feed = self.feed_input(formatted_example)

        # Output feed: depends on whether we do a backward step or not.
        if not forward_only:
            if bucket_id == -1:
                output_feed = {
                    'updates': self.updates,                    # Update Op that does SGD.
                    'gradient_norms': self.gradient_norms,      # Gradient norm.
                    'losses': self.losses}                      # Loss for this batch.
            else:
                output_feed = {
                    'updates': self.updates[bucket_id],         # Update Op that does SGD.
                    'gradient_norms': self.gradient_norms[bucket_id],  # Gradient norm.
                    'losses': self.losses[bucket_id]}           # Loss for this batch.
        else:
            if bucket_id == -1:
                output_feed = {
                    'output_symbols': self.output_symbols,      # Loss for this batch.
                    'output_logits': self.output_logits,        # Batch output sequence
                    'losses': self.losses}                      # Batch output scores
            else:
                output_feed = {
                    'output_symbols': self.output_symbols[bucket_id], # Loss for this batch.
                    'output_logits': self.output_logits[bucket_id],   # Batch output sequence
                    'losses': self.losses[bucket_id]}           # Batch output logits
        
        if self.tg_token_use_attention:
            if bucket_id == -1:
                output_feed['attn_alignments'] = self.attn_alignments
            else:
                output_feed['attn_alignments'] = self.attn_alignments[bucket_id]

        output_feed['encoder_hidden_states'] = self.encoder_hidden_states
        output_feed['decoder_hidden_states'] = self.decoder_hidden_states
        
        if forward_only and self.tg_char:
            if bucket_id == -1:
                output_feed['char_output_symbols'] = self.char_output_symbols
                output_feed['char_output_logits'] = self.char_output_logits
            else:
                output_feed['char_output_symbols'] = \
                    self.char_output_symbols[bucket_id]
                output_feed['char_output_logits'] = \
                    self.char_output_logits[bucket_id]

        if self.use_copy:
            if bucket_id == -1:
                output_feed['pointers'] = self.pointers
            else:
                output_feed['pointers'] = self.pointers[bucket_id]
        outputs = session.run(output_feed, input_feed)

        O = Output()
        if not forward_only:
            # Gradient norm, loss, no outputs
            O.gradient_norms = outputs['gradient_norms']
            O.losses = outputs['losses']
        else:
            # No gradient loss, output_symbols, output_logits
            O.output_symbols = outputs['output_symbols']
            O.output_logits = outputs['output_logits']
            O.losses = outputs['losses']
        # [attention_masks]
        if self.tg_token_use_attention:
            O.attn_alignments = outputs['attn_alignments']

        O.encoder_hidden_states = outputs['encoder_hidden_states']
        O.decoder_hidden_states = outputs['decoder_hidden_states']

        if self.tg_char:
            O.char_output_symbols = outputs['char_output_symbols']
            O.char_output_logits = outputs['char_output_logits']

        if self.use_copy:
            O.pointers = outputs['pointers']

        return O


class Example(object):
    """
    Input data to the neural network (batched when mini-batch training is used).
    """
    def __init__(self):
        self.encoder_inputs = None
        self.encoder_full_inputs = None
        self.encoder_copy_inputs = None
        self.encoder_attn_masks = None
        self.decoder_inputs = None
        self.decoder_full_inputs = None
        self.decoder_copy_inputs = None
        self.target_weights = None
        self.char_decoder_inputs = None
        self.char_target_weights = None
        self.pointer_targets = None


class Output(object):
    """
    Data output from the neural network (batched when mini-batch training is used).
    """
    def __init__(self):
        self.updates = None
        self.gradient_norms = None
        self.losses = None
        self.output_symbols = None
        self.output_logits = None
        self.attn_alignments = None
        self.encoder_hidden_states = None
        self.decoder_hidden_states = None
        self.char_output_symbols = None
        self.char_output_logits = None<|MERGE_RESOLUTION|>--- conflicted
+++ resolved
@@ -368,9 +368,6 @@
             [tf.reshape(e_o, [-1, 1, self.encoder.output_dim])
              for e_o in encoder_outputs])
         if self.use_copy and self.copy_fun == 'copynet':
-<<<<<<< HEAD
-            print(states)
-=======
             top_states = []
             if self.rnn_cell == 'gru':
                 for state in states:
@@ -381,7 +378,6 @@
                         top_states.append(state[-1][1])
                     else:
                         top_states.append(state[1])
->>>>>>> d61dc001
             self.decoder_hidden_states = tf.concat(1,
                 [tf.reshape(d_o, [-1, 1, self.decoder.dim])
                  for d_o in states])
