--- conflicted
+++ resolved
@@ -218,15 +218,6 @@
             top_states = [tf.reshape(e, [-1, 1, self.dim])
                           for e in encoder_outputs]
             attention_states = tf.concat(1, top_states)
-<<<<<<< HEAD
-            output_symbols, output_logits, outputs, state, attn_mask = \
-                self.decoder.define_graph(
-                    encoder_state, decoder_inputs, target_embeddings,
-                    encoder_attn_masks, attention_states, num_heads=1,
-                    beam_decoder=beam_decoder, forward_only=forward_only,
-                    reuse_variables=reuse_variables)
-=======
->>>>>>> 2a953eab
         else:
             attention_states = None
 
