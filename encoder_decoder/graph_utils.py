"""Utility functions related to graph construction."""

import collections
import functools
import os
import warnings

import tensorflow as tf

import data_utils


def create_model(session, FLAGS, model_constructor, buckets, forward_only,
<<<<<<< HEAD
                construct_model_dir=True):
=======
                 construct_model_dir=True):
>>>>>>> 419308a8
    params = collections.defaultdict()
    params["source_vocab_size"] = FLAGS.nl_vocab_size
    params["target_vocab_size"] = FLAGS.cm_vocab_size
    params["max_source_length"] = FLAGS.max_nl_length \
        if not buckets else buckets[-1][0]
    params["max_target_length"] = FLAGS.max_cm_length \
        if not buckets else buckets[-1][1]
    params["dim"] = FLAGS.dim
    params["rnn_cell"] = FLAGS.rnn_cell
    params["num_layers"] = FLAGS.num_layers
    params["max_gradient_norm"] = FLAGS.max_gradient_norm
    params["batch_size"] = FLAGS.batch_size
    params["num_samples"] = FLAGS.num_samples
    params["attention_keep"] = FLAGS.attention_keep
    params["encoder_input_keep"] = FLAGS.encoder_input_keep
    params["encoder_output_keep"] = FLAGS.encoder_output_keep
    params["decoder_input_keep"] = FLAGS.decoder_input_keep
    params["decoder_output_keep"] = FLAGS.decoder_output_keep
    params["optimizer"] = FLAGS.optimizer
    params["learning_rate"] = FLAGS.learning_rate
    params["learning_rate_decay_factor"] = FLAGS.learning_rate_decay_factor
    params["use_attention"] = FLAGS.use_attention
    params["use_copy"] = FLAGS.use_copy

    params["encoder_topology"] = FLAGS.encoder_topology
    params["decoder_topology"] = FLAGS.decoder_topology

    params["decoding_algorithm"] = FLAGS.decoding_algorithm
    params["beam_size"] = FLAGS.beam_size
    params["top_k"] = FLAGS.top_k

    if construct_model_dir:
        model_subdir, model_sig = get_model_signature(FLAGS)
        setattr(FLAGS, "model_dir", os.path.join(FLAGS.model_dir, model_subdir))

    # construct model directory
    params["model_sig"] = model_sig

    if forward_only:
        params["batch_size"] = 1
        params["attention_keep"] = 1.0
        params["encoder_input_keep"] = 1.0
        params["encoder_output_keep"] = 1.0
        params["decoder_input_keep"] = 1.0
        params["decoder_output_keep"] = 1.0
    else:
        params["decoding_algorithm"] = "greedy"

    model = model_constructor(params, buckets, forward_only)

    ckpt = tf.train.get_checkpoint_state(FLAGS.model_dir)
    global_epochs = int(ckpt.model_checkpoint_path.rsplit('-')[-1]) if ckpt else 0

    if ckpt and tf.gfile.Exists(ckpt.model_checkpoint_path):
        if not forward_only and FLAGS.create_fresh_params:
            data_utils.clean_dir(FLAGS.model_dir)
            print("Created model with fresh parameters.")
            global_epochs = 0
            session.run(tf.initialize_all_variables())
        else:
            print("Reading model parameters from %s" % ckpt.model_checkpoint_path)
            model.saver.restore(session, ckpt.model_checkpoint_path)
    else:
        if not os.path.exists(FLAGS.model_dir):
            print("Making train dir {}".format(FLAGS.model_dir))
            os.mkdir(FLAGS.model_dir)
        print("Created model with fresh parameters.")
        session.run(tf.initialize_all_variables())
    
    return model, global_epochs


def get_model_signature(FLAGS):
    model_subdir = FLAGS.dataset
    model_subdir += '-{}'.format(FLAGS.encoder_topology)
    model_subdir += '-{}'.format(FLAGS.rnn_cell)
    if FLAGS.use_attention:
        model_subdir += '-attention'
        model_subdir += '-{}'.format(FLAGS.attention_keep)
    model_subdir += '-{}'.format(FLAGS.batch_size)
    model_subdir += '-{}'.format(FLAGS.encoder_input_keep)
    model_subdir += '-{}'.format(FLAGS.encoder_output_keep)
    model_subdir += '-{}'.format(FLAGS.decoder_input_keep)
    model_subdir += '-{}'.format(FLAGS.decoder_output_keep)
    if FLAGS.canonical:
        model_subdir += '.canonical'
    elif FLAGS.normalized:
        model_subdir += '.normalized'

    model_sig = model_subdir + "-{}".format(FLAGS.decoding_algorithm)
    model_sig += "-{}".format(FLAGS.beam_size)
    return model_subdir, model_sig


def create_multilayer_cell(type, scope, dim, num_layers, input_keep_prob=1, output_keep_prob=1):
    """
    Create the multi-layer RNN cell.
    :param type: Type of RNN cell.
    :param scope: Variable scope.
    :param dim: Dimension of hidden layers.
    :param num_layers: Number of layers of cells.
    :param input_keep_prob: Proportion of input to keep in dropout.
    :param output_keep_prob: Proportion of output to keep in dropout.
    :return: RNN cell as specified.
    """
    with tf.variable_scope(scope):
        if type == "lstm":
            cell = tf.nn.rnn_cell.BasicLSTMCell(dim, state_is_tuple=True)
        elif type == "gru":
            cell = tf.nn.rnn_cell.GRUCell(dim)
        else:
            raise ValueError("Unrecognized RNN cell type: {}.".format(type))

        if num_layers > 1:
            cell = tf.nn.rnn_cell.MultiRNNCell([cell] * num_layers,
                                               state_is_tuple = (type == "lstm"))

        assert(input_keep_prob >= 0 and output_keep_prob >= 0)
        if input_keep_prob < 1 or output_keep_prob < 1:
            cell = tf.nn.rnn_cell.DropoutWrapper(cell, input_keep_prob=input_keep_prob,
                                                 output_keep_prob=output_keep_prob)
    return cell


def switch_mask(mask, candidates):
    """
    :param mask: A 2D binary matrix of size [batch_size, num_options].
                 Each row of mask has exactly one non-zero entry.
    :param candidates: A list of 2D matrices with length num_options.
    :return: selections concatenated as a new batch.
    """
    assert(len(candidates) > 1)
    threed_mask = tf.tile(tf.expand_dims(mask, 2),
                          [1, 1, candidates[0].get_shape()[1].value])
    threed_mask = tf.cast(threed_mask, candidates[0].dtype)
    expanded_candidates = [tf.expand_dims(c, 1) for c in candidates]
    candidate = tf.concat(1, expanded_candidates)
    return tf.reduce_sum(tf.mul(threed_mask, candidate), 1)


def map_fn(fn, elems, batch_size):
    """Pesudo multi-ariti scan."""
    results = []
    elem_lists = [tf.split(0, batch_size, elem) for elem in elems]
    for i in xrange(batch_size):
        args = [tf.squeeze(elem_lists[0][i], squeeze_dims=[0])] + \
               [elem_list[i] for elem_list in elem_lists[1:]]
        results.append(fn(args))
    _results = tf.concat(0, results)
    return _results


def sequence_loss(logits, targets, target_weights, loss_function):
    targets = targets[:len(logits)]
    weights = target_weights[:len(logits)]

    with tf.variable_scope("sequence_loss"):
        log_perp_list = []
        for logit, target, weight in zip(logits, targets, weights):
            crossent = loss_function(logit, target)
            log_perp_list.append(crossent * weight)
        log_perps = tf.add_n(log_perp_list)
        total_size = tf.add_n(weights)
        total_size += 1e-12  # Just to avoid division by 0 for all-0 weights.
        log_perps /= total_size

    batch_size = logits[0].get_shape()[0].value
    avg_log_perps = tf.reduce_sum(log_perps) / tf.cast(batch_size, dtype=tf.float32)

    return avg_log_perps


def softmax_loss(output_projection, num_samples, target_vocab_size):
    if num_samples > 0:
        w, b = output_projection
        w_t = tf.transpose(w)

        def sampled_loss(inputs, labels):
            labels = tf.reshape(labels, [-1, 1])
            return tf.nn.sampled_softmax_loss(w_t, b, inputs, labels, num_samples,
                                              target_vocab_size)

        loss_function = sampled_loss
    else:
        loss_function = tf.nn.softmax_cross_entropy_with_logits
    return loss_function


def deprecated(func):
    """This is a decorator which can be used to mark functions
    as deprecated. It will result in a warning being emmitted
    when the function is used."""

    @functools.wraps(func)
    def new_func(*args, **kwargs):
        warnings.simplefilter('always', DeprecationWarning)     #turn off filter
        warnings.warn("Call to deprecated function {}.".format(func.__name__),
                      category=DeprecationWarning, stacklevel=2)
        warnings.simplefilter('default', DeprecationWarning)    #reset filter
        return func(*args, **kwargs)

    return new_func

class NNModel(object):
    def __init__(self, hyperparams):
        self.hyperparams = hyperparams

    @property
    def use_sampled_softmax(self):
        return self.num_samples > 0 and self.num_samples < self.target_vocab_size

    @property
    def use_attention(self):
        return self.hyperparams["use_attention"]

    @property
    def use_copy(self):
        return self.hyperparams["use_copy"]

    @property
    def encoder_topology(self):
        return self.hyperparams["encoder_topology"]

    @property
    def decoder_topology(self):
        return self.hyperparams["decoder_topology"]

    @property
    def dim(self):
        return self.hyperparams["dim"]

    @property
    def batch_size(self):
        return self.hyperparams["batch_size"]

    @property
    def attention_keep(self):
        return self.hyperparams["attention_keep"]

    @property
    def encoder_input_keep(self):
        return self.hyperparams["encoder_input_keep"]

    @property
    def encoder_output_keep(self):
        return self.hyperparams["encoder_output_keep"]

    @property
    def decoder_input_keep(self):
        return self.hyperparams["decoder_input_keep"]

    @property
    def decoder_output_keep(self):
        return self.hyperparams["decoder_output_keep"]

    @property
    def rnn_cell(self):
        return self.hyperparams["rnn_cell"]

    @property
    def max_gradient_norm(self):
        return self.hyperparams["max_gradient_norm"]

    @property
    def num_samples(self):
        return self.hyperparams["num_samples"]

    @property
    def num_layers(self):
        return self.hyperparams["num_layers"]

    @property
    def source_vocab_size(self):
        return self.hyperparams["source_vocab_size"]

    @property
    def target_vocab_size(self):
        return self.hyperparams["target_vocab_size"]

    @property
    def max_source_length(self):
        return self.hyperparams["max_source_length"]

    @property
    def max_target_length(self):
        return self.hyperparams["max_target_length"]

    @property
    def decoding_algorithm(self):
        return self.hyperparams["decoding_algorithm"]

    @property
    def beam_size(self):
        return self.hyperparams["beam_size"]

    @property
    def beam_order(self):
        return self.hyperparams["beam_order"]

    @property
    def top_k(self):
        return self.hyperparams["top_k"]

    @property
    def model_sig(self):
        return self.hyperparams["model_sig"]<|MERGE_RESOLUTION|>--- conflicted
+++ resolved
@@ -11,11 +11,7 @@
 
 
 def create_model(session, FLAGS, model_constructor, buckets, forward_only,
-<<<<<<< HEAD
-                construct_model_dir=True):
-=======
                  construct_model_dir=True):
->>>>>>> 419308a8
     params = collections.defaultdict()
     params["source_vocab_size"] = FLAGS.nl_vocab_size
     params["target_vocab_size"] = FLAGS.cm_vocab_size
