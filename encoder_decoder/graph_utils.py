"""Utility functions related to graph construction."""

from __future__ import absolute_import
from __future__ import division
from __future__ import print_function

import collections
import functools
import os, sys
import warnings
if sys.version_info > (3, 0):
    from six.moves import xrange

import tensorflow as tf

from encoder_decoder import data_utils


def create_model(session, FLAGS, model_constructor, buckets, forward_only,
                 construct_model_dir=True):
    params = collections.defaultdict()
    params["source_vocab_size"] = FLAGS.nl_vocab_size
    params["target_vocab_size"] = FLAGS.cm_vocab_size
    params["max_source_length"] = FLAGS.max_nl_length \
        if not buckets else buckets[-1][0]
    params["max_target_length"] = FLAGS.max_cm_length \
        if not buckets else buckets[-1][1]
    params["dim"] = FLAGS.dim
    params["rnn_cell"] = FLAGS.rnn_cell
    params["num_layers"] = FLAGS.num_layers
    params["max_gradient_norm"] = FLAGS.max_gradient_norm
    params["batch_size"] = FLAGS.batch_size
    params["num_samples"] = FLAGS.num_samples
    params["encoder_input_keep"] = FLAGS.encoder_input_keep
    params["encoder_output_keep"] = FLAGS.encoder_output_keep
    params["decoder_input_keep"] = FLAGS.decoder_input_keep
    params["decoder_output_keep"] = FLAGS.decoder_output_keep
    params["optimizer"] = FLAGS.optimizer
    params["learning_rate"] = FLAGS.learning_rate
    params["learning_rate_decay_factor"] = FLAGS.learning_rate_decay_factor

    params["training_algorithm"] = FLAGS.training_algorithm
    if FLAGS.training_algorithm == "bso":
        assert(FLAGS.decoding_algorithm == "beam_search")
    params["margin"] = FLAGS.margin

    params["use_copy"] = FLAGS.use_copy

    params["use_attention"] = FLAGS.use_attention
    params["attention_input_keep"] = FLAGS.attention_input_keep
    params["attention_output_keep"] = FLAGS.attention_output_keep
    params["beta"] = FLAGS.beta

    params["encoder_topology"] = FLAGS.encoder_topology
    params["decoder_topology"] = FLAGS.decoder_topology

    params["decoding_algorithm"] = FLAGS.decoding_algorithm
    params["beam_size"] = FLAGS.beam_size
    params["alpha"] = FLAGS.alpha
    params["top_k"] = FLAGS.top_k

    # construct model directory
    model_subdir, model_sig = get_model_signature(FLAGS)
    params["model_sig"] = model_sig

    model_root_dir = FLAGS.model_dir
    if construct_model_dir:
        setattr(FLAGS, "model_dir", os.path.join(FLAGS.model_dir, model_subdir))
    print("model_dir={}".format(FLAGS.model_dir))

    if forward_only:
        if FLAGS.demo:
            FLAGS.batch_size = 1
            params["batch_size"] = 1
        else:
            FLAGS.batch_size = 100
            params["batch_size"] = 100
        params["attention_input_keep"] = 1.0
        params["attention_output_keep"] = 1.0
        params["encoder_input_keep"] = 1.0
        params["encoder_output_keep"] = 1.0
        params["decoder_input_keep"] = 1.0
        params["decoder_output_keep"] = 1.0


    model = model_constructor(params, buckets, forward_only)

    ckpt = tf.train.get_checkpoint_state(FLAGS.model_dir)
    global_epochs = int(ckpt.model_checkpoint_path.rsplit('-')[-1]) if ckpt else 0

    if forward_only or not FLAGS.create_fresh_params:
        print("Reading model parameters from %s" % ckpt.model_checkpoint_path)
        model.saver.restore(session, ckpt.model_checkpoint_path)
    else:
        if not os.path.exists(FLAGS.model_dir):
            print("Making model_dir...")
            os.mkdir(FLAGS.model_dir)
        else:
            data_utils.clean_dir(FLAGS.model_dir)
        if FLAGS.pretrained_model_subdir:
            # load pre-trained parameteres for advanced training algorithms
            pretrain_dir = os.path.join(model_root_dir, FLAGS.pretrained_model_subdir)
            pretrain_ckpt = tf.train.get_checkpoint_state(pretrain_dir)
            print("Reading pre-trained model parameters from {}"
                  .format(pretrain_ckpt.model_checkpoint_path))
            model.saver.restore(session, pretrain_ckpt.model_checkpoint_path)
<<<<<<< HEAD
            model.learning_rate.assign(float(FLAGS.learning_rate))
            model.learning_rate.eval()
=======
            session.run(model.learning_rate.assign(float(FLAGS.learning_rate)))
            session.run(model.learning_rate.eval())
>>>>>>> f4597323
        else:
            print("Created model with fresh parameters.")
            session.run(tf.initialize_all_variables())


    return model, global_epochs


def get_model_signature(FLAGS):
    model_subdir = FLAGS.dataset
    model_subdir += '-{}'.format(FLAGS.encoder_topology)
    model_subdir += '-{}'.format(FLAGS.rnn_cell)
    model_subdir += '-{}'.format(FLAGS.training_algorithm)
    if FLAGS.use_attention:
        model_subdir += '-attention'
        model_subdir += '-{}'.format(FLAGS.attention_input_keep)
        model_subdir += '-{}'.format(FLAGS.attention_output_keep)
        model_subdir += '-{}'.format(FLAGS.beta)
    model_subdir += '-{}'.format(FLAGS.batch_size)
    model_subdir += '-{}'.format(FLAGS.dim)
    model_subdir += '-{}'.format(FLAGS.num_layers)
    model_subdir += '-{}'.format(FLAGS.learning_rate)
    model_subdir += '-{}'.format(FLAGS.encoder_input_keep)
    model_subdir += '-{}'.format(FLAGS.encoder_output_keep)
    model_subdir += '-{}'.format(FLAGS.decoder_input_keep)
    model_subdir += '-{}'.format(FLAGS.decoder_output_keep)
    if FLAGS.canonical:
        model_subdir += '.canonical'
    elif FLAGS.normalized:
        model_subdir += '.normalized'

    model_sig = model_subdir + "-{}".format(FLAGS.decoding_algorithm)
    model_sig += "-{}".format(FLAGS.beam_size)
    model_sig += ("-test" if FLAGS.test else "-dev")
    print(model_sig)
    return model_subdir, model_sig


def create_multilayer_cell(type, scope, dim, num_layers, input_keep_prob=1, output_keep_prob=1):
    """
    Create the multi-layer RNN cell.
    :param type: Type of RNN cell.
    :param scope: Variable scope.
    :param dim: Dimension of hidden layers.
    :param num_layers: Number of layers of cells.
    :param input_keep_prob: Proportion of input to keep in dropout.
    :param output_keep_prob: Proportion of output to keep in dropout.
    :return: RNN cell as specified.
    """
    with tf.variable_scope(scope):
        if type == "lstm":
            cell = tf.nn.rnn_cell.LSTMCell(dim, state_is_tuple=True)
        elif type == "gru":
            cell = tf.nn.rnn_cell.GRUCell(dim)
        else:
            raise ValueError("Unrecognized RNN cell type: {}.".format(type))

        if num_layers > 1:
            cell = tf.nn.rnn_cell.MultiRNNCell([cell] * num_layers,
                                               state_is_tuple = (type == "lstm"))

        assert(input_keep_prob >= 0 and output_keep_prob >= 0)
        if input_keep_prob < 1 or output_keep_prob < 1:
            cell = tf.nn.rnn_cell.DropoutWrapper(cell, input_keep_prob=input_keep_prob,
                                                 output_keep_prob=output_keep_prob)
    return cell


def switch_mask(mask, candidates):
    """
    :param mask: A 2D binary matrix of size [batch_size, num_options].
                 Each row of mask has exactly one non-zero entry.
    :param candidates: A list of 2D matrices with length num_options.
    :return: selections concatenated as a new batch.
    """
    assert(len(candidates) > 1)
    threed_mask = tf.tile(tf.expand_dims(mask, 2),
                          [1, 1, candidates[0].get_shape()[1].value])
    threed_mask = tf.cast(threed_mask, candidates[0].dtype)
    expanded_candidates = [tf.expand_dims(c, 1) for c in candidates]
    candidate = tf.concat(1, expanded_candidates)
    return tf.reduce_sum(tf.mul(threed_mask, candidate), 1)


def map_fn(fn, elems, batch_size):
    """Pesudo multi-ariti scan."""
    results = []
    elem_lists = [tf.split(0, batch_size, elem) for elem in elems]
    for i in xrange(batch_size):
        args = [tf.squeeze(elem_lists[0][i], squeeze_dims=[0])] + \
               [elem_list[i] for elem_list in elem_lists[1:]]
        results.append(fn(args))
    _results = tf.concat(0, results)
    return _results


def attention_reg(attn_masks):
    diff = tf.reduce_sum(attn_masks, 1) - 1
    return tf.reduce_mean(tf.square(diff))


def sequence_loss(logits, targets, target_weights, loss_function):
    targets = targets[:len(logits)]
    weights = target_weights[:len(logits)]

    with tf.variable_scope("sequence_loss"):
        log_perp_list = []
        for logit, target, weight in zip(logits, targets, weights):
            crossent = loss_function(logit, target)
            log_perp_list.append(crossent * weight)
        log_perps = tf.add_n(log_perp_list)
        total_size = tf.add_n(weights)
        total_size += 1e-12  # Just to avoid division by 0 for all-0 weights.
        log_perps /= total_size

    avg_log_perps = tf.reduce_mean(log_perps)

    return avg_log_perps


def softmax_loss(output_projection, num_samples, target_vocab_size):
    if num_samples > 0:
        w, b = output_projection
        w_t = tf.transpose(w)
        def sampled_loss(inputs, labels):
            labels = tf.reshape(labels, [-1, 1])
            return tf.nn.sampled_softmax_loss(w_t, b, inputs, labels, num_samples,
                                              target_vocab_size)
        loss_function = sampled_loss
    else:
        loss_function = tf.nn.softmax_cross_entropy_with_logits
    return loss_function


def deprecated(func):
    """This is a decorator which can be used to mark functions
    as deprecated. It will result in a warning being emmitted
    when the function is used."""

    @functools.wraps(func)
    def new_func(*args, **kwargs):
        warnings.simplefilter('always', DeprecationWarning)     #turn off filter
        warnings.warn("Call to deprecated function {}.".format(func.__name__),
                      category=DeprecationWarning, stacklevel=2)
        warnings.simplefilter('default', DeprecationWarning)    #reset filter
        return func(*args, **kwargs)

    return new_func


class NNModel(object):
    def __init__(self, hyperparams):
        self.hyperparams = hyperparams

    @property
    def use_sampled_softmax(self):
        return self.num_samples > 0 and self.num_samples < self.target_vocab_size

    @property
    def use_attention(self):
        return self.hyperparams["use_attention"]

    @property
    def use_copy(self):
        return self.hyperparams["use_copy"]

    @property
    def encoder_topology(self):
        return self.hyperparams["encoder_topology"]

    @property
    def decoder_topology(self):
        return self.hyperparams["decoder_topology"]

    @property
    def dim(self):
        return self.hyperparams["dim"]

    @property
    def batch_size(self):
        return self.hyperparams["batch_size"]

    @property
    def attention_input_keep(self):
        return self.hyperparams["attention_input_keep"]

    @property
    def attention_output_keep(self):
        return self.hyperparams["attention_output_keep"]

    @property
    def encoder_input_keep(self):
        return self.hyperparams["encoder_input_keep"]

    @property
    def encoder_output_keep(self):
        return self.hyperparams["encoder_output_keep"]

    @property
    def decoder_input_keep(self):
        return self.hyperparams["decoder_input_keep"]

    @property
    def decoder_output_keep(self):
        return self.hyperparams["decoder_output_keep"]

    @property
    def rnn_cell(self):
        return self.hyperparams["rnn_cell"]

    @property
    def max_gradient_norm(self):
        return self.hyperparams["max_gradient_norm"]

    @property
    def num_samples(self):
        return self.hyperparams["num_samples"]

    @property
    def num_layers(self):
        return self.hyperparams["num_layers"]

    @property
    def source_vocab_size(self):
        return self.hyperparams["source_vocab_size"]

    @property
    def target_vocab_size(self):
        return self.hyperparams["target_vocab_size"]

    @property
    def max_source_length(self):
        return self.hyperparams["max_source_length"]

    @property
    def max_target_length(self):
        return self.hyperparams["max_target_length"]

    @property
    def training_algorithm(self):
        return self.hyperparams["training_algorithm"]

    @property
    def decoding_algorithm(self):
        return self.hyperparams["decoding_algorithm"]

    @property
    def optimizer(self):
        return self.hyperparams["optimizer"]

    @property
    def beam_size(self):
        return self.hyperparams["beam_size"]

    @property
    def beam_order(self):
        return self.hyperparams["beam_order"]

    @property
    def alpha(self):
        return self.hyperparams["alpha"]

    @property
    def beta(self):
        return self.hyperparams["beta"]

    @property
    def top_k(self):
        return self.hyperparams["top_k"]

    @property
    def model_sig(self):
        return self.hyperparams["model_sig"]

    @property
    def margin(self):
        return self.hyperparams["margin"]<|MERGE_RESOLUTION|>--- conflicted
+++ resolved
@@ -104,13 +104,8 @@
             print("Reading pre-trained model parameters from {}"
                   .format(pretrain_ckpt.model_checkpoint_path))
             model.saver.restore(session, pretrain_ckpt.model_checkpoint_path)
-<<<<<<< HEAD
-            model.learning_rate.assign(float(FLAGS.learning_rate))
-            model.learning_rate.eval()
-=======
             session.run(model.learning_rate.assign(float(FLAGS.learning_rate)))
             session.run(model.learning_rate.eval())
->>>>>>> f4597323
         else:
             print("Created model with fresh parameters.")
             session.run(tf.initialize_all_variables())
