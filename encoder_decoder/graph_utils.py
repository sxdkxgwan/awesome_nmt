"""Utility functions related to graph construction."""

from __future__ import absolute_import
from __future__ import division
from __future__ import print_function

import collections
import os

import tensorflow as tf

from encoder_decoder import data_utils, rnn


def create_model(session, FLAGS, model_constructor, buckets, forward_only):
    params = collections.defaultdict()
    params["source_token_embedding_size"] = FLAGS.sc_token_embedding_size
    params["source_vocab_size"] = FLAGS.sc_vocab_size
    params["target_token_embedding_size"] = FLAGS.tg_token_embedding_size
    params["target_vocab_size"] = FLAGS.tg_vocab_size
    params["max_source_length"] = FLAGS.max_sc_length
    params["max_target_length"] = FLAGS.max_tg_length
    params["max_source_token_size"] = FLAGS.max_sc_token_size
    params["max_target_token_size"] = FLAGS.max_tg_token_size
    params["rnn_cell"] = FLAGS.rnn_cell
    params["batch_size"] = FLAGS.batch_size
    params["num_layers"] = FLAGS.num_layers
    params["num_samples"] = FLAGS.num_samples
    params["max_gradient_norm"] = FLAGS.max_gradient_norm
    params["variational_recurrent_dropout"] = \
        FLAGS.variational_recurrent_dropout

    params["sc_token"] = FLAGS.sc_token
    params["sc_token_dim"] = FLAGS.sc_token_dim
    params["sc_char"] = FLAGS.sc_char
    params["sc_char_vocab_size"] = FLAGS.sc_char_vocab_size
    params["sc_char_dim"] = FLAGS.sc_char_dim
    params["sc_char_composition"] = FLAGS.sc_char_composition
    params["sc_char_rnn_cell"] = FLAGS.sc_char_rnn_cell
    params["sc_char_rnn_num_layers"] = FLAGS.sc_char_rnn_num_layers
    params["sc_token_features_path"] = os.path.join(FLAGS.data_dir,
        "vocab%d.nl.token.feature.npy" % FLAGS.sc_vocab_size)
    params["sc_char_features_path"] = os.path.join(FLAGS.data_dir,
        "vocab%d.nl.char.feature.npy" % FLAGS.sc_vocab_size)

    params["tg_token_use_attention"] = FLAGS.tg_token_use_attention
    params["tg_char"] = FLAGS.tg_char
    params["tg_char_vocab_size"] = FLAGS.tg_char_vocab_size
    params["tg_char_composition"] = FLAGS.tg_char_composition
    params["tg_char_use_attention"] = FLAGS.tg_char_use_attention
    params["tg_char_rnn_cell"] = FLAGS.tg_char_rnn_cell
    params["tg_char_rnn_num_layers"] = FLAGS.tg_char_rnn_num_layers
    params["tg_char_rnn_input_keep"] = FLAGS.tg_char_rnn_input_keep
    params["tg_char_rnn_output_keep"] = FLAGS.tg_char_rnn_output_keep
    params["tg_token_features_path"] = os.path.join(FLAGS.data_dir,
        "vocab%d.cm.token.feature.npy" % FLAGS.tg_vocab_size)
    params["tg_char_features_path"] = os.path.join(FLAGS.data_dir,
        "vocab%d.cm.char.feature.npy" % FLAGS.tg_vocab_size)

    params["gamma"] = FLAGS.gamma

    params["optimizer"] = FLAGS.optimizer
    params["learning_rate"] = FLAGS.learning_rate
    params["learning_rate_decay_factor"] = FLAGS.learning_rate_decay_factor

    params["steps_per_epoch"] = FLAGS.steps_per_epoch
    params["num_epochs"] = FLAGS.num_epochs

    params["training_algorithm"] = FLAGS.training_algorithm
    if FLAGS.training_algorithm == "bso":
        assert(FLAGS.decoding_algorithm == "beam_search")
    params["margin"] = FLAGS.margin

    params["use_copy"] = FLAGS.use_copy
    params["copy_fun"] = FLAGS.copy_fun
    params["chi"] = FLAGS.chi
    params["generation_mask_path"] = os.path.join(FLAGS.data_dir,
                                                  "generation_mask.npy")

    params["tg_token_attn_fun"] = FLAGS.tg_token_attn_fun
    params["beta"] = FLAGS.beta

    params["encoder_topology"] = FLAGS.encoder_topology
    params["decoder_topology"] = FLAGS.decoder_topology

    params["sc_input_keep"] = FLAGS.sc_input_keep
    params["sc_output_keep"] = FLAGS.sc_output_keep
    params["tg_input_keep"] = FLAGS.tg_input_keep
    params["tg_output_keep"] = FLAGS.tg_output_keep
    params["attention_input_keep"] = FLAGS.attention_input_keep
    params["attention_output_keep"] = FLAGS.attention_output_keep

    params["token_decoding_algorithm"] = FLAGS.token_decoding_algorithm
    params["char_decoding_algorithm"] = FLAGS.char_decoding_algorithm
    params["beam_size"] = FLAGS.beam_size
    params["alpha"] = FLAGS.alpha
    params["top_k"] = FLAGS.top_k

    params["force_reading_input"] = FLAGS.force_reading_input

    # construct model directory
<<<<<<< HEAD
    model_subdir, model_sig = get_model_signature(FLAGS, construct_slot_filling)
    params["model_dir"] = os.path.join(FLAGS.model_dir, model_subdir)
=======
    model_subdir, model_sig = get_model_signature(FLAGS)
>>>>>>> 91eb194d
    params["model_sig"] = model_sig

    model_root_dir = FLAGS.model_dir
    setattr(FLAGS, "model_dir", )
    print("model_dir={}".format(FLAGS.model_dir))
    print("model_sig={}".format(model_sig))

    if forward_only:
        # In our experience using large batch size for decoding doesn't
        # significantly improve computing efficiency.
        FLAGS.batch_size = 1
        params["batch_size"] = 1
        params["attention_input_keep"] = 1.0
        params["attention_output_keep"] = 1.0
        params["sc_input_keep"] = 1.0
        params["sc_output_keep"] = 1.0
        params["tg_input_keep"] = 1.0
        params["tg_output_keep"] = 1.0

    if FLAGS.gen_slot_filling_training_data:
        FLAGS.batch_size = 1
        params["batch_size"] = 1
        FLAGS.beam_size = 1
        params["beam_size"] = 1
        FLAGS.learning_rate = 0
        params["learning_rate"] = 0
        params["force_reading_input"] = True
        params["create_fresh_params"] = False

    if FLAGS.explain:
        FLAGS.grammatical_only = False

    model = model_constructor(params, buckets, forward_only)

    ckpt = tf.train.get_checkpoint_state(FLAGS.model_dir)

    if forward_only or not FLAGS.create_fresh_params:
        print("Reading model parameters from %s" % ckpt.model_checkpoint_path)
        model.saver.restore(session, ckpt.model_checkpoint_path)
    else:
        if not os.path.exists(FLAGS.model_dir):
            print("Making model_dir...")
            os.mkdir(FLAGS.model_dir)
        else:
            data_utils.clean_dir(FLAGS.model_dir)
        if FLAGS.pretrained_model_subdir:
            # load pre-trained parameteres for advanced training algorithms
            # load pre-trained parameteres for advanced training algorithms
            pretrain_dir = os.path.join(model_root_dir, FLAGS.pretrained_model_subdir)
            print("Reading pre-trained model parameters from {}".format(pretrain_dir))
            pretrain_ckpt = tf.train.get_checkpoint_state(pretrain_dir)
            model.saver.restore(session, pretrain_ckpt.model_checkpoint_path)
            session.run(model.learning_rate.assign(tf.constant(FLAGS.learning_rate)))
        else:
            print("Created model with fresh parameters.")
            session.run(tf.global_variables_initializer())

    return model


def get_model_signature(FLAGS):
    model_subdir = FLAGS.dataset
    if FLAGS.explain:
        model_subdir += '-expl'
    model_subdir += '-{}'.format(FLAGS.encoder_topology)
    model_subdir += '-{}'.format(FLAGS.rnn_cell)
    model_subdir += '-{}'.format(FLAGS.training_algorithm)
    if FLAGS.sc_token:
        model_subdir += '-T'
    if FLAGS.sc_char:
        model_subdir += '-C'
    if FLAGS.tg_char:
        model_subdir += '-TC'
        model_subdir += '-{}'.format(FLAGS.gamma)
    if FLAGS.tg_token_use_attention:
        model_subdir += '-attention'
        model_subdir += '-{}'.format(FLAGS.attention_input_keep)
        model_subdir += '-{}'.format(FLAGS.attention_output_keep)
        model_subdir += '-{}'.format(FLAGS.beta)
    if FLAGS.use_copy:
        model_subdir += '-copy'
        model_subdir += '-{}'.format(FLAGS.chi)
    if FLAGS.partial_token:
        model_subdir += '-break'
    model_subdir += '-{}'.format(FLAGS.batch_size)
    if FLAGS.sc_token:
        model_subdir += '-{}'.format(FLAGS.sc_token_dim)
    if FLAGS.sc_char:
        model_subdir += '-{}'.format(FLAGS.sc_char_dim)
    model_subdir += '-{}'.format(FLAGS.num_layers)
    model_subdir += '-{}'.format(FLAGS.learning_rate)
    model_subdir += '-{}'.format(FLAGS.sc_input_keep)
    model_subdir += '-{}'.format(FLAGS.sc_output_keep)
    model_subdir += '-{}'.format(FLAGS.tg_input_keep)
    model_subdir += '-{}'.format(FLAGS.tg_output_keep)
    if FLAGS.canonical:
        model_subdir += '.canonical'
    elif FLAGS.normalized:
        model_subdir += '.normalized'
    if FLAGS.fill_argument_slots:
        model_subdir += '.slot.filler'

    model_sig = model_subdir + "-{}".format(FLAGS.token_decoding_algorithm)
    if FLAGS.token_decoding_algorithm == 'beam_search': 
        model_sig += "-{}".format(FLAGS.beam_size)
    model_sig += ("-test" if FLAGS.test else "-dev")
    return model_subdir, model_sig


def create_multilayer_cell(rnn_cell, scope, dim, num_layers,
                           input_keep_prob=1, output_keep_prob=1,
                           variational_recurrent=True, input_dim=-1):
    """
    Create the multi-layer RNN cell.
    :param type: Type of RNN cell.
    :param scope: Variable scope.
    :param dim: Dimension of hidden layers.
    :param num_layers: Number of layers of cells.
    :param input_keep_prob: Proportion of input to keep in dropout.
    :param output_keep_prob: Proportion of output to keep in dropout.
    :param variational_recurrent: If set, use variational recurrent dropout.
    :param input_dim: RNN input dimension, must be specified if it is 
        different from the cell state dimension.
    :return: RNN cell as specified.
    """
    with tf.variable_scope(scope):
        if rnn_cell == "lstm":
            cell = tf.nn.rnn_cell.LSTMCell(dim, state_is_tuple=True)
        elif rnn_cell == "gru":
            cell = tf.nn.rnn_cell.GRUCell(dim)
        else:
            raise ValueError("Unrecognized RNN cell type: {}.".format(type))

        assert(input_keep_prob >= 0 and output_keep_prob >= 0)

        if input_keep_prob < 1 or output_keep_prob < 1:
            if input_dim == -1:
                input_dim = dim
            print("-- rnn dropout input keep probability: {}".format(input_keep_prob))
            print("-- rnn dropout output keep probability: {}".format(output_keep_prob))
            if variational_recurrent:
                print("-- using variational dropout")
            cell = rnn.DropoutWrapper(cell,
                input_keep_prob=input_keep_prob,
                output_keep_prob=output_keep_prob,
                variational_recurrent=variational_recurrent,
                input_size=input_dim, dtype=tf.float32)

        if num_layers > 1:
            cell = rnn.MultiRNNCell(
                [cell] * num_layers, state_is_tuple=(rnn_cell=="lstm"))
    return cell


def get_buckets(FLAGS):
    # We use a number of buckets and pad to the closest one for efficiency.
    if FLAGS.dataset.startswith("bash"):
        if FLAGS.decoder_topology in ['basic_tree']:
            buckets = [(30, 72)] if not FLAGS.explain else [(72, 30)]
        elif FLAGS.decoder_topology in ['rnn']:
            if FLAGS.partial_token:
                buckets = [(40, 50)] if not FLAGS.explain else [(50, 40)]
            else:
                buckets = [(30, 40)] if not FLAGS.explain else [(40, 30)]
    elif FLAGS.dataset == "dummy":
        buckets = [(20, 95), (30, 95), (45, 95)] if not FLAGS.explain else \
            [(95, 20), (95, 30), (95, 45)]
    elif FLAGS.dataset == "jobs":
        buckets = [(20, 45)] if not FLAGS.explain else [(45, 20)]
    elif FLAGS.dataset == "geo":
        buckets = [(20, 70)] if not FLAGS.explain else [(70, 20)]
    elif FLAGS.dataset == "atis":
        buckets = [(20, 95), (30, 95), (40, 95)] if not FLAGS.explain else \
            [(95, 20), (95, 30), (95, 40)]
    elif FLAGS.dataset.startswith("regex-syn"):
        buckets = [(25, 35)] if not FLAGS.explain else [(35, 25)]
    elif FLAGS.dataset == 'regex-turk':
        buckets = [(30, 35)] if not FLAGS.explain else [(35, 30)]
    elif FLAGS.dataset == 'regex-kb13':
        buckets = [(25, 55)] if not FLAGS.explain else [(55, 25)]
    else:
        raise AttributeError("Unrecognized dataset: {}".format(FLAGS.dataset))
    return buckets


def softmax_loss(output_project, num_samples, target_vocab_size):
    if num_samples > 0:
        w, b = output_project
        w_t = tf.transpose(w)
        def sampled_loss(inputs, labels):
            labels = tf.reshape(labels, [-1, 1])
            return tf.nn.sampled_softmax_loss(
                w_t, b, inputs, labels, num_samples, target_vocab_size)
        loss_function = sampled_loss
    else:
        def loss(inputs, labels):
            return tf.nn.softmax_cross_entropy_with_logits()
    return loss_function


def wrap_inputs(beam_decoder, inputs):
    return [beam_decoder.wrap_input(input) for input in inputs]


def cross_entropy_with_logits(logits, targets):
    P = normalize(logits)
    epsilon = tf.constant(value=1e-6)
    xent = -tf.reduce_sum(
        tf.reshape(targets, tf.shape(P)) * tf.log(P + epsilon), 1)
    return xent


def normalize(logits):
    return logits / tf.reduce_sum(logits, -1, keep_dims=True)


class NNModel(object):
    def __init__(self, hyperparams, buckets=None):
        self.hyperparams = hyperparams
        self.buckets = buckets

    # --- model architecture hyperparameters --- #

    @property
    def encoder_topology(self):
        return self.hyperparams["encoder_topology"]

    @property
    def decoder_topology(self):
        return self.hyperparams["decoder_topology"]

    @property
    def num_layers(self):
        return self.hyperparams["num_layers"]

    @property
    def tg_token_use_attention(self):
        return self.hyperparams["tg_token_use_attention"]

    @property
    def tg_token_attn_fun(self):
        return self.hyperparams["tg_token_attn_fun"]

    @property
    def variational_recurrent_dropout(self):
        return self.hyperparams["variational_recurrent_dropout"]

    @property
    def attention_input_keep(self):
        return self.hyperparams["attention_input_keep"]

    @property
    def attention_output_keep(self):
        return self.hyperparams["attention_output_keep"]

    @property
    def rnn_cell(self):
        return self.hyperparams["rnn_cell"]

    @property
    def source_token_embedding_size(self):
        return self.hyperparams["source_token_embedding_size"]

    @property
    def source_vocab_size(self):
        return self.hyperparams["source_vocab_size"]

    @property
    def target_token_embedding_size(self):
        return self.hyperparams["target_token_embedding_size"]

    @property
    def target_vocab_size(self):
        return self.hyperparams["target_vocab_size"]

    @property
    def max_source_length(self):
        return self.hyperparams["max_source_length"]

    @property
    def max_target_length(self):
        return self.hyperparams["max_target_length"]

    @property
    def max_source_token_size(self):
        return self.hyperparams["max_source_token_size"]

    @property
    def max_target_token_size(self):
        return self.hyperparams["max_target_token_size"]

    @property
    def model_sig(self):
        return self.hyperparams["model_sig"]

    @property
    def model_dir(self):
        return self.hyperparams["model_dir"]

    @property
    def sc_token(self):
        return self.hyperparams["sc_token"]

    @property
    def sc_token_dim(self):
        """
        The layer dimension of each model depends on the model architecture and
        the channels used.
        """
        return self.hyperparams["sc_token_dim"]

    @property
    def sc_input_keep(self):
        return self.hyperparams["sc_input_keep"]

    @property
    def sc_output_keep(self):
        return self.hyperparams["sc_output_keep"]

    @property
    def sc_token_features_path(self):
        return self.hyperparams["sc_token_features_path"]

    @property
    def sc_char(self):
        return self.hyperparams["sc_char"]

    @property
    def sc_char_vocab_size(self):
        return self.hyperparams["sc_char_vocab_size"]

    @property
    def sc_char_dim(self):
        return self.hyperparams["sc_char_dim"]

    @property
    def sc_char_composition(self):
        return self.hyperparams["sc_char_composition"]

    @property
    def sc_char_rnn_cell(self):
        return self.hyperparams["sc_char_rnn_cell"]

    @property
    def sc_char_rnn_num_layers(self):
        return self.hyperparams["sc_char_rnn_num_layers"]

    @property
    def sc_char_features_path(self):
        return self.hyperparams["sc_char_features_path"]

    @property
    def tg_input_keep(self):
        return self.hyperparams["tg_input_keep"]

    @property
    def tg_output_keep(self):
        return self.hyperparams["tg_output_keep"]

    @property
    def tg_token_features_path(self):
        return self.hyperparams["tg_token_features_path"]

    @property
    def tg_char(self):
        return self.hyperparams["tg_char"]

    @property
    def tg_char_vocab_size(self):
        return self.hyperparams["tg_char_vocab_size"]

    @property
    def tg_char_composition(self):
        return self.hyperparams["tg_char_composition"]

    @property
    def tg_char_rnn_cell(self):
        return self.hyperparams["tg_char_rnn_cell"]

    @property
    def tg_char_use_attention(self):
        return self.hyperparams["tg_char_use_attention"]

    @property
    def tg_char_rnn_num_layers(self):
        return self.hyperparams["tg_char_rnn_num_layers"]

    @property
    def tg_char_features_path(self):
        return self.hyperparams["tg_char_features_path"]

    @property
    def tg_char_rnn_input_keep(self):
        return self.hyperparams["tg_char_rnn_input_keep"]

    @property
    def tg_char_rnn_output_keep(self):
        return self.hyperparams["tg_char_rnn_output_keep"]

    @property
    def gamma(self):
        return self.hyperparams["gamma"]

    # -- copy mechanism -- #

    @property
    def use_copy(self):
        return self.hyperparams["use_copy"]

    @property
    def copy_fun(self):
        return self.hyperparams["copy_fun"]

    @property
    def copy_vocab_size(self):
        return self.hyperparams["copy_vocab_size"]

    @property
    def chi(self):
        return self.hyperparams["chi"]

    @property
    def generation_mask_path(self):
        return self.hyperparams["generation_mask_path"]

    # -- optimization parameters -- #

    @property
    def training_algorithm(self):
        return self.hyperparams["training_algorithm"]

    @property
    def use_sampled_softmax(self):
        return self.num_samples > 0 and \
               self.num_samples < self.target_vocab_size

    @property
    def num_samples(self):
        return self.hyperparams["num_samples"]

    @property
    def batch_size(self):
        return self.hyperparams["batch_size"]

    @property
    def max_gradient_norm(self):
        return self.hyperparams["max_gradient_norm"]

    @property
    def margin(self):
        return self.hyperparams["margin"]

    @property
    def token_decoding_algorithm(self):
        return self.hyperparams["token_decoding_algorithm"]

    @property
    def char_decoding_algorithm(self):
        return self.hyperparams["char_decoding_algorithm"]

    @property
    def optimizer(self):
        return self.hyperparams["optimizer"]

    @property
    def beam_size(self):
        return self.hyperparams["beam_size"]

    @property
    def beam_order(self):
        return self.hyperparams["beam_order"]

    @property
    def alpha(self):
        return self.hyperparams["alpha"]

    @property
    def beta(self):
        return self.hyperparams["beta"]

    @property
    def top_k(self):
        return self.hyperparams["top_k"]

    @property
    def num_epochs(self):
        return self.hyperparams["num_epochs"]

    @property
    def steps_per_epoch(self):
        return self.hyperparams["steps_per_epoch"]

    @property
    def force_reading_input(self):
        return self.hyperparams["force_reading_input"]<|MERGE_RESOLUTION|>--- conflicted
+++ resolved
@@ -99,16 +99,11 @@
     params["force_reading_input"] = FLAGS.force_reading_input
 
     # construct model directory
-<<<<<<< HEAD
-    model_subdir, model_sig = get_model_signature(FLAGS, construct_slot_filling)
-    params["model_dir"] = os.path.join(FLAGS.model_dir, model_subdir)
-=======
     model_subdir, model_sig = get_model_signature(FLAGS)
->>>>>>> 91eb194d
+    setattr(FLAGS, 'model_dir', os.path.join(FLAGS.model_root_dir,
+                                             model_subdir))
+    params["model_dir"] = FLAGS.model_dir
     params["model_sig"] = model_sig
-
-    model_root_dir = FLAGS.model_dir
-    setattr(FLAGS, "model_dir", )
     print("model_dir={}".format(FLAGS.model_dir))
     print("model_sig={}".format(model_sig))
 
@@ -139,7 +134,7 @@
 
     model = model_constructor(params, buckets, forward_only)
 
-    ckpt = tf.train.get_checkpoint_state(FLAGS.model_dir)
+    ckpt = tf.train.get_checkpoint_state(params["model_dir"])
 
     if forward_only or not FLAGS.create_fresh_params:
         print("Reading model parameters from %s" % ckpt.model_checkpoint_path)
@@ -153,7 +148,8 @@
         if FLAGS.pretrained_model_subdir:
             # load pre-trained parameteres for advanced training algorithms
             # load pre-trained parameteres for advanced training algorithms
-            pretrain_dir = os.path.join(model_root_dir, FLAGS.pretrained_model_subdir)
+            pretrain_dir = os.path.join(FLAGS.model_root_dir,
+                                        FLAGS.pretrained_model_subdir)
             print("Reading pre-trained model parameters from {}".format(pretrain_dir))
             pretrain_ckpt = tf.train.get_checkpoint_state(pretrain_dir)
             model.saver.restore(session, pretrain_ckpt.model_checkpoint_path)
