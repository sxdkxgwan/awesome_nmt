"""
Meta-experiments which involves training and testing the model with multiple
hyperparamter settings.
"""

from __future__ import absolute_import
from __future__ import division
from __future__ import print_function

import itertools
import numpy as np
import random
import sys
if sys.version_info > (3, 0):
    from six.moves import xrange

import tensorflow as tf

from tensorflow.python.util import nest


hyperparam_range = {
    "attention_input_keep": [0.4, 0.6, 0.8, 1.0],
    "attention_output_keep": [0.4, 0.6, 0.8, 1.0],
    "universal_keep": [0.5, 0.6, 0.7, 0.8, 0.9],
    "sc_input_keep": [0.6, 0.7, 0.8],
    "sc_output_keep": [0.6, 0.7, 0.8],
    "tg_input_keep": [0.6, 0.7, 0.8],
    "tg_output_keep": [0.5, 0.6, 0.7, 0.8],
    "adam_epsilon": [0.1, 1e-3, 1e-5, 1e-7, 1e-8],
    "learning_rate": [0.1, 0.01, 0.001, 0.0001],
    "num_layers": [2, 4, 8],
    "num_samples": [1024, 512],
    "beta": [0.8,0.9,1.0,1.1,1.2]
}


def grid_search(train_fun, decode_fun, eval_fun, train_set, dev_set, FLAGS):
    """
    Perform hyperparameter tuning of a model using grid-search.

    :param train_fun: Function to train the model.
    :param decode_fun: Function to decode from the trained model.
    :param eval_fun: Function to evaluate the decoding results.
    :param train_set: Training dataset.
    :param dev_set: Development dataset.
    :param FLAGS: General model hyperparameters.
    """
    FLAGS.create_fresh_params = True

    hyperparameters = FLAGS.tuning.split(',')
    num_hps = len(hyperparameters)
    hp_range = hyperparam_range

    print("======== Grid Search ========")
    print("%d hyperparameter(s): " % num_hps)
    for i in xrange(num_hps):
        print("{}: {}".format(
            hyperparameters[i], hp_range[hyperparameters[i]]))
    print()

    param_grid = [v for v in hp_range[hyperparameters[0]]]
    for i in xrange(1, num_hps):
        param_grid = itertools.product(param_grid, hp_range[hyperparameters[i]])

    best_hp_set = [-1] * num_hps
    best_seed = -1
    best_metrics_value = 0

    for row in param_grid:
        row = nest.flatten(row)
        for i in xrange(num_hps):
            setattr(FLAGS, hyperparameters[i], row[i])
            if hyperparameters[i] == 'universal_keep':
                setattr(FLAGS, 'sc_input_keep', row[i])
                setattr(FLAGS, 'sc_output_keep', row[i])
                setattr(FLAGS, 'tg_input_keep', row[i])
                setattr(FLAGS, 'tg_output_keep', row[i])
                setattr(FLAGS, 'attention_input_keep', row[i])
                setattr(FLAGS, 'attention_output_keep', row[i])

        print("Trying parameter set: ")
        for i in xrange(num_hps):
            print("* {}: {}".format(hyperparameters[i], row[i]))

        num_trials = 5 if FLAGS.initialization else 1

        for t in xrange(num_trials):
            seed = random.getrandbits(32)
            tf.set_random_seed(seed)
            metrics = "top1_temp_ms"
            metrics_value = single_round_model_eval(
                train_fun, decode_fun, eval_fun, train_set, dev_set, metrics)
            print("Parameter set: ")
            for i in xrange(num_hps):
                print("* {}: {}".format(hyperparameters[i], row[i]))
            print("random seed: {}".format(seed))
            print("{} = {}".format(metrics, metrics_value))
            print("Best parameter set so far: ")
            for i in xrange(num_hps):
                print("* {}: {}".format(hyperparameters[i], best_hp_set[i]))
            print("Best random seed so far: {}".format(best_seed))
            print("Best {} so far = {}".format(metrics, best_metrics_value))
            if metrics_value > best_metrics_value:
                best_hp_set = row
                best_seed = seed
                best_metrics_value = metrics_value
                print("☺ New best parameter setting found")

    print()
    print("*****************************")
    print("Best parameter set: ")
    for i in xrange(num_hps):
        print("* {}: {}".format(hyperparameters[i], best_hp_set[i]))
    print("Best seed = {}".format(best_seed))
    print("Best {} = {}".format(metrics, best_metrics_value))
    print("*****************************")


def schedule_experiments(train_fun, decode_fun, eval_fun, train_set, dev_set,
                         hyperparam_sets, FLAGS):
    """
    Run multiple experiments with different sets of hyperparameters.
    """

    print("===== Scheduled Experiments =====")
    for hyperparam_set in hyperparam_sets:
        for hp in hyperparam_set:
            setattr(FLAGS, hp, hyperparam_set[hp])
            if hp == 'universal_keep':
                setattr(FLAGS, 'sc_input_keep', hyperparam_set[hp])
                setattr(FLAGS, 'sc_output_keep', hyperparam_set[hp])
                setattr(FLAGS, 'tg_input_keep', hyperparam_set[hp])
                setattr(FLAGS, 'tg_output_keep', hyperparam_set[hp])
                setattr(FLAGS, 'attention_input_keep', hyperparam_set[hp])
                setattr(FLAGS, 'attention_output_keep', hyperparam_set[hp])

        print("Trying parameter set: ")
        for hp in hyperparam_set:
            print("* {}: {}".format(hp, hyperparam_set[hp]))
            metrics = "top1_temp_ms"

        metrics_value = single_round_model_eval(
            train_fun, decode_fun, eval_fun, train_set, dev_set, metrics)
        print("Parameter set: ")
        for hp in hyperparam_set:
            print("* {}: {}".format(hp, hyperparam_set[hp]))
        print("{} = {}".format(metrics, metrics_value))


def single_round_model_eval(train_fun, decode_fun, eval_fun,
                            train_set, dev_set, metrics):
    """
    Train the model with a certain set of hyperparameters and evaluate on the
    development set.

    :param train_fun: Function to train the model.
    :param decode_fun: Function to decode from the trained model.
    :param eval_fun: Function to evaluate the decoding results.
    :param train_set: Training dataset.
    :param dev_set: Development dataset.
    :param metrics: Name of the evaluation metrics to be tuned.

    :return: The metrics being tuned.
    """
    tf.reset_default_graph()
<<<<<<< HEAD
    try:
        train_fun(train_set, dev_set)
        tf.reset_default_graph()
        decode_sig = decode_fun(dev_set, verbose=False)

        M = eval_fun(dev_set, decode_sig, verbose=False)
        return M[metrics]
    except ValueError:
        return -np.inf
=======
    train_fun(train_set, dev_set)

    tf.reset_default_graph()
    model_dir, decode_sig = decode_fun(dev_set, verbose=False)

    M = eval_fun(dev_set, model_dir, decode_sig, verbose=False)

    return M[metrics]
>>>>>>> edc73d97
<|MERGE_RESOLUTION|>--- conflicted
+++ resolved
@@ -164,23 +164,13 @@
     :return: The metrics being tuned.
     """
     tf.reset_default_graph()
-<<<<<<< HEAD
     try:
         train_fun(train_set, dev_set)
+
         tf.reset_default_graph()
-        decode_sig = decode_fun(dev_set, verbose=False)
+        model_dir, decode_sig = decode_fun(dev_set, verbose=False)
 
-        M = eval_fun(dev_set, decode_sig, verbose=False)
+        M = eval_fun(dev_set, model_dir, decode_sig, verbose=False)
         return M[metrics]
     except ValueError:
-        return -np.inf
-=======
-    train_fun(train_set, dev_set)
-
-    tf.reset_default_graph()
-    model_dir, decode_sig = decode_fun(dev_set, verbose=False)
-
-    M = eval_fun(dev_set, model_dir, decode_sig, verbose=False)
-
-    return M[metrics]
->>>>>>> edc73d97
+        return -np.inf