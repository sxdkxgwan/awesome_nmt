--- conflicted
+++ resolved
@@ -180,10 +180,7 @@
     tf.reset_default_graph()
     try:
         train_fun(train_set, dev_set)
-<<<<<<< HEAD
-=======
-
->>>>>>> 0dbc3459
+        
         tf.reset_default_graph()
         model_dir, decode_sig = decode_fun(dev_set, verbose=False)
 
