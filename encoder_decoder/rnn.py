--- conflicted
+++ resolved
@@ -132,15 +132,12 @@
         (output, state) = call_cell()
 
       outputs.append(output)
-<<<<<<< HEAD
-=======
       # if num_cell_layers > 1:
       #   if nest.is_sequence(state):
       #       states.append(state)
       #   else:
       #       states.append(tf.split(1, num_cell_layers, state))
       # else:
->>>>>>> 2ac4d0bd
       states.append(state)
     return (outputs, states)
 
