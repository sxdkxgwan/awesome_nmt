"""A set of sequence decoder modules used in the encoder-decoder framework."""

import os
import sys

import tensorflow as tf

sys.path.append(os.path.join(os.path.dirname(__file__), ".."))

import decoder, data_utils, graph_utils

class RNNDecoder(decoder.Decoder):
    def __init__(self, hyperparameters, output_projection=None):
        super(RNNDecoder, self).__init__(hyperparameters, output_projection)


    def define_bso_graph(self, encoder_state, decoder_inputs, target_weights, embeddings,
                         encoder_attn_masks=None, attention_states=None, num_heads=1,
                         beam_decoder=None, forward_only=False, reuse_variables=False):
        """
        :return output_symbols: batch of discrete output sequences
        :return output_logits: batch of output sequence scores
        :return outputs: batch output states
        :return state: batch final hidden states
        :return attn_masks: batch attention masks (if attention mechanism is used)
        :return bso_losses: beam search optimization loss (if beam search optimization is used)
        """

        if self.use_attention and not attention_states.get_shape()[1:2].is_fully_defined():
            raise ValueError("Shape[1] and [2] of attention_states must be "
                             "known %s" % attention_states.get_shape())

        with tf.variable_scope("decoder_rnn") as scope:
            decoder_cell, decoder_scope = self.decoder_cell(scope)

            attn_masks = []
            beam_attn_masks = []
            outputs = []
            bso_losses = []

            full_size = self.batch_size * self.beam_size

            if self.use_attention:
                ## Reference Search
                encoder_attn_masks = [tf.expand_dims(encoder_attn_mask)
                                  for encoder_attn_mask in encoder_attn_masks]
                beam_encoder_attn_masks = [beam_decoder.wrap_input(encoder_attn_mask)
                                  for encoder_attn_mask in encoder_attn_masks]
                encoder_attn_masks = tf.concat(1, encoder_attn_masks)
                beam_encoder_attn_masks = tf.concat(1, beam_encoder_attn_masks)
                decoder_cell = decoder.AttentionCellWrapper(
                    decoder_cell,
                    attention_states,
                    encoder_attn_masks,
                    self.attention_input_keep,
                    self.attention_ouptut_keep,
                    num_heads,
                    reuse_variables
                )
                beam_attention_states = beam_decoder.wrap_input(attention_states)
                beam_decoder_cell = decoder.AttentionCellWrapper(
                    decoder_cell,
                    beam_attention_states,
                    beam_encoder_attn_masks,
                    self.attention_input_keep,
                    self.attention_output_keep,
                    num_heads,
                    reuse_variables
                )
                beam_decoder_cell = \
                    beam_decoder.wrap_cell(beam_decoder_cell, self.output_projection)
            else:
                beam_decoder_cell = \
                    beam_decoder.wrap_cell(decoder_cell, self.output_projection)

            # initial input and state
            state = encoder_state
            beam_state = beam_decoder.wrap_state(encoder_state, self.output_projection)

            # add a dummy decoder input
            decoder_inputs.append(tf.fill([self.batch_size], 0))
            
            for i, input in enumerate(decoder_inputs[:-1]):
                beam_input = beam_decoder.wrap_input(input)

                partial_target_symbols = tf.reshape(decoder_inputs[1:i+2],
                                                    [self.batch_size, i+1])
                partial_target_weights = tf.reshape(target_weights[:i+1],
                                                    [self.batch_size, i+1])
                if i > 0:
                    scope.reuse_variables()
                    ## Beam Search
                    (
                        past_cand_symbols,  # [batch_size, max_len]
                        past_cand_logprobs, # [batch_size]
                        past_beam_symbols,  # [batch_size*self.beam_size, max_len], right-aligned!!!
                        past_beam_logprobs, # [batch_size*self.beam_size]
                        past_cell_state,    # [batch_size*self.beam_size, dim]
                    ) = beam_state
                    beam_input = past_beam_symbols[:, -1]

                input_embedding = tf.gather(embeddings, input)
                beam_input_embedding = tf.nn.embedding_lookup(embeddings, beam_input)
                if self.use_attention:
                    output, state, attn_masks = \
                        decoder_cell(input_embedding, state, attn_masks, scope=decoder_scope)
                    decoder_scope.reuse_variables()
                    beam_output, beam_state, beam_attn_masks = \
                        beam_decoder_cell(beam_input_embedding, beam_state, beam_attn_masks,
                                          scope=decoder_scope)
                else:
                    output, state = decoder_cell(input_embedding, state, scope=decoder_scope)
                    decoder_scope.reuse_variables()
                    beam_output, beam_state = \
                        beam_decoder_cell(beam_input_embedding, beam_state, scope=decoder_scope)
                outputs.append(output)
                
                # compute search-based training loss
                if not forward_only:
                    W, b = self.output_projection
                    projected_output = tf.nn.softmax(tf.matmul(output, W) + b)

                    (
                        past_cand_symbols,  # [batch_size, max_len]
                        past_cand_logprobs, # [batch_size]
                        past_beam_symbols,  # [batch_size*self.beam_size, max_len], right-aligned!!!
                        past_beam_logprobs, # [batch_size*self.beam_size]
                        past_cell_state,
                    ) = beam_state
                    # [batch_size*beam_size, (i+1)]
                    partial_beam_symbols = past_beam_symbols[:, -(i+1):]

                    # compute the loss in current step 
                    # (notice that one batch has only one loss, hence the notion of "compressed")
                    search_complete = tf.equal(partial_target_weights[:, -1], 0)
                    gt_probs = tf.nn.embedding_lookup(tf.reshape(projected_output, [-1]),
                                   tf.range(self.batch_size) * self.target_vocab_size +
                                   partial_target_symbols[:, -1]
                               )
                    beam_logprobs = tf.reshape(past_beam_logprobs, [-1, self.beam_size])
                    pred_logprobs = tf.select(search_complete, beam_logprobs[:, 0], beam_logprobs[:, -1])
<<<<<<< HEAD
                    step_loss = (gt_probs - tf.exp(pred_logprobs)) - self.margin
=======
                    step_loss = self.margin - (gt_logprobs - pred_logprobs)
>>>>>>> 2e471136
                    bso_losses.append(step_loss)

                    # resume using reference search states if ground_truth fell off beam
                    # check if ground truth has fell off the beam
                    # [self.batch_size*self.beam_size]
                    pt_symbols = beam_decoder.wrap_input(partial_target_symbols)
                    pt_weights = beam_decoder.wrap_input(partial_target_weights)
                    in_beam = tf.equal(tf.reduce_sum(tf.mul(tf.cast(tf.equal(
                                                                        partial_beam_symbols,
                                                                        pt_symbols
                                                                    ),
                                                                    tf.int32),
                                                            tf.cast(pt_weights,
                                                                    tf.int32)
                                                           ),
                                                    1),
                                       tf.cast(tf.reduce_sum(pt_weights, 1),
                                               tf.int32)
                    )
                    # [self.batch_size]
                    in_beam = tf.cast(tf.reduce_sum(tf.reshape(tf.cast(in_beam, tf.int32),
                                                               [-1, self.beam_size]), 1),
                                      tf.bool)
                    in_beam = beam_decoder.wrap_input(in_beam)
                    beam_symbols = tf.select(in_beam, partial_beam_symbols, pt_symbols)
                    beam_symbols = tf.concat(1, [past_beam_symbols[:, :-(i+1)], tf.reshape(beam_symbols, [-1, i+1])])
                    first_in_beam_mask = tf.equal(tf.range(full_size) % self.beam_size, 0)
                    ground_truth_logprobs = tf.select(
                        first_in_beam_mask,
                        beam_decoder.wrap_input(tf.log(gt_probs)),
                        tf.fill([full_size], -1e18)
                    )
                    beam_logprobs = tf.select(in_beam, past_beam_logprobs, ground_truth_logprobs)
                    cell_state = tf.select(in_beam, past_cell_state, beam_decoder.wrap_input(state))
                    beam_state = (
                                    past_cand_symbols,
                                    past_cand_logprobs,
                                    beam_symbols,
                                    beam_logprobs,
                                    cell_state
                                 )

            # Beam-search output
            (
                past_cand_symbols,  # [batch_size, max_len]
                past_cand_logprobs, # [batch_size]
                past_beam_symbols,  # [batch_size*self.beam_size, max_len], right-aligned!!!
                past_beam_logprobs, # [batch_size*self.beam_size]
                past_cell_state,
            ) = beam_state

            # [self.batch_size, self.beam_size, max_len]
            top_k_outputs = tf.reshape(past_beam_symbols, [self.batch_size, self.beam_size, -1])
            top_k_outputs = tf.split(0, self.batch_size, top_k_outputs)
            top_k_outputs = [tf.split(0, self.beam_size, tf.squeeze(top_k_output, squeeze_dims=[0]))
                             for top_k_output in top_k_outputs]
            top_k_outputs = [[tf.squeeze(output, squeeze_dims=[0]) for output in top_k_output]
                             for top_k_output in top_k_outputs]
            # [self.batch_size, self.beam_size]
            top_k_logits = tf.reshape(past_beam_logprobs, [self.batch_size, self.beam_size])
            top_k_logits = tf.split(0, self.batch_size, top_k_logits)
            top_k_logits = [tf.squeeze(top_k_logit, squeeze_dims=[0])
                            for top_k_logit in top_k_logits]

            if self.use_attention:
                beam_attn_masks = tf.concat(1, beam_attn_masks)
                beam_attn_masks = tf.reshape(beam_attn_masks, [self.batch_size, self.beam_size,
                                        len(decoder_inputs), attention_states.get_shape()[1].value])

        return top_k_outputs, top_k_logits, outputs, beam_state, beam_attn_masks, bso_losses


    def define_graph(self, encoder_state, decoder_inputs, embeddings,
                     encoder_attn_masks=None, attention_states=None, num_heads=1,
                     beam_decoder=None, forward_only=False, reuse_variables=False):
        """
        :return output_symbols: batch of discrete output sequences
        :return output_logits: batch of output sequence scores
        :return outputs: batch output states
        :return state: batch final hidden states
        :return attn_masks: batch attention masks (if attention mechanism is used)
        """
        if self.use_attention and not attention_states.get_shape()[1:2].is_fully_defined():
            raise ValueError("Shape[1] and [2] of attention_states must be "
                             "known %s" % attention_states.get_shape())

        with tf.variable_scope("decoder_rnn") as scope:
            decoder_cell, decoder_scope = self.decoder_cell(scope)
            state = encoder_state
            outputs = []
            attn_masks = []

            # applying cell wrappers: ["attention", "beam"]
            if self.decoding_algorithm == "beam_search":
                state = beam_decoder.wrap_state(state, self.output_projection)
            elif self.decoding_algorithm == "greedy":
                past_output_symbols = tf.expand_dims(tf.cast(decoder_inputs[0], tf.int64), 1)
                past_output_logits = tf.cast(decoder_inputs[0] * 0, tf.float32)

            if self.use_attention:
                if self.decoding_algorithm == "beam_search":
                    encoder_attn_masks = [beam_decoder.wrap_input(encoder_attn_mask)
                                      for encoder_attn_mask in encoder_attn_masks]
                    attention_states = beam_decoder.wrap_input(attention_states)
                encoder_attn_masks = [tf.expand_dims(encoder_attn_mask, 1)
                    for encoder_attn_mask in encoder_attn_masks]
                encoder_attn_masks = tf.concat(1, encoder_attn_masks)
                decoder_cell = decoder.AttentionCellWrapper(
                                                decoder_cell,
                                                attention_states,
                                                encoder_attn_masks,
                                                self.attention_input_keep,
                                                self.attention_output_keep,
                                                num_heads,
                                                reuse_variables)

            if self.decoding_algorithm == "beam_search":
                decoder_cell = beam_decoder.wrap_cell(decoder_cell, self.output_projection)

            for i, input in enumerate(decoder_inputs):
                if self.decoding_algorithm == "beam_search":
                    input = beam_decoder.wrap_input(input)

                if i > 0:
                    scope.reuse_variables()
                    decoder_scope.reuse_variables()

                    if forward_only:
                        if self.decoding_algorithm == "beam_search":
                            (
                                past_cand_symbols,  # [batch_size, max_len]
                                past_cand_logprobs, # [batch_size]
                                past_beam_symbols,  # [batch_size*self.beam_size, max_len], right-aligned!!!
                                past_beam_logprobs, # [batch_size*self.beam_size]
                                past_cell_state,
                            ) = state
                            input = past_beam_symbols[:, -1]
                        elif self.decoding_algorithm == "greedy":
                            W, b = self.output_projection
                            projected_output = tf.nn.log_softmax(tf.matmul(output, W) + b)
                            output_symbol = tf.argmax(projected_output, 1)
                            past_output_symbols = tf.concat(1, [past_output_symbols,
                                                                tf.expand_dims(output_symbol, 1)])
                            past_output_logits = tf.add(past_output_logits,
                                                        tf.reduce_max(projected_output, 1))
                            input = tf.cast(output_symbol, dtype=tf.int32)

                input_embedding = tf.nn.embedding_lookup(embeddings, input)

                if self.use_attention:
                    output, state, attn_masks = \
                        decoder_cell(input_embedding, state, attn_masks, scope=decoder_scope)
                else:
                    output, state = decoder_cell(input_embedding, state, scope=decoder_scope)

                # record output state to compute the loss.
                outputs.append(output)

            if self.use_attention:
                # Tensor list --> tenosr
                attn_masks = tf.concat(1, attn_masks)

            if self.decoding_algorithm == "beam_search":
                # Beam-search output
                (
                    past_cand_symbols,  # [batch_size, max_len]
                    past_cand_logprobs, # [batch_size]
                    past_beam_symbols,  # [batch_size*self.beam_size, max_len], right-aligned!!!
                    past_beam_logprobs, # [batch_size*self.beam_size]
                    past_cell_state,
                ) = state
                # [self.batch_size, self.beam_size, max_len]
                top_k_outputs = tf.reshape(past_beam_symbols, [self.batch_size, self.beam_size, -1])
                top_k_outputs = tf.split(0, self.batch_size, top_k_outputs)
                top_k_outputs = [tf.split(0, self.beam_size, tf.squeeze(top_k_output, squeeze_dims=[0]))
                                 for top_k_output in top_k_outputs]
                top_k_outputs = [[tf.squeeze(output, squeeze_dims=[0]) for output in top_k_output]
                                 for top_k_output in top_k_outputs]
                # [self.batch_size, self.beam_size]
                top_k_logits = tf.reshape(past_beam_logprobs, [self.batch_size, self.beam_size])
                top_k_logits = tf.split(0, self.batch_size, top_k_logits)
                top_k_logits = [tf.squeeze(top_k_logit, squeeze_dims=[0])
                                for top_k_logit in top_k_logits]
                if self.use_attention:
                    attn_masks = tf.reshape(attn_masks, [self.batch_size, self.beam_size,
                                            len(decoder_inputs), attention_states.get_shape()[1].value])
                return top_k_outputs, top_k_logits, outputs, state, attn_masks
            else:
                # Greedy output
                W, b = self.output_projection
                projected_output = tf.nn.log_softmax(tf.matmul(output, W) + b)
                output_symbol = tf.argmax(projected_output, 1)
                past_output_symbols = tf.concat(1, [past_output_symbols,
                                                    tf.expand_dims(output_symbol, 1)])
                output_symbols = past_output_symbols[:, 1:]
                past_output_logits = tf.add(past_output_logits,
                                            tf.reduce_max(projected_output, 1))
                return output_symbols, past_output_logits, outputs, state, attn_masks


    def decoder_cell(self, scope):
        with tf.variable_scope(scope or "decoder_cell") as scope:
            cell = graph_utils.create_multilayer_cell(
                self.rnn_cell, scope, self.dim, self.num_layers,
                self.decoder_input_keep, self.decoder_output_keep)
            self.encoder_cell_vars = True
        return cell, scope<|MERGE_RESOLUTION|>--- conflicted
+++ resolved
@@ -139,11 +139,7 @@
                                )
                     beam_logprobs = tf.reshape(past_beam_logprobs, [-1, self.beam_size])
                     pred_logprobs = tf.select(search_complete, beam_logprobs[:, 0], beam_logprobs[:, -1])
-<<<<<<< HEAD
-                    step_loss = (gt_probs - tf.exp(pred_logprobs)) - self.margin
-=======
-                    step_loss = self.margin - (gt_logprobs - pred_logprobs)
->>>>>>> 2e471136
+                    step_loss = self.margin - (gt_probs - tf.exp(pred_logprobs))
                     bso_losses.append(step_loss)
 
                     # resume using reference search states if ground_truth fell off beam
