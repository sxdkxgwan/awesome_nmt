--- conflicted
+++ resolved
@@ -26,227 +26,7 @@
         :return bso_losses: beam search optimization loss (if beam search optimization is used)
         """
 
-<<<<<<< HEAD
-        if self.use_attention and not attention_states.get_shape()[1:2].is_fully_defined():
-            raise ValueError("Shape[1] and [2] of attention_states must be "
-                             "known %s" % attention_states.get_shape())
-
-        with tf.variable_scope("decoder_rnn") as scope:
-            decoder_cell, decoder_scope = self.decoder_cell(scope)
-
-            attn_masks = []
-            beam_attn_masks = []
-            bso_losses = []
-            gt_logprobs = []
-            debug_vars = []
-
-            full_size = self.batch_size * self.beam_size
-
-            if self.use_attention:
-                ## Reference Search
-                encoder_attn_masks = [tf.expand_dims(encoder_attn_mask)
-                                  for encoder_attn_mask in encoder_attn_masks]
-                beam_encoder_attn_masks = [beam_decoder.wrap_input(encoder_attn_mask)
-                                  for encoder_attn_mask in encoder_attn_masks]
-                encoder_attn_masks = tf.concat(1, encoder_attn_masks)
-                beam_encoder_attn_masks = tf.concat(1, beam_encoder_attn_masks)
-                decoder_cell = decoder.AttentionCellWrapper(
-                    decoder_cell,
-                    attention_states,
-                    encoder_attn_masks,
-                    self.attention_input_keep,
-                    self.attention_ouptut_keep,
-                    num_heads,
-                    reuse_variables
-                )
-                beam_attention_states = beam_decoder.wrap_input(attention_states)
-                beam_decoder_cell = decoder.AttentionCellWrapper(
-                    decoder_cell,
-                    beam_attention_states,
-                    beam_encoder_attn_masks,
-                    self.attention_input_keep,
-                    self.attention_output_keep,
-                    num_heads,
-                    reuse_variables
-                )
-                beam_decoder_cell = \
-                    beam_decoder.wrap_cell(beam_decoder_cell, self.output_projection)
-            else:
-                beam_decoder_cell = \
-                    beam_decoder.wrap_cell(decoder_cell, self.output_projection)
-
-            # initial input and state
-            state = encoder_state
-            beam_state = beam_decoder.wrap_state(encoder_state, self.output_projection)
-
-            # add a dummy step
-            decoder_inputs = decoder_inputs + [tf.fill([self.batch_size], 0)]
-            target_weights = target_weights + [tf.fill([self.batch_size], 0)]
-            
-            for i, input in enumerate(decoder_inputs[:-1]):
-                beam_input = beam_decoder.wrap_input(input)
-
-                partial_target_symbols = tf.transpose(tf.reshape(decoder_inputs[1:i+2],
-                                                        [i+1, self.batch_size]))
-                partial_target_weights = tf.transpose(tf.reshape(target_weights[:i+1],
-                                                        [i+1, self.batch_size]))
-                if i > 0:
-                    scope.reuse_variables()
-                    ## Beam Search
-                    (
-                        past_cand_symbols,  # [batch_size, max_len]
-                        past_cand_logprobs, # [batch_size]
-                        past_beam_symbols,  # [batch_size*self.beam_size, max_len], right-aligned!!!
-                        past_beam_logprobs, # [batch_size*self.beam_size]
-                        past_cell_states,   # [batch_size*self.beam_size, max_len, dim]
-                    ) = beam_state
-                    beam_input = past_beam_symbols[:, -1]
-
-                input_embedding = tf.nn.embedding_lookup(embeddings, input)
-                beam_input_embedding = tf.nn.embedding_lookup(embeddings, beam_input)
-                if self.use_attention:
-                    ## Reference Search
-                    output, state, attn_masks = \
-                        decoder_cell(input_embedding, state, attn_masks, scope=decoder_scope)
-                    ## Beam Search
-                    decoder_scope.reuse_variables()
-                    beam_output, beam_state, beam_attn_masks = \
-                        beam_decoder_cell(beam_input_embedding, beam_state, beam_attn_masks,
-                                          scope=decoder_scope)
-                else:
-                    ## Reference Search
-                    output, state = decoder_cell(input_embedding, state, scope=decoder_scope)
-                    ## Beam Search
-                    decoder_scope.reuse_variables()
-                    beam_output, beam_state = \
-                        beam_decoder_cell(beam_input_embedding, beam_state, scope=decoder_scope)
-                
-                # compute search-based training loss
-                if not forward_only:
-                    W, b = self.output_projection
-                    # projected_output = tf.nn.log_softmax(tf.matmul(output, W) + b)
-                    projected_output = tf.matmul(output, W) + b
-                    (
-                        past_cand_symbols,  # [batch_size, max_len]
-                        past_cand_logprobs, # [batch_size]
-                        past_beam_symbols,  # [batch_size*self.beam_size, max_len], right-aligned!!!
-                        past_beam_logprobs, # [batch_size*self.beam_size]
-                        past_cell_states,   # [batch_size*self.beam_size, max_len, dim]
-                    ) = beam_state
-                    # [batch_size*beam_size, (i+1)]
-                    partial_beam_symbols = past_beam_symbols[:, -(i+1):]
-
-                    # compute the loss in current step 
-                    # (notice that one batch has only one loss, hence the notion of "compressed")
-                    search_complete = tf.equal(target_weights[i+1], 0)
-                    gt_logprobs.append(
-                        tf.nn.embedding_lookup(
-                            tf.reshape(projected_output, [-1]),
-                            tf.range(self.batch_size) * self.target_vocab_size +
-                                partial_target_symbols[:, -1]
-                        )
-                    )
-                    # length normalization
-                    ground_truth_logprobs = tf.div(
-                                                tf.reduce_sum(
-                                                    tf.transpose(
-                                                        tf.reshape(
-                                                            gt_logprobs,
-                                                            [-1, self.batch_size]
-                                                        ),
-                                                    ),
-                                                1),
-                                                tf.pow(tf.reduce_sum(
-                                                    partial_target_weights,
-                                                    1
-                                                ), self.alpha)
-                                            )
-                    beam_logprobs = tf.reshape(past_beam_logprobs, [-1, self.beam_size])
-                    pred_logprobs = tf.select(search_complete, beam_logprobs[:, 0], beam_logprobs[:, -1])
-                    step_loss = tf.maximum(self.margin - (ground_truth_logprobs - pred_logprobs), 0)
-                    bso_losses.append(step_loss)
-                    # debug_vars.append(tf.reduce_sum(partial_target_weights, 1))
-
-                    # resume using reference search states if ground_truth fell off beam
-                    # check if ground truth has fell off the beam
-                    # [self.batch_size*self.beam_size]
-                    pt_symbols = beam_decoder.wrap_input(partial_target_symbols)
-                    pt_weights = beam_decoder.wrap_input(partial_target_weights)
-                    in_beam = tf.equal(
-                        tf.reduce_sum(
-                            tf.mul(
-                                tf.cast(
-                                    tf.equal(partial_beam_symbols, pt_symbols),
-                                    tf.int32),
-                                tf.cast(pt_weights, tf.int32)), 1),
-                            tf.cast(tf.reduce_sum(pt_weights, 1), tf.int32))
-                    # [self.batch_size]
-                    in_beam = tf.cast(
-                        tf.reduce_sum(
-                            tf.reshape(
-                                tf.cast(in_beam, tf.int32),
-                                        [-1, self.beam_size]), 1), tf.bool)
-                    in_beam = beam_decoder.wrap_input(in_beam)
-                    beam_symbols = tf.select(in_beam, partial_beam_symbols,
-                                             pt_symbols)
-                    beam_symbols = tf.concat(1, [past_beam_symbols[:, :-(i+1)],
-                                        tf.reshape(beam_symbols, [-1, i+1])])
-                    first_in_beam_mask = \
-                        tf.equal(tf.range(full_size) % self.beam_size, 0)
-                    ground_truth_logprobs = tf.select(
-                        first_in_beam_mask,
-                        beam_decoder.wrap_input(ground_truth_logprobs),
-                        tf.fill([full_size], -1e18)
-                    )
-                    beam_logprobs = tf.select(in_beam, past_beam_logprobs,
-                                              ground_truth_logprobs)
-                    past_cell_state = beam_decoder.\
-                        get_past_cell_state(past_cell_states)
-                    # TODO: this statement might choke if the cell state is a tuple
-                    cell_state = tf.select(in_beam, past_cell_state,
-                                           beam_decoder.wrap_input(state))
-                    cell_states = tf.concat(1, [past_cell_states,
-                                                tf.expand_dims(cell_state, 1)])
-                    beam_state = (
-                                    past_cand_symbols,
-                                    past_cand_logprobs,
-                                    beam_symbols,
-                                    beam_logprobs,
-                                    cell_states
-                                 )
-
-            # Beam-search output
-            (
-                past_cand_symbols,  # [batch_size, max_len]
-                past_cand_logprobs, # [batch_size]
-                past_beam_symbols,  # [batch_size*self.beam_size, max_len], right-aligned!!!
-                past_beam_logprobs, # [batch_size*self.beam_size]
-                past_cell_states,
-            ) = beam_state
-
-            # [self.batch_size, self.beam_size, max_len]
-            top_k_outputs = tf.reshape(past_beam_symbols, [self.batch_size, self.beam_size, -1])
-            top_k_outputs = tf.split(0, self.batch_size, top_k_outputs)
-            top_k_outputs = [tf.split(0, self.beam_size, tf.squeeze(top_k_output, squeeze_dims=[0]))
-                             for top_k_output in top_k_outputs]
-            top_k_outputs = [[tf.squeeze(output, squeeze_dims=[0]) for output in top_k_output]
-                             for top_k_output in top_k_outputs]
-            # [self.batch_size, self.beam_size]
-            past_beam_logprobs = past_beam_logprobs
-            top_k_logits = tf.reshape(past_beam_logprobs, [self.batch_size, self.beam_size])
-            top_k_logits = tf.split(0, self.batch_size, top_k_logits)
-            top_k_logits = [tf.squeeze(top_k_logit, squeeze_dims=[0])
-                            for top_k_logit in top_k_logits]
-
-            if self.use_attention:
-                beam_attn_masks = tf.concat(1, beam_attn_masks)
-                beam_attn_masks = tf.reshape(beam_attn_masks, [self.batch_size, self.beam_size,
-                                        len(decoder_inputs), attention_states.get_shape()[1].value])
-            outputs = tf.split(1, past_cell_states.get_shape(1), past_cell_states)[1:]
-        return top_k_outputs, top_k_logits, outputs, beam_state, beam_attn_masks, bso_losses
-=======
         raise NotImplementedError
->>>>>>> 3c6116c0
 
 
     def define_graph(self, encoder_state, decoder_inputs, embeddings,
