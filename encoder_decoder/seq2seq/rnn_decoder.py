--- conflicted
+++ resolved
@@ -208,27 +208,21 @@
                 #        [batch_size*self.beam_size, :, dim])
                 # GRU: [batch_size*self.beam_size, :, dim]
                 if self.rnn_cell == 'lstm':
-<<<<<<< HEAD
-                    layered_states = [list(zip(tf.split(1, c_states.get_shape()[1], c_states),
-                                          tf.split(1, h_states.get_shape()[1], h_states)))
-                                      for c_states, h_states in past_cell_states]
-                    if len(layered_states) == 1:
-                        states = layered_states[0]
-                    else:
-                        states = list(zip(layered_states))
-=======
                     if self.num_layers == 1:
                         c_states, h_states = past_cell_states
-                        states = zip(tf.split(1, c_states.get_shape()[1], c_states),
-                                      tf.split(1, h_states.get_shape()[1], h_states))
+                        states = list(zip(tf.split(1, c_states.get_shape()[1], c_states),
+                                      tf.split(1, h_states.get_shape()[1], h_states)))
                     else:
-                        states = [zip(tf.split(1, c_states.get_shape()[1], c_states),
-                                      tf.split(1, h_states.get_shape()[1], h_states))
-                                  for c_states, h_states in past_cell_states]
->>>>>>> e224bb19
+                        layered_states = [list(zip(
+                                [tf.squeeze(x, squeeze_dims=[1]) 
+                                    for x in tf.split(1, c_states.get_shape()[1], c_states)],
+                                [tf.squeeze(x, squeeze_dims=[1])
+                                    for x in tf.split(1, h_states.get_shape()[1], h_states)]))
+                            for c_states, h_states in past_cell_states]
+                        states = list(zip(layered_states))
                 elif self.rnn_cell in ['gru', 'ran']:
-                    states = tf.split(1, past_cell_states.get_shape()[1],
-                                  past_cell_states)[1:]
+                    states = [tf.squeeze(x, squeeze_dims=[1]) for x in \
+                        tf.split(1, past_cell_states.get_shape()[1], past_cell_states)][1:]
                 else:
                     raise AttributeError(
                         "Unrecognized rnn cell type: {}".format(self.rnn_cell))
@@ -239,7 +233,13 @@
                     outputs = [tf.zeros([self.batch_size * self.beam_size, self.vocab_size])
                                for s in states]
                 else:
-                    outputs = [tf.squeeze(s, squeeze_dims=[1])[:, -self.dim:] for s in states]
+                    if self.num_layers == 1:
+                        if self.rnn_cell in ['gru', 'ran']:
+                            outputs = [s[:, -self.dim:] for s in states]
+                        else:        
+                            outputs = [s[1] for s in states]
+                    else:
+                        outputs = states
 
                 return top_k_outputs, top_k_logits, outputs, states, \
                        attn_alignments, pointers
