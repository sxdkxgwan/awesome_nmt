"""A set of sequence decoder modules used in the encoder-decoder framework."""

import os
import sys

import tensorflow as tf

sys.path.append(os.path.join(os.path.dirname(__file__), ".."))

import decoder, data_utils, graph_utils

class RNNDecoder(decoder.Decoder):
    def __init__(self, hyperparameters, output_projection=None):
        super(RNNDecoder, self).__init__(hyperparameters, output_projection)


    def define_bso_graph(self, encoder_state, decoder_inputs, target_weights, embeddings,
                         encoder_attn_masks=None, attention_states=None, num_heads=1,
                         beam_decoder=None, forward_only=False, reuse_variables=False):
        """
        :return output_symbols: batch of discrete output sequences
        :return output_logits: batch of output sequence scores
        :return outputs: batch output states
        :return state: batch final hidden states
        :return attn_masks: batch attention masks (if attention mechanism is used)
        :return bso_losses: beam search optimization loss (if beam search optimization is used)
        """

        if self.use_attention and not attention_states.get_shape()[1:2].is_fully_defined():
            raise ValueError("Shape[1] and [2] of attention_states must be "
                             "known %s" % attention_states.get_shape())

        with tf.variable_scope("decoder_rnn") as scope:
            decoder_cell, decoder_scope = self.decoder_cell(scope)

            attn_masks = []
            beam_attn_masks = []
            outputs = []
            bso_losses = []

            full_size = self.batch_size * self.beam_size

            if self.use_attention:
                ## Reference Search
                encoder_attn_masks = [tf.expand_dims(encoder_attn_mask)
                                  for encoder_attn_mask in encoder_attn_masks]
                beam_encoder_attn_masks = [beam_decoder.wrap_input(encoder_attn_mask)
                                  for encoder_attn_mask in encoder_attn_masks]
                encoder_attn_masks = tf.concat(1, encoder_attn_masks)
                beam_encoder_attn_masks = tf.concat(1, beam_encoder_attn_masks)
                decoder_cell = decoder.AttentionCellWrapper(
                    decoder_cell,
                    attention_states,
                    encoder_attn_masks,
                    self.attention_input_keep,
                    self.attention_ouptut_keep,
                    num_heads,
                    reuse_variables
                )
                beam_attention_states = beam_decoder.wrap_input(attention_states)
                beam_decoder_cell = decoder.AttentionCellWrapper(
                    decoder_cell,
                    beam_attention_states,
                    beam_encoder_attn_masks,
                    self.attention_input_keep,
                    self.attention_output_keep,
                    num_heads,
                    reuse_variables
                )
                beam_decoder_cell = \
                    beam_decoder.wrap_cell(beam_decoder_cell, self.output_projection)
            else:
                beam_decoder_cell = \
                    beam_decoder.wrap_cell(decoder_cell, self.output_projection)

            # initial input and state
            state = encoder_state
            beam_state = beam_decoder.wrap_state(encoder_state, self.output_projection)

            # add a dummy decoder input
            decoder_inputs.append(tf.fill([self.batch_size], 0))
            
            for i, input in enumerate(decoder_inputs[:-1]):
                beam_input = beam_decoder.wrap_input(input)

                partial_target_symbols = tf.reshape(decoder_inputs[1:i+2],
                                                    [self.batch_size, i+1])
                partial_target_weights = tf.reshape(target_weights[:i+1],
                                                    [self.batch_size, i+1])
                if i > 0:
                    scope.reuse_variables()
                    ## Beam Search
                    (
                        past_cand_symbols,  # [batch_size, max_len]
                        past_cand_logprobs, # [batch_size]
                        past_beam_symbols,  # [batch_size*self.beam_size, max_len], right-aligned!!!
                        past_beam_logprobs, # [batch_size*self.beam_size]
                        past_cell_state,    # [batch_size*self.beam_size, dim]
                    ) = beam_state
                    beam_input = past_beam_symbols[:, -1]

                input_embedding = tf.gather(embeddings, input)
                beam_input_embedding = tf.nn.embedding_lookup(embeddings, beam_input)
                if self.use_attention:
                    output, state, attn_masks = \
                        decoder_cell(input_embedding, state, attn_masks, scope=decoder_scope)
                    decoder_scope.reuse_variables()
                    beam_output, beam_state, beam_attn_masks = \
                        beam_decoder_cell(beam_input_embedding, beam_state, beam_attn_masks,
                                          scope=decoder_scope)
                else:
                    output, state = decoder_cell(input_embedding, state, scope=decoder_scope)
                    decoder_scope.reuse_variables()
                    beam_output, beam_state = \
                        beam_decoder_cell(beam_input_embedding, beam_state, scope=decoder_scope)
                outputs.append(output)

                W, b = self.output_projection
                projected_output = tf.nn.log_softmax(tf.matmul(output, W) + b)
                
                # compute search-based training loss
                if not forward_only:
                    (
                        past_cand_symbols,  # [batch_size, max_len]
                        past_cand_logprobs, # [batch_size]
                        past_beam_symbols,  # [batch_size*self.beam_size, max_len], right-aligned!!!
                        past_beam_logprobs, # [batch_size*self.beam_size]
                        past_cell_state,
                    ) = beam_state
                    # [batch_size*beam_size, (i+1)]
                    partial_beam_symbols = past_beam_symbols[:, -(i+1):]

                    # compute the loss in current step 
                    # (notice that one batch has only one loss, hence the notion of "compressed")
                    search_complete = tf.equal(partial_target_weights[:, -1], 0)
<<<<<<< HEAD
                    gt_logprobs = tf.gather(tf.reshape(projected_output, [-1]),
                                            tf.range(self.batch_size) * self.target_vocab_size +
                                            partial_target_symbols[:-1]
                                            )
=======
                    gt_logprobs = tf.nn.embedding_lookup(tf.reshape(projected_output, [-1]),
                                            tf.range(self.batch_size) * self.target_vocab_size +
                                            partial_target_symbols[:, -1]
                                  )
>>>>>>> c187a607
                    beam_logprobs = tf.reshape(past_beam_logprobs, [-1, self.beam_size])
                    pred_logprobs = tf.select(search_complete, beam_logprobs[:, 0], beam_logprobs[:, -1])
                    step_loss = (gt_logprobs - pred_logprobs) - self.margin
                    bso_losses.append(tf.reduce_mean(step_loss))

                    # resume using reference search states if ground_truth fell off beam
                    # check if ground truth has fell off the beam
                    # [self.batch_size*self.beam_size]
                    pt_symbols = beam_decoder.wrap_input(partial_target_symbols)
                    pt_weights = beam_decoder.wrap_input(partial_target_weights)
                    in_beam = tf.equal(tf.reduce_sum(tf.mul(tf.cast(tf.equal(
                                                                        partial_beam_symbols,
                                                                        pt_symbols
                                                                    ),
                                                                    tf.int32),
                                                            tf.cast(pt_weights,
                                                                    tf.int32)
                                                           ),
                                                    1),
                                       tf.cast(tf.reduce_sum(pt_weights, 1),
                                               tf.int32)
                    )
                    # [self.batch_size]
                    in_beam = tf.cast(tf.reduce_sum(tf.reshape(tf.cast(in_beam, tf.int32),
                                                               [-1, self.beam_size]), 1),
                                      tf.bool)
                    in_beam = beam_decoder.wrap_input(in_beam)
                    beam_symbols = tf.select(in_beam, partial_beam_symbols, pt_symbols)
                    beam_symbols = tf.concat(1, [past_beam_symbols[:, :-(i+1)], tf.reshape(beam_symbols, [-1, i+1])])
                    first_in_beam_mask = tf.equal(tf.range(full_size) % self.beam_size, 0)
                    ground_truth_logprobs = tf.select(
                        first_in_beam_mask,
                        beam_decoder.wrap_input(gt_logprobs),
                        tf.fill([full_size], -1e18)
                    )
                    beam_logprobs = tf.select(in_beam, past_beam_logprobs, ground_truth_logprobs)
                    cell_state = tf.select(in_beam, past_cell_state, beam_decoder.wrap_input(state))
                    beam_state = (
                                    past_cand_symbols,
                                    past_cand_logprobs,
                                    beam_symbols,
                                    beam_logprobs,
                                    cell_state
                                 )

            # Beam-search output
            (
                past_cand_symbols,  # [batch_size, max_len]
                past_cand_logprobs, # [batch_size]
                past_beam_symbols,  # [batch_size*self.beam_size, max_len], right-aligned!!!
                past_beam_logprobs, # [batch_size*self.beam_size]
                past_cell_state,
            ) = beam_state

            # [self.batch_size, self.beam_size, max_len]
            top_k_outputs = tf.reshape(past_beam_symbols, [self.batch_size, self.beam_size, -1])
            top_k_outputs = tf.split(0, self.batch_size, top_k_outputs)
            top_k_outputs = [tf.split(0, self.beam_size, tf.squeeze(top_k_output, squeeze_dims=[0]))
                             for top_k_output in top_k_outputs]
            top_k_outputs = [[tf.squeeze(output, squeeze_dims=[0]) for output in top_k_output]
                             for top_k_output in top_k_outputs]
            # [self.batch_size, self.beam_size]
            top_k_logits = tf.reshape(past_beam_logprobs, [self.batch_size, self.beam_size])
            top_k_logits = tf.split(0, self.batch_size, top_k_logits)
            top_k_logits = [tf.squeeze(top_k_logit, squeeze_dims=[0])
                            for top_k_logit in top_k_logits]

            if self.use_attention:
                beam_attn_masks = tf.concat(1, beam_attn_masks)
                beam_attn_masks = tf.reshape(beam_attn_masks, [self.batch_size, self.beam_size,
                                        len(decoder_inputs), attention_states.get_shape()[1].value])

            return top_k_outputs, top_k_logits, outputs, beam_state, beam_attn_masks, bso_losses


    def define_graph(self, encoder_state, decoder_inputs, embeddings,
                     encoder_attn_masks=None, attention_states=None, num_heads=1,
                     beam_decoder=None, forward_only=False, reuse_variables=False):
        """
        :return output_symbols: batch of discrete output sequences
        :return output_logits: batch of output sequence scores
        :return outputs: batch output states
        :return state: batch final hidden states
        :return attn_masks: batch attention masks (if attention mechanism is used)
        """
        if self.use_attention and not attention_states.get_shape()[1:2].is_fully_defined():
            raise ValueError("Shape[1] and [2] of attention_states must be "
                             "known %s" % attention_states.get_shape())

        with tf.variable_scope("decoder_rnn") as scope:
            decoder_cell, decoder_scope = self.decoder_cell(scope)
            state = encoder_state
            outputs = []
            attn_masks = []

            # applying cell wrappers: ["attention", "beam"]
            if self.decoding_algorithm == "beam_search":
                state = beam_decoder.wrap_state(state, self.output_projection)
            elif self.decoding_algorithm == "greedy":
                past_output_symbols = tf.expand_dims(tf.cast(decoder_inputs[0], tf.int64), 1)
                past_output_logits = tf.cast(decoder_inputs[0] * 0, tf.float32)

            if self.use_attention:
                if self.decoding_algorithm == "beam_search":
                    encoder_attn_masks = [beam_decoder.wrap_input(encoder_attn_mask)
                                      for encoder_attn_mask in encoder_attn_masks]
                    attention_states = beam_decoder.wrap_input(attention_states)
                encoder_attn_masks = [tf.expand_dims(encoder_attn_mask, 1)
                    for encoder_attn_mask in encoder_attn_masks]
                encoder_attn_masks = tf.concat(1, encoder_attn_masks)
                decoder_cell = decoder.AttentionCellWrapper(
                                                decoder_cell,
                                                attention_states,
                                                encoder_attn_masks,
                                                self.attention_input_keep,
                                                self.attention_output_keep,
                                                num_heads,
                                                reuse_variables)

            if self.decoding_algorithm == "beam_search":
                decoder_cell = beam_decoder.wrap_cell(decoder_cell, self.output_projection)

            for i, input in enumerate(decoder_inputs):
                if self.decoding_algorithm == "beam_search":
                    input = beam_decoder.wrap_input(input)

                if i > 0:
                    scope.reuse_variables()
                    decoder_scope.reuse_variables()

                    if forward_only:
                        if self.decoding_algorithm == "beam_search":
                            (
                                past_cand_symbols,  # [batch_size, max_len]
                                past_cand_logprobs, # [batch_size]
                                past_beam_symbols,  # [batch_size*self.beam_size, max_len], right-aligned!!!
                                past_beam_logprobs, # [batch_size*self.beam_size]
                                past_cell_state,
                            ) = state
                            input = past_beam_symbols[:, -1]
                        elif self.decoding_algorithm == "greedy":
                            W, b = self.output_projection
                            projected_output = tf.nn.log_softmax(tf.matmul(output, W) + b)
                            output_symbol = tf.argmax(projected_output, 1)
                            past_output_symbols = tf.concat(1, [past_output_symbols,
                                                                tf.expand_dims(output_symbol, 1)])
                            past_output_logits = tf.add(past_output_logits,
                                                        tf.reduce_max(projected_output, 1))
                            input = tf.cast(output_symbol, dtype=tf.int32)

                input_embedding = tf.nn.embedding_lookup(embeddings, input)

                if self.use_attention:
                    output, state, attn_masks = \
                        decoder_cell(input_embedding, state, attn_masks, scope=decoder_scope)
                else:
                    output, state = decoder_cell(input_embedding, state, scope=decoder_scope)

                # record output state to compute the loss.
                outputs.append(output)

            if self.use_attention:
                # Tensor list --> tenosr
                attn_masks = tf.concat(1, attn_masks)

            if self.decoding_algorithm == "beam_search":
                # Beam-search output
                (
                    past_cand_symbols,  # [batch_size, max_len]
                    past_cand_logprobs, # [batch_size]
                    past_beam_symbols,  # [batch_size*self.beam_size, max_len], right-aligned!!!
                    past_beam_logprobs, # [batch_size*self.beam_size]
                    past_cell_state,
                ) = state
                # [self.batch_size, self.beam_size, max_len]
                top_k_outputs = tf.reshape(past_beam_symbols, [self.batch_size, self.beam_size, -1])
                top_k_outputs = tf.split(0, self.batch_size, top_k_outputs)
                top_k_outputs = [tf.split(0, self.beam_size, tf.squeeze(top_k_output, squeeze_dims=[0]))
                                 for top_k_output in top_k_outputs]
                top_k_outputs = [[tf.squeeze(output, squeeze_dims=[0]) for output in top_k_output]
                                 for top_k_output in top_k_outputs]
                # [self.batch_size, self.beam_size]
                top_k_logits = tf.reshape(past_beam_logprobs, [self.batch_size, self.beam_size])
                top_k_logits = tf.split(0, self.batch_size, top_k_logits)
                top_k_logits = [tf.squeeze(top_k_logit, squeeze_dims=[0])
                                for top_k_logit in top_k_logits]
                if self.use_attention:
                    attn_masks = tf.reshape(attn_masks, [self.batch_size, self.beam_size,
                                            len(decoder_inputs), attention_states.get_shape()[1].value])
                return top_k_outputs, top_k_logits, outputs, state, attn_masks
            else:
                # Greedy output
                W, b = self.output_projection
                projected_output = tf.nn.log_softmax(tf.matmul(output, W) + b)
                output_symbol = tf.argmax(projected_output, 1)
                past_output_symbols = tf.concat(1, [past_output_symbols,
                                                    tf.expand_dims(output_symbol, 1)])
                output_symbols = past_output_symbols[:, 1:]
                past_output_logits = tf.add(past_output_logits,
                                            tf.reduce_max(projected_output, 1))
                return output_symbols, past_output_logits, outputs, state, attn_masks


    def decoder_cell(self, scope):
        with tf.variable_scope(scope or "decoder_cell") as scope:
            cell = graph_utils.create_multilayer_cell(
                self.rnn_cell, scope, self.dim, self.num_layers,
                self.decoder_input_keep, self.decoder_output_keep)
            self.encoder_cell_vars = True
        return cell, scope<|MERGE_RESOLUTION|>--- conflicted
+++ resolved
@@ -133,17 +133,10 @@
                     # compute the loss in current step 
                     # (notice that one batch has only one loss, hence the notion of "compressed")
                     search_complete = tf.equal(partial_target_weights[:, -1], 0)
-<<<<<<< HEAD
-                    gt_logprobs = tf.gather(tf.reshape(projected_output, [-1]),
-                                            tf.range(self.batch_size) * self.target_vocab_size +
-                                            partial_target_symbols[:-1]
-                                            )
-=======
                     gt_logprobs = tf.nn.embedding_lookup(tf.reshape(projected_output, [-1]),
                                             tf.range(self.batch_size) * self.target_vocab_size +
                                             partial_target_symbols[:, -1]
                                   )
->>>>>>> c187a607
                     beam_logprobs = tf.reshape(past_beam_logprobs, [-1, self.beam_size])
                     pred_logprobs = tf.select(search_complete, beam_logprobs[:, 0], beam_logprobs[:, -1])
                     step_loss = (gt_logprobs - pred_logprobs) - self.margin
