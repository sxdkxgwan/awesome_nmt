--- conflicted
+++ resolved
@@ -46,15 +46,9 @@
 # We use a number of buckets and pad to the closest one for efficiency.
 if FLAGS.dataset in ["bash", "bash.cl"]:
     if FLAGS.decoder_topology in ['basic_tree']:
-<<<<<<< HEAD
-        _buckets = [(20, 72), (30, 72)]
-    elif FLAGS.decoder_topology in ['rnn']:
-        _buckets = [(20, 40), (30, 40)]
-=======
         _buckets = [(30, 72)]
     elif FLAGS.decoder_topology in ['rnn']:
         _buckets = [(30, 40)]
->>>>>>> 61d21186
 elif FLAGS.dataset == "dummy":
     _buckets = [(20, 95), (30, 95), (45, 95)]
 elif FLAGS.dataset == "jobs":
