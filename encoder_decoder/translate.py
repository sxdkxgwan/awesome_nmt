--- conflicted
+++ resolved
@@ -366,19 +366,12 @@
                 if gt_mappings:
                     _, entities = tokenizer.ner_tokenizer(sc)
                     nl_fillers = entities[0]
-<<<<<<< HEAD
                     encoder_inputs = [dataset[bucket_id][i][2]]
                     encoder_full_inputs = [dataset[bucket_id][i][4]]
                     decoder_inputs = [dataset[bucket_id][i][3]]
                     decoder_full_inputs = [dataset[bucket_id][i][5]]
                     if FLAGS.use_copy:
                         pointer_targets = [dataset[bucket_id][i][-1]]
-=======
-                    encoder_inputs = [dataset[bucket_id][data_id][2]]
-                    encoder_full_inputs = [dataset[bucket_id][data_id][4]]
-                    decoder_inputs = [dataset[bucket_id][data_id][3]]
-                    decoder_full_inputs = [dataset[bucket_id][data_id][5]]
->>>>>>> 2047da03
                     formatted_example = model.format_example(
                         [encoder_inputs, encoder_full_inputs],
                         [decoder_inputs, decoder_full_inputs],
