"""
Database which stores model predictions and manual judgements.
"""
from __future__ import print_function

import os, sys
import sqlite3

reload(sys)  
sys.setdefaultencoding('utf-8')

class DBConnection(object):
    def __init__(self):
        self.conn = sqlite3.connect(
            os.path.join(os.path.dirname(__file__), "eval_archive.db"),
            detect_types=sqlite3.PARSE_DECLTYPES,
            check_same_thread=False)
        self.cursor = self.conn.cursor()

    def __enter__(self, *args, **kwargs):
        return self

    def __exit__(self, *args, **kwargs):
        self.cursor.close()
        self.conn.commit()
        self.conn.close()

    def create_schema(self):
        c = self.cursor

        c.execute("CREATE TABLE IF NOT EXISTS Output (model TEXT, nl TEXT, pred_cmd TEXT, score FLOAT)")

        # c.execute("ALTER TABLE StrArchives RENAME TO StrArchives_old")
        c.execute("CREATE TABLE IF NOT EXISTS StrArchives (nl TEXT, pred_cmd TEXT, judgement INT)")
        # c.execute("INSERT INTO StrArchives (nl, pred_cmd, judgement)"
        #           "SELECT nl, str, judgement FROM StrArchives_old")

        # c.execute("ALTER TABLE TempArchives RENAME TO TempArchives_old")
        c.execute("CREATE TABLE IF NOT EXISTS TempArchives (nl TEXT, pred_temp TEXT, judgement INT)")
        # c.execute("INSERT INTO TempArchives (nl, pred_temp, judgement)"
        #           "SELECT nl, temp, judgement FROM TempArchives_old")

        self.conn.commit()

    # --- Prediction ---
    def add_prediction(self, model, nl, pred_cmd, score):
        nl = unicode(nl)
        c = self.cursor
        if self.exist_prediction(model, nl):
            c.execute("UPDATE Output SET pred_cmd = ?, score = ? WHERE model = ? AND nl = ?",
                      (pred_cmd, score, model, nl))
        else:
            c.execute("INSERT INTO Output (model, nl, pred_cmd, score) VALUES (?, ?, ?, ?)",
                      (model, nl, pred_cmd, 0.0))
        self.conn.commit()

    def exist_prediction(self, model, nl):
<<<<<<< HEAD
        nl = nl.encode('utf-8', errors='ignore')
        print(nl)
=======
        nl = unicode(nl)
>>>>>>> 0f0cd18b
        c = self.cursor
        for _ in c.execute("SELECT 1 FROM Output WHERE model = ? AND nl = ?", (model, nl)):
            return True
        return False

    def get_prediction(self, model, nl):
        nl = unicode(nl)
        return self.get_top_k_predictions(model, nl, 1)[0]

    def get_top_k_predictions(self, model, nl, k):
        nl = unicode(nl)
        c = self.cursor
        predictions = []
        for _, _, pred_cmd, score in \
            c.execute("SELECT model, nl, pred_cmd, score FROM Output WHERE model = ? AND nl = ?",
                      (model, nl)):
            predictions.append((pred_cmd, score))
        sorted_predictions = sorted(predictions, key=lambda x:x[1], reverse=True)
        return sorted_predictions[:k]

    # --- Manual Evaluation ---
    def add_str_judgement(self, triple):
        nl, pred_cmd, judgement = triple
        nl = unicode(nl)
        c = self.cursor
        if not self.exist_str_pair((nl, pred_cmd)):
            c.execute("INSERT INTO StrArchives (nl, pred_cmd, judgement) VALUES (?, ?, ?)", (nl, pred_cmd, judgement))
        self.conn.commit()

    def add_temp_judgement(self, triple):
        nl, pred_temp, judgement = triple
        nl = unicode(nl)
        c = self.cursor
        if not self.exist_temp_pair((nl, pred_temp)):
            c.execute("INSERT INTO TempArchives (nl, pred_temp, judgement) VALUES (?, ?, ?)", (nl, pred_temp, judgement))
        self.conn.commit()

    def get_str_judgement(self, pair):
        nl, pred_cmd = pair
        nl = unicode(nl)
        c = self.cursor
        for _, _, judgement in c.execute("SELECT nl, pred_cmd, judgement FROM StrArchives WHERE nl = ? AND pred_cmd = ?",
                                         (nl, pred_cmd)):
            return judgement

    def get_temp_judgement(self, pair):
        nl, pred_temp = pair
        nl = unicode(nl)
        c = self.cursor
        for _, _, judgement in c.execute("SELECT nl, pred_temp, judgement FROM TempArchives WHERE nl = ? AND pred_temp = ?",
                                         (nl, pred_temp)):
            return judgement

    def exist_str_pair(self, pair):
        nl, pred_cmd = pair
        nl = unicode(nl)
        c = self.cursor
        for _ in c.execute("SELECT 1 FROM StrArchives WHERE nl = ? AND pred_cmd = ?", (nl, pred_cmd)):
            return True
        return False

    def exist_temp_pair(self, pair):
        nl, pred_temp = pair
        nl = unicode(nl)
        c = self.cursor
        for _ in c.execute("SELECT 1 FROM TempArchives WHERE nl = ? AND pred_temp = ?", (nl, pred_temp)):
            return True
        return False

    def correct_str_pair(self, pair):
        nl, pred_cmd = pair
        nl = unicode(nl)
        c = self.cursor
        c.execute("UPDATE StrArchives SET judgement = ? WHERE nl = ? AND pred_cmd = ?",
                  (1, nl, pred_cmd))
        self.conn.commit()

    def correct_temp_pair(self, pair):
        nl, pred_temp = pair
        nl = unicode(nl)
        c = self.cursor
        c.execute("UPDATE TempArchives SET judgement = ? WHERE nl = ? AND pred_temp = ?",
                  (1, nl, pred_temp))
        self.conn.commit()

    def error_str_pair(self, pair):
        nl, pred_cmd = pair
        nl = unicode(nl)
        c = self.cursor
        c.execute("UPDATE StrArchives SET judgement = ? WHERE nl = ? AND pred_cmd = ?",
                  (0, nl, pred_cmd))
        self.conn.commit()

    def error_temp_pair(self, pair):
        nl, pred_temp = pair
        nl = unicode(nl)
        c = self.cursor
        c.execute("UPDATE TempArchives SET judgement = ? WHERE nl = ? AND pred_temp = ?",
                  (0, nl, pred_temp))
        self.conn.commit()

if __name__ == "__main__":
    db = DBConnection()
    db.create_schema()
    db.correct_temp_pair((
        "Find all .c and .h files in the current directory tree and search them for \"expr\"\n",
        "find -name Pattern File | xargs grep -r Pattern"
    ))
    db.error_temp_pair((
        "find  file which case-insensitive name is too in currect directory\n",
        "find -name Pattern File"
    ))
    db.error_temp_pair((
        "Search directory foo for files containing \"foo/bar\" in their full names\n",
        "find foo -type f -iname foo | grep foo" 
    ))
    db.correct_temp_pair((
        "Search the current directory tree for files containing \"sh\" in their names\n",
        "find -name Pattern File"
    ))
    db.error_temp_pair((
        "display all sqlite files in the current directory along with their timestamp\n",
        "find -name Pattern File"
    ))
    db.error_str_pair((
        "find  file which case-insensitive name is too in currect directory\n",
        "find . -iname \"filename\""
    ))
    db.error_str_pair((
        "find in the file system for a specific file\n",
        "find / -name 'top???'"
    ))
    db.error_str_pair((
        "search for files with the name \"temp\" in the /usr folder\n",
        "find /usr -name '*.sh'"    
    ))
    db.error_str_pair((
        "Find all the files called FindCommandExamples.txt of owner root\n",
        "find / -user root -name tecmint.txt"
    ))
    db.error_str_pair((
        "Find all .c and .h files in the current directory tree and search them for \"expr\"\n",
        "find . -name \"*.c\" | xargs grep -E 'expr'"
    ))
    db.error_str_pair((
        "List all empty files in the current directory tree\n",
        "find . -empty"
    ))<|MERGE_RESOLUTION|>--- conflicted
+++ resolved
@@ -30,15 +30,8 @@
 
         c.execute("CREATE TABLE IF NOT EXISTS Output (model TEXT, nl TEXT, pred_cmd TEXT, score FLOAT)")
 
-        # c.execute("ALTER TABLE StrArchives RENAME TO StrArchives_old")
         c.execute("CREATE TABLE IF NOT EXISTS StrArchives (nl TEXT, pred_cmd TEXT, judgement INT)")
-        # c.execute("INSERT INTO StrArchives (nl, pred_cmd, judgement)"
-        #           "SELECT nl, str, judgement FROM StrArchives_old")
-
-        # c.execute("ALTER TABLE TempArchives RENAME TO TempArchives_old")
         c.execute("CREATE TABLE IF NOT EXISTS TempArchives (nl TEXT, pred_temp TEXT, judgement INT)")
-        # c.execute("INSERT INTO TempArchives (nl, pred_temp, judgement)"
-        #           "SELECT nl, temp, judgement FROM TempArchives_old")
 
         self.conn.commit()
 
@@ -55,12 +48,7 @@
         self.conn.commit()
 
     def exist_prediction(self, model, nl):
-<<<<<<< HEAD
-        nl = nl.encode('utf-8', errors='ignore')
-        print(nl)
-=======
-        nl = unicode(nl)
->>>>>>> 0f0cd18b
+        nl = unicode(nl)
         c = self.cursor
         for _ in c.execute("SELECT 1 FROM Output WHERE model = ? AND nl = ?", (model, nl)):
             return True
@@ -132,6 +120,8 @@
 
     def correct_str_pair(self, pair):
         nl, pred_cmd = pair
+        print(nl)
+        print(pred_cmd)
         nl = unicode(nl)
         c = self.cursor
         c.execute("UPDATE StrArchives SET judgement = ? WHERE nl = ? AND pred_cmd = ?",
@@ -162,6 +152,20 @@
                   (0, nl, pred_temp))
         self.conn.commit()
 
+    def get_nl_pred_cmd(self, nl):
+        nl = unicode(nl)
+        c = self.cursor
+        for nl, pred_cmd, judgement in c.execute("SELECT nl, pred_cmd, judgement FROM StrArchives WHERE nl = ?", (nl,)):
+            print(nl)
+            print(pred_cmd) 
+            print(judgement)
+
+    def get_nl_pred_temp(self, nl):
+        nl = unicode(nl)
+        c = self.cursor
+        for nl, pred_temp, judgement in c.execute("SELECT nl, pred_temp, judgement FROM TempArchives WHERE nl = ?", (nl,)):
+            print(nl, pred_temp, judgement)
+        
 if __name__ == "__main__":
     db = DBConnection()
     db.create_schema()
@@ -205,7 +209,17 @@
         "Find all .c and .h files in the current directory tree and search them for \"expr\"\n",
         "find . -name \"*.c\" | xargs grep -E 'expr'"
     ))
-    db.error_str_pair((
+    db.correct_str_pair((
         "List all empty files in the current directory tree\n",
         "find . -empty"
-    ))+    ))
+    db.correct_str_pair((
+        "Find all .c and .h files in the current directory tree and search them for \"expr\"\n",
+        "find . -name '*.[ch]' | xargs grep -E 'expr'"
+    ))
+    db.get_nl_pred_temp(
+        "Find all .c and .h files in the current directory tree and search them for \"expr\"\n"
+    )
+    db.get_nl_pred_cmd(
+        "Find all .c and .h files in the current directory tree and search them for \"expr\"\n"
+    )