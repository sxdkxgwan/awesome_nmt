--- conflicted
+++ resolved
@@ -54,7 +54,6 @@
         "find -print -user Pattern File"
     ),
     (
-<<<<<<< HEAD
         "Remove all broken symbolic links in /usr/ports/packages\n",
         "find -type l -xtype l File | xargs -I {} rm {}"
     ),
@@ -81,7 +80,8 @@
     (
         "Delete files containing whitespaces without recursion\n",
         "find -exec rm -f {} \; -name Pattern -type f File"
-=======
+    ),
+    (
         "Remove files in the current directory tree modified more than 31 days ago recursively\n",
         "find -exec rm {} \; -mtime Time File"
     ),
@@ -108,7 +108,6 @@
     (
         "create a tar ball of all pdf files in current folder\n",
         "find -name Pattern -print0 File | xargs -0 -I {} tar -f File -r -v {}"
->>>>>>> e7d1f533
     )]
 
 error_temp_pairs = [
