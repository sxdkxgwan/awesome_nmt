--- conflicted
+++ resolved
@@ -52,11 +52,7 @@
     if eval_bash:
         top_k_cms = np.zeros([len(grouped_dataset), top_k])
 
-<<<<<<< HEAD
-    prediction_list = load_predictions(model_dir, top_k)
-=======
     prediction_list = load_predictions(model, top_k)
->>>>>>> 1c4275c0
 
     with DBConnection() as db:
         data_id = 0
