--- conflicted
+++ resolved
@@ -103,11 +103,7 @@
                                         print("i) {}".format(cmd_str))
                                         print("ii) {}".format(pred_cmd))
                                         print("----------------------------------")
-<<<<<<< HEAD
                                 break
-=======
-                                    break
->>>>>>> 2c31dfe2
                             else:
                                 if verbose:
                                     print("----------------------------------")
