--- conflicted
+++ resolved
@@ -65,13 +65,7 @@
                 gts = gt_trees + \
                       [cmd_parser(cmd) for cmd in db.get_correct_temps(sc_str)]
             else:
-<<<<<<< HEAD
-                gts = cm_strs
-
-            predictions = db.get_top_k_predictions(model, sc_str, k=top_k)
-=======
                 gts = tg_strs + db.get_correct_temps(sc_str)
->>>>>>> 19c6e9f3
 
             if verbose:
                 print("Example {} ({})".format(num_eval, len(tg_strs)))
