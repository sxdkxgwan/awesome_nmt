"""
The set of functions used at test time.
"""

from __future__ import absolute_import
from __future__ import division
from __future__ import print_function

import random

import os, sys

from encoder_decoder import data_utils
from bashlex import data_tools, nast
from eval import ast_based, zss
from eval.eval_archive import DBConnection

error_types = {
    0 : "unmarked error",
    2 : "extra utility",
    3 : "missing utility",
    4 : "confused utility",
    5 : "extra flag",
    6 : "missing flag",
    7 : "confused flag",
    8 : "logic error",
    9 : "count error"
}

<<<<<<< HEAD
def print_evaluation_form(model, dataset, FLAGS, output_path):
    with open(output_path, 'w') as o_f:
        # print evaluation form header
        o_f.write('example_id, description, ground_truth, prediction, ' +
                  'correct command, correct template\n')

        example_id = 0
        eval_bash = FLAGS.dataset.startswith("bash")
        cmd_parser = data_tools.bash_parser if eval_bash \
            else data_tools.paren_parser

        use_bucket = False if model == "knn" else True

        grouped_dataset = data_utils.group_data_by_nl(dataset, 
            use_bucket=use_bucket, use_temp=False)

        with DBConnection() as db:
            for nl_temp in grouped_dataset:
                nl_strs, cm_strs, nls, search_historys = grouped_dataset[nl_temp]
                nl_str = nl_strs[0].decode('utf-8')

                gt_trees = [cmd_parser(cmd) for cmd in cm_strs]
                num_gts = len(gt_trees)
                gt_trees = gt_trees + [cmd_parser(cmd) for cmd in db.get_correct_temps(nl_str)]

                predictions = db.get_top_k_predictions(model, nl_str, k=10)
                while len(predictions) < 3:
                    predictions.append(('', 0.0))
                example_id += 1

                i = 0
                for i in xrange(min(3, len(predictions))):
                    if i == 0:
                        output_str = '{},{},'.format(example_id, nl_temp.strip().replace(',', ' '))
                    else:
                        output_str = ',,'
                    pred_cmd, score = predictions[i]
                    tree = cmd_parser(pred_cmd)
                    # evaluation ignoring flag orders
                    temp_match = ast_based.one_match(gt_trees, tree, ignore_arg_value=True)
                    str_match = ast_based.one_match(gt_trees, tree, ignore_arg_value=False)
                    if i < len(cm_strs):
                        output_str += '"{}",'.format(cm_strs[i].strip())
                    else:
                        output_str += ','
                    output_str += '{},'.format(pred_cmd.strip())
                    if temp_match:
                        output_str += 'y,'
                    else:
                        output_str += ','
                    if str_match:
                        output_str += 'y'
                    o_f.write(output_str + '\n')
                
                if i < len(cm_strs) - 1:
                    for i in xrange(i+1, len(cm_strs)):
                        output_str = ',,"{}",,,'.format(cm_strs[i])

=======
>>>>>>> c11aca3c
def eval_set(model, dataset, FLAGS, verbose=True):
    num_top1_correct_temp = 0.0
    num_top3_correct_temp = 0.0
    num_top5_correct_temp = 0.0
    num_top10_correct_temp = 0.0
    total_top1_temp_dist = 0.0
    total_top3_temp_dist = 0.0
    total_top5_temp_dist = 0.0
    total_top10_temp_dist = 0.0
    num_top1_correct = 0.0
    num_top3_correct = 0.0
    num_top5_correct = 0.0
    num_top10_correct = 0.0
    total_top1_dist = 0.0
    total_top3_dist = 0.0
    total_top5_dist = 0.0
    total_top10_dist = 0.0

    num_eval = 0
    eval_bash = FLAGS.dataset.startswith("bash")
    cmd_parser = data_tools.bash_parser if eval_bash \
        else data_tools.paren_parser

    use_bucket = False if model == "knn" else True

    grouped_dataset = data_utils.group_data_by_nl(
        dataset, use_bucket=use_bucket, use_temp = eval_bash)

    with DBConnection() as db:
        for nl_temp in grouped_dataset:
            nl_strs, cm_strs, nls, search_historys = grouped_dataset[nl_temp]
            nl_str = nl_strs[0].decode('utf-8')

            gt_trees = [cmd_parser(cmd) for cmd in cm_strs]
            num_gts = len(gt_trees)
            gt_trees = gt_trees + [cmd_parser(cmd) for cmd in db.get_correct_temps(nl_str)]

            predictions = db.get_top_k_predictions(model, nl_str, k=10)

            if verbose:
                print("Example %d (%d)" % (num_eval, len(cm_strs)))
                print("Original English: " + nl_str.strip())
                print("English: " + nl_temp)
                for j in xrange(len(cm_strs)):
                    print("GT Command {}: ".format(j+1) + cm_strs[j].strip())
            num_eval += (1 if eval_bash else num_gts)

            top1_correct_temp, top3_correct_temp, top5_correct_temp, top10_correct_temp = \
                False, False, False, False
            top1_correct, top3_correct, top5_correct, top10_correct = \
                False, False, False, False

            top1_temp_dist = sys.maxint
            top3_temp_dist = sys.maxint
            top5_temp_dist = sys.maxint
            top10_temp_dist = sys.maxint
            top1_dist = sys.maxint
            top3_dist = sys.maxint
            top5_dist = sys.maxint
            top10_dist = sys.maxint

            for i in xrange(min(1, len(predictions))):
                pred_cmd, score = predictions[i]
                tree = cmd_parser(pred_cmd)
                # evaluation ignoring flag orders
                temp_match = ast_based.one_match(gt_trees, tree, ignore_arg_value=True)
                str_match = ast_based.one_match(gt_trees, tree, ignore_arg_value=False)
                min_temp_dist = ast_based.min_dist(gt_trees, tree, ignore_arg_value=True)
                min_dist = ast_based.min_dist(gt_trees, tree, ignore_arg_value=False)

                if temp_match:
                    if i < 1:
                        top1_correct_temp = True
                    if i < 3:
                        top3_correct_temp = True
                    if i < 5:
                        top5_correct_temp = True
                    if i < 10:
                        top10_correct_temp = True
                if str_match:
                    if i < 1:
                        top1_correct = True
                    if i < 3:
                        top3_correct = True
                    if i < 5:
                        top5_correct = True
                    if i < 10:
                        top10_correct = True
                if i < 1:
                    if min_temp_dist < top1_temp_dist:
                        top1_temp_dist = min_temp_dist
                    if min_dist < top1_dist:
                        top1_dist = min_dist
                if i < 3:
                    if min_temp_dist < top3_temp_dist:
                        top3_temp_dist = min_temp_dist
                    if min_dist < top3_dist:
                        top3_dist = min_dist
                if i < 5:
                    if min_temp_dist < top5_temp_dist:
                        top5_temp_dist = min_temp_dist
                    if min_dist < top5_dist:
                        top5_dist = min_dist
                if i < 10:
                    if min_temp_dist < top10_temp_dist:
                        top10_temp_dist = min_temp_dist
                    if min_dist < top10_dist:
                        top10_dist = min_dist
                if verbose:
                    print("Prediction {}: {} ({}) ({})".format(i+1, pred_cmd, score, temp_match))
            if verbose:
                print()
            if top1_correct_temp:
                num_top1_correct_temp += (1 if eval_bash else num_gts)
            if top3_correct_temp:
                num_top3_correct_temp += (1 if eval_bash else num_gts)
            if top5_correct_temp:
                num_top5_correct_temp += (1 if eval_bash else num_gts)
            if top10_correct_temp:
                num_top10_correct_temp += (1 if eval_bash else num_gts)
            if top1_correct:
                num_top1_correct += (1 if eval_bash else num_gts)
            if top3_correct:
                num_top3_correct += (1 if eval_bash else num_gts)
            if top5_correct:
                num_top5_correct += (1 if eval_bash else num_gts)
            if top10_correct:
                num_top10_correct += (1 if eval_bash else num_gts)

            total_top1_temp_dist += top1_temp_dist
            total_top3_temp_dist += top3_temp_dist
            total_top5_temp_dist += top5_temp_dist
            total_top10_temp_dist += top10_temp_dist
            total_top1_dist += top1_dist
            total_top3_dist += top3_dist
            total_top5_dist += top5_dist
            total_top10_dist += top10_dist

    #TODO: compute top-K matching scores
    top1_temp_match_score = num_top1_correct_temp / num_eval
    top1_string_match_score = num_top1_correct / num_eval
    avg_top1_temp_dist = (total_top1_temp_dist + 0.0) / num_eval
    avg_top1_dist = (total_top1_dist + 0.0) / num_eval
    print("%d examples evaluated" % num_eval)
    print("Percentage of top 1 Match (template-only) = %.3f" % top1_temp_match_score)
    print("Percentage of top 1 Match (whole-string) = %.3f" % top1_string_match_score)
    print("Average top 1 Tree Edit Distance (template-only) = %.2f" % avg_top1_temp_dist)
    print("Average top 1 Tree Edit Distance (whole-string) = %.2f" % avg_top1_dist)
    if len(predictions) > 1:
        print("Top 3 Template Match Score = %.3f" % (num_top3_correct_temp/num_eval))
        print("Top 3 String Match Score = %.3f" % (num_top3_correct/num_eval))
        avg_top3_temp_dist = (total_top3_temp_dist + 0.0) / num_eval
        avg_top3_dist = (total_top3_dist + 0.0) / num_eval
        print("Average top 3 Tree Edit Distance (template-only) = %.2f" % avg_top3_temp_dist)
        print("Average top 3 Tree Edit Distance (whole-string) = %.2f" % avg_top3_dist)
    if len(predictions) > 3:
        print("Top 5 Template Match Score = %.3f" % (num_top5_correct_temp/num_eval))
        print("Top 5 String Match Score = %.3f" % (num_top5_correct/num_eval))
        avg_top5_temp_dist = (total_top5_temp_dist + 0.0) / num_eval
        avg_top5_dist = (total_top5_dist + 0.0) / num_eval
        print("Average top 5 Tree Edit Distance (template-only) = %.2f" % avg_top5_temp_dist)
        print("Average top 5 Tree Edit Distance (whole-string) = %.2f" % avg_top5_dist)
    if len(predictions) > 5:
        print("Top 10 Template Match Score = %.3f" % (num_top10_correct_temp/num_eval))
        print("Top 10 String Match Score = %.3f" % (num_top10_correct/num_eval))
        avg_top10_temp_dist = (total_top10_temp_dist + 0.0) / num_eval
        avg_top10_dist = (total_top10_dist + 0.0) / num_eval
        print("Average top 10 Tree Edit Distance (template-only) = %.2f" % avg_top10_temp_dist)
        print("Average top 10 Tree Edit Distance (whole-string) = %.2f" % avg_top10_dist)
    print()

    return top1_temp_match_score, top1_string_match_score, avg_top1_temp_dist, avg_top1_dist


def manual_eval(model, dataset, FLAGS, output_dir, num_eval=None):
    num_top1_correct_temp = 0.0
    num_top3_correct_temp = 0.0
    num_top5_correct_temp = 0.0
    num_top10_correct_temp = 0.0
    num_top1_correct = 0.0
    num_top3_correct = 0.0
    num_top5_correct = 0.0
    num_top10_correct = 0.0
    num_evaled = 0

    grouped_dataset = data_utils.group_data_by_nl(
        dataset, use_bucket=False).values()
    random.shuffle(grouped_dataset, lambda: 0.5208484091114275)

    if num_eval is None:
        num_eval = len(grouped_dataset)

    cmd_parser = data_tools.bash_parser if FLAGS.dataset.startswith("bash") \
        else data_tools.paren_parser

    o_f = open(os.path.join(output_dir, "manual.eval.results"), 'w')

    rejudge = False

    with DBConnection() as db:
        db.create_schema()
        while num_evaled < len(grouped_dataset):
            nl_strs, cm_strs, nls, search_historys = grouped_dataset[num_evaled]
            nl_str = nl_strs[0].decode('utf-8')

            if num_evaled == num_eval:
                break

            gt_trees = [cmd_parser(cmd) for cmd in cm_strs]

            predictions = db.get_top_k_predictions(model, nl_str, k=10)

            top1_correct_temp, top3_correct_temp, top5_correct_temp, top10_correct_temp = \
                False, False, False, False
            top1_correct, top3_correct, top5_correct, top10_correct = \
                False, False, False, False

            # evaluation ignoring ordering of flags
            print("Example %d (%d)" % (num_evaled+1, len(cm_strs)))
            o_f.write("Example %d (%d)" % (num_evaled+1, len(cm_strs)) + "\n")
            print("English: " + nl_str.strip())
            o_f.write("English: " + nl_str.encode('utf-8'))
            for j in xrange(len(cm_strs)):
                print("GT Command %d: " % (j+1) + cm_strs[j].strip())
                o_f.write("GT Command %d: " % (j+1) + cm_strs[j].strip() + "\n")

            pred_id = 0
            while pred_id < min(3, len(predictions)):
                pred_cmd, score = predictions[pred_id]
                tree = cmd_parser(pred_cmd)
                print("Prediction {}: {} ({})".format(pred_id+1, pred_cmd, score))
                o_f.write("Prediction {}: {} ({})\n".format(pred_id+1, pred_cmd, score))
                print()
                pred_temp = data_tools.ast2template(tree, loose_constraints=True)
                str_judge = db.get_str_judgement((nl_str, pred_cmd))
                temp_judge = db.get_temp_judgement((nl_str, pred_temp))
                if temp_judge is not None and not rejudge:
                    judgement_str = "y" if temp_judge == 1 \
                        else "n ({})".format(error_types[temp_judge])
                    print("Is the command template correct [y/n]? %s" % judgement_str)
                else:
                    temp_judge = ast_based.one_match(gt_trees, tree, rewrite=False,
                                                     ignore_arg_value=True)
                    if not temp_judge:
                        inp = raw_input("Is the command template correct [y/n]? ")
                        if inp == "REVERSE":
                            rejudge = True
                        else:
                            if inp == "y":
                                temp_judge = True
                                db.add_temp_judgement((nl_str, pred_temp, 1))
                            else:
                                temp_judge = False
                                error_type = raw_input(
                                    "Error type: \n"
                                    "(2) extra utility \n"
                                    "(3) missing utility \n"
                                    "(4) confused utility \n"
                                    "(5) extra flag \n"
                                    "(6) missing flag \n"
                                    "(7) confused flag \n"
                                    "(8) logic error\n"
                                    "(9) count error\n"
                                )
                                db.add_temp_judgement((nl_str, pred_temp, int(error_type)))
                            rejudge = False
                    else:
                        print("Is the command template correct [y/n]? y")
                if temp_judge == 1:
                    if pred_id < 1:
                        top1_correct_temp = True
                        top3_correct_temp = True
                        top5_correct_temp = True
                        top10_correct_temp = True
                    elif pred_id < 3:
                        top3_correct_temp = True
                        top5_correct_temp = True
                        top10_correct_temp = True
                    elif pred_id < 5:
                        top5_correct_temp = True
                        top10_correct_temp = True
                    elif pred_id < 10:
                        top10_correct_temp = True
                    o_f.write("C")
                    if str_judge is not None and not rejudge:
                        judgement_str = "y" if str_judge == 1 \
                            else "n ({})".format(error_types[str_judge])
                        print("Is the complete command correct [y/n]? %s" % judgement_str)
                    else:
                        str_judge = ast_based.one_match(gt_trees, tree, rewrite=False,
                                                        ignore_arg_value=False)
                        if not str_judge:
                            inp = raw_input("Is the complete command correct [y/n]? ")
                            if inp == "REVERSE":
                                rejudge = True
                                continue
                            elif inp == "y":
                                str_judge = True
                                o_f.write("C")
                                db.add_str_judgement((nl_str, pred_cmd, 1))
                            else:
                                str_judge = False
                                o_f.write("W")
                                db.add_str_judgement((nl_str, pred_cmd, 0))
                        else:
                            print("Is the complete command correct [y/n]? y")
                    if str_judge == 1:
                        if pred_id < 1:
                            top1_correct = True
                            top3_correct = True
                            top5_correct = True
                            top10_correct = True
                        elif pred_id < 3:
                            top3_correct = True
                            top5_correct = True
                            top10_correct = True
                        elif pred_id < 5:
                            top5_correct = True
                            top10_correct = True
                        elif pred_id < 10:
                            top10_correct = True
                        o_f.write("C")
                    else:
                        o_f.write("W")
                else:
                    o_f.write("WW")

                o_f.write("\n")
                o_f.write("\n")

                pred_id += 1

            if rejudge:
                num_evaled -= 1
            else:
                num_evaled += 1
                if top1_correct_temp:
                    num_top1_correct_temp += 1
                if top3_correct_temp:
                    num_top3_correct_temp += 1
                if top5_correct_temp:
                    num_top5_correct_temp += 1
                if top10_correct_temp:
                    num_top10_correct_temp += 1
                if top1_correct:
                    num_top1_correct += 1
                if top3_correct:
                    num_top3_correct += 1
                if top5_correct:
                    num_top5_correct += 1
                if top10_correct:
                    num_top10_correct += 1
            
            rejudge = False
            
            print()

    print("%d examples evaluated" % num_eval)
    print("Top 1 Template Match Score = %.2f" % (num_top1_correct_temp/num_eval))
    print("Top 1 String Match Score = %.2f" % (num_top1_correct/num_eval))
    if len(predictions) > 3:
        print("Top 5 Template Match Score = %.2f" % (num_top5_correct_temp/num_eval))
        print("Top 5 String Match Score = %.2f" % (num_top5_correct/num_eval))
        print("Top 10 Template Match Score = %.2f" % (num_top10_correct_temp/num_eval))
        print("Top 10 String Match Score = %.2f" % (num_top10_correct/num_eval))
    print()

    o_f.write("%d examples evaluated" % num_eval + "\n")
    o_f.write("Top 1 Template MatchScore = %.2f" % (num_top1_correct_temp/num_eval) + "\n")
    o_f.write("Top 1 String Match Score = %.2f" % (num_top1_correct/num_eval) + "\n")
    if len(predictions) > 1:
        o_f.write("Top 5 Template Match Score = %.2f" % (num_top5_correct_temp/num_eval) + "\n")
        o_f.write("Top 5 String Match Score = %.2f" % (num_top5_correct/num_eval) + "\n")
        o_f.write("Top 10 Template Match Score = %.2f" % (num_top10_correct_temp/num_eval) + "\n")
        o_f.write("Top 10 String Match Score = %.2f" % (num_top10_correct/num_eval) + "\n")
    o_f.write("\n")


def gen_eval_sheet(model, dataset, FLAGS, output_path):
    """

    :param model:
    :param dataset:
    :param FLAGS:
    :param output_path:
    :return:
    """
    with open(output_path, 'w') as o_f:
        # print evaluation form header
        o_f.write('example_id, description, ground_truth, prediction, ' +
                  'correct command, correct template\n')

        example_id = 0
        eval_bash = FLAGS.dataset.startswith("bash")
        cmd_parser = data_tools.bash_parser if eval_bash \
            else data_tools.paren_parser
        grouped_dataset = data_utils.group_data_by_nl(dataset, use_temp=False)

        with DBConnection() as db:
            for nl_temp in grouped_dataset:
                nl_strs, cm_strs, nls, search_historys = grouped_dataset[nl_temp]
                nl_str = nl_strs[0].decode('utf-8')

                gt_trees = [cmd_parser(cmd) for cmd in cm_strs]
                gt_trees = gt_trees + [cmd_parser(cmd) for cmd in db.get_correct_temps(nl_str)]

                predictions = db.get_top_k_predictions(model, nl_str, k=10)

                example_id += 1
                output_str = '{},{},'.format(example_id, nl_temp)

                for i in xrange(min(1, len(predictions))):
                    pred_cmd, score = predictions[i]
                    tree = cmd_parser(pred_cmd)
                    # evaluation ignoring flag orders
                    temp_match = ast_based.one_match(gt_trees, tree, ignore_arg_value=True)
                    str_match = ast_based.one_match(gt_trees, tree, ignore_arg_value=False)
                    if i < len(cm_strs):
                        output_str += '{},'.format(cm_strs[i])
                    else:
                        output_str += ','
                    output_str += '{},'.format(pred_cmd)
                    if temp_match:
                        output_str += 'y,'
                    if str_match:
                        output_str += 'y'

        o_f.write(output_str + '\n')


def test_ted():
    while True:
        cmd1 = raw_input(">cmd1: ")
        cmd2 = raw_input(">cmd2: ")
        ast1 = data_tools.bash_parser(cmd1)
        ast2 = data_tools.bash_parser(cmd2)
        dist = zss.simple_distance(
            ast1, ast2, nast.Node.get_children, nast.Node.get_label,
            ast_based.temp_local_dist
        )
        print("ted = {}".format(dist))
        print()

if __name__ == "__main__":
    test_ted()
<|MERGE_RESOLUTION|>--- conflicted
+++ resolved
@@ -27,67 +27,6 @@
     9 : "count error"
 }
 
-<<<<<<< HEAD
-def print_evaluation_form(model, dataset, FLAGS, output_path):
-    with open(output_path, 'w') as o_f:
-        # print evaluation form header
-        o_f.write('example_id, description, ground_truth, prediction, ' +
-                  'correct command, correct template\n')
-
-        example_id = 0
-        eval_bash = FLAGS.dataset.startswith("bash")
-        cmd_parser = data_tools.bash_parser if eval_bash \
-            else data_tools.paren_parser
-
-        use_bucket = False if model == "knn" else True
-
-        grouped_dataset = data_utils.group_data_by_nl(dataset, 
-            use_bucket=use_bucket, use_temp=False)
-
-        with DBConnection() as db:
-            for nl_temp in grouped_dataset:
-                nl_strs, cm_strs, nls, search_historys = grouped_dataset[nl_temp]
-                nl_str = nl_strs[0].decode('utf-8')
-
-                gt_trees = [cmd_parser(cmd) for cmd in cm_strs]
-                num_gts = len(gt_trees)
-                gt_trees = gt_trees + [cmd_parser(cmd) for cmd in db.get_correct_temps(nl_str)]
-
-                predictions = db.get_top_k_predictions(model, nl_str, k=10)
-                while len(predictions) < 3:
-                    predictions.append(('', 0.0))
-                example_id += 1
-
-                i = 0
-                for i in xrange(min(3, len(predictions))):
-                    if i == 0:
-                        output_str = '{},{},'.format(example_id, nl_temp.strip().replace(',', ' '))
-                    else:
-                        output_str = ',,'
-                    pred_cmd, score = predictions[i]
-                    tree = cmd_parser(pred_cmd)
-                    # evaluation ignoring flag orders
-                    temp_match = ast_based.one_match(gt_trees, tree, ignore_arg_value=True)
-                    str_match = ast_based.one_match(gt_trees, tree, ignore_arg_value=False)
-                    if i < len(cm_strs):
-                        output_str += '"{}",'.format(cm_strs[i].strip())
-                    else:
-                        output_str += ','
-                    output_str += '{},'.format(pred_cmd.strip())
-                    if temp_match:
-                        output_str += 'y,'
-                    else:
-                        output_str += ','
-                    if str_match:
-                        output_str += 'y'
-                    o_f.write(output_str + '\n')
-                
-                if i < len(cm_strs) - 1:
-                    for i in xrange(i+1, len(cm_strs)):
-                        output_str = ',,"{}",,,'.format(cm_strs[i])
-
-=======
->>>>>>> c11aca3c
 def eval_set(model, dataset, FLAGS, verbose=True):
     num_top1_correct_temp = 0.0
     num_top3_correct_temp = 0.0
