"""
Compute translation accuracy of a system.
"""

from __future__ import absolute_import
from __future__ import division
from __future__ import print_function

import numpy as np
import os, sys

if sys.version_info > (3, 0):
    from six.moves import xrange

from encoder_decoder import data_utils, graph_utils
from bashlex import data_tools, nast
from eval import token_based, tree_dist, zss
from eval.eval_db import DBConnection
from eval.dfa_equal import regexDFAEquals


error_types = {
    0 : "unmarked error",
    2 : "extra utility",
    3 : "missing utility",
    4 : "confused utility",
    5 : "extra flag",
    6 : "missing flag",
    7 : "confused flag",
    8 : "logic error",
    9 : "count error"
}


def eval_set(model, dataset, top_k, FLAGS, verbose=True):
    eval_bash = FLAGS.dataset.startswith("bash") and not FLAGS.explain
    eval_regex = FLAGS.dataset.startswith("regex") and not FLAGS.explain

    cmd_parser = data_tools.bash_parser if eval_bash \
        else data_tools.paren_parser

    use_bucket = False if model == "knn" else True

    tokenizer_selector = 'cm' if FLAGS.explain else 'nl'
    grouped_dataset = data_utils.group_data(
        dataset, use_bucket=use_bucket, use_temp=eval_bash,
        tokenizer_selector=tokenizer_selector)

    top_k_temp_correct = np.zeros([len(grouped_dataset), top_k])
    top_k_str_correct = np.zeros([len(grouped_dataset), top_k])
    if eval_bash:
        top_k_cms = np.zeros([len(grouped_dataset), top_k])

<<<<<<< HEAD
    prediction_list = load_predictions(FLAGS.model_root_dir, top_k)
=======
    prediction_list = load_predictions(model.model_dir, top_k)
>>>>>>> 55280c6a

    with DBConnection() as db:
        data_id = 0
        for num_eval in xrange(len(grouped_dataset)):
            key, data_group = grouped_dataset[num_eval]
            sc_str = bytes(data_group[0].sc_txt, 'utf-8')
            tg_strs = [dp.tg_txt.strip() for dp in data_group]
            num_gts = len(tg_strs)
            if eval_bash:
                gt_trees = [cmd_parser(cm_str) for cm_str in tg_strs]
                gts = gt_trees + \
                      [cmd_parser(cmd) for cmd in db.get_correct_temps(sc_str)]
            else:
                gts = tg_strs + db.get_correct_temps(sc_str)

            if verbose:
                print("Example {} ({})".format(num_eval, len(tg_strs)))
                print("Original Source: {}".format(sc_str.strip()))
                print("Source: {}".format(key))
                for j in xrange(len(tg_strs)):
                    print("GT Target {}: ".format(j+1) + tg_strs[j].strip())
            num_eval += (1 if eval_bash else num_gts)

            predictions = prediction_list[data_id]
            for i in xrange(len(predictions)):
                pred_cmd = predictions[i]
                tree = cmd_parser(pred_cmd)

                # evaluation ignoring flag orders
                if eval_bash:
                    temp_match = tree_dist.one_match(
                        gts, tree, ignore_arg_value=True)
                    str_match = tree_dist.one_match(
                        gts, tree, ignore_arg_value=False)
                else:
                    if eval_regex:
                        str_match = False
                        for cmd_str in gts:
                            if regexDFAEquals.regex_equiv_from_raw(cmd_str, pred_cmd):
                                str_match = True
                                # Debugging
                                if verbose:
                                    if cmd_str != pred_cmd:
                                        print("----------------------------------")
                                        print("1) {}".format(cmd_str))
                                        print("2) {}".format(pred_cmd))
                                        print("----------------------------------")
                                    else:
                                        print("----------------------------------")
                                        print("i) {}".format(cmd_str))
                                        print("ii) {}".format(pred_cmd))
                                        print("----------------------------------")
                                break
                            else:
                                if verbose:
                                    print("----------------------------------")
                                    print("A) {}".format(cmd_str))
                                    print("B) {}".format(pred_cmd))
                                    print("----------------------------------")
                    else:
                        str_match = pred_cmd in gts
                    temp_match = str_match

                cms = token_based.command_match_score(gts, tree) \
                    if eval_bash else -1

                if temp_match:
                    top_k_temp_correct[data_id, i] = 1 if eval_bash else num_gts
                if str_match:
                    top_k_str_correct[data_id, i] = 1 if eval_bash else num_gts
                if eval_bash:
                    top_k_cms[data_id, i] = cms
                    if verbose:
                        print("Prediction {}: {} ({})".format(
                            i+1, pred_cmd, cms))
                else:
                    if verbose:
                        print("Prediction {}: {}".format(i+1, pred_cmd))

            if verbose:
                print()

            data_id += 1
    M = {}
    M["top1_temp_ms"] = np.sum(top_k_temp_correct[:, 0]) / num_eval
    M["top3_temp_ms"] = -1
    M["top5_temp_ms"] = -1
    M["top10_temp_ms"] = -1
    M["top1_str_ms"] = np.sum(top_k_str_correct[:, 0]) / num_eval
    M["top3_str_ms"] = -1
    M["top5_str_ms"] = -1
    M["top10_str_ms"] = -1
    if eval_bash:
        M["top1_cms"] = np.sum(top_k_cms[:, 0] / num_eval)
        M["top3_cms"] = -1
        M["top5_cms"] = -1
        M["top10_cms"] = -1

    print("%d examples evaluated" % num_eval)
    print("Top 1 Match (template-only) = %.3f" % M["top1_temp_ms"])
    print("Top 1 Match (whole-string) = %.3f" % M["top1_str_ms"])
    if eval_bash:
        print("Average top 1 Template Match Score = %.3f" % M["top1_cms"])

    if len(predictions) > 1:
        M["top3_temp_ms"] = \
            np.sum(np.max(top_k_temp_correct[:, :3], 1)) / num_eval
        M["top3_str_ms"] = \
            np.sum(np.max(top_k_str_correct[:, :3], 1)) /num_eval
        print("Top 3 Match (template-only) = %.3f" % M["top3_temp_ms"])
        print("Top 3 Match (whole-string) = %.3f" % M["top3_str_ms"])
        if eval_bash:
            M["top3_cms"] = np.sum(np.max(top_k_cms[:, :3], 1)) / num_eval
            print("Average top 3 Template Match Score = %.3f" % M["top3_cms"])
    if len(predictions) > 3:
        M["top5_temp_ms"] = \
            np.sum(np.max(top_k_temp_correct[:, :5], 1)) / num_eval
        M["top5_str_ms"] = \
            np.sum(np.max(top_k_str_correct[:, :5], 1)) /num_eval
        print("Top 5 Match (template-only) = %.3f" % M["top5_temp_ms"])
        print("Top 5 Match (whole-string) = %.3f" % M["top5_str_ms"])
        if eval_bash:
            M["top5_cms"] = np.sum(np.max(top_k_cms[:, :5], 1)) / num_eval
            print("Average top 5 Template Match Score = %.3f" % M["top5_cms"])
    if len(predictions) > 5:
        M["top10_temp_ms"] = \
            np.sum(np.max(top_k_temp_correct[:, :10], 1)) / num_eval
        M["top10_str_ms"] = \
            np.sum(np.max(top_k_str_correct[:, :10], 1)) / num_eval
        print("Top 10 Match (template-only) = %.3f" % M["top10_temp_ms"])
        print("Top 10 Match (whole-string) = %.3f" % M["top10_str_ms"])
        if eval_bash:
            M["top10_cms"] = np.sum(np.max(top_k_cms[:, :10], 1)) / num_eval
            print("Average top 10 Template Match Score = %.3f" % M["top10_cms"])
    print()

    return M


def manual_eval(model, dataset, FLAGS, output_dir, num_eval=None):
    num_top1_correct_temp = 0.0
    num_top3_correct_temp = 0.0
    num_top5_correct_temp = 0.0
    num_top10_correct_temp = 0.0
    num_top1_correct = 0.0
    num_top3_correct = 0.0
    num_top5_correct = 0.0
    num_top10_correct = 0.0
    num_evaled = 0

    eval_bash = FLAGS.dataset.startswith("bash")
    use_bucket = False if model == "knn" else True
    tokenizer_selector = 'cm' if FLAGS.explain else 'nl'
    grouped_dataset = data_utils.group_data(
        dataset, use_bucket=use_bucket, use_temp=eval_bash,
        tokenizer_selector=tokenizer_selector)

    if num_eval is None:
        num_eval = len(grouped_dataset)

    cmd_parser = data_tools.bash_parser if FLAGS.dataset.startswith("bash") \
        else data_tools.paren_parser

    o_f = open(os.path.join(output_dir, "manual.eval.results"), 'w')

    rejudge = False

    with DBConnection() as db:
        db.create_schema()
        while num_evaled < len(grouped_dataset):
            nl_strs, tg_strs, nls, search_historys = grouped_dataset[num_evaled]
            nl_str = nl_strs[0].decode('utf-8')

            if num_evaled == num_eval:
                break

            gt_trees = [cmd_parser(cmd) for cmd in tg_strs]

            predictions = db.get_top_k_predictions(model, nl_str, k=10)

            top1_correct_temp, top3_correct_temp, top5_correct_temp, \
                top10_correct_temp = False, False, False, False
            top1_correct, top3_correct, top5_correct, top10_correct = \
                False, False, False, False

            # evaluation ignoring ordering of flags
            print("Example %d (%d)" % (num_evaled+1, len(tg_strs)))
            o_f.write("Example %d (%d)" % (num_evaled+1, len(tg_strs)) + "\n")
            print("English: " + nl_str.strip())
            o_f.write("English: " + nl_str.encode('utf-8'))
            for j in xrange(len(tg_strs)):
                print("GT Command %d: " % (j+1) + tg_strs[j].strip())
                o_f.write("GT Command %d: " % (j+1) + tg_strs[j].strip() + "\n")

            pred_id = 0
            while pred_id < min(3, len(predictions)):
                pred_cmd, score = predictions[pred_id]
                tree = cmd_parser(pred_cmd)
                print("Prediction {}: {} ({})".format(pred_id+1, pred_cmd, score))
                o_f.write("Prediction {}: {} ({})\n".format(pred_id+1, pred_cmd, score))
                print()
                pred_temp = data_tools.ast2template(tree, loose_constraints=True)
                str_judge = db.get_str_judgement((nl_str, pred_cmd))
                temp_judge = db.get_temp_judgement((nl_str, pred_temp))
                if temp_judge is not None and not rejudge:
                    judgement_str = "y" if temp_judge == 1 \
                        else "n ({})".format(error_types[temp_judge])
                    print("Is the command template correct [y/n]? %s" % judgement_str)
                else:
                    temp_judge = tree_dist.one_match(gt_trees, tree, rewrite=False,
                                                     ignore_arg_value=True)
                    if not temp_judge:
                        inp = raw_input("Is the command template correct [y/n]? ")
                        if inp == "REVERSE":
                            rejudge = True
                        else:
                            if inp == "y":
                                temp_judge = True
                                db.add_temp_judgement((nl_str, pred_temp, 1))
                            else:
                                temp_judge = False
                                error_type = raw_input(
                                    "Error type: \n"
                                    "(2) extra utility \n"
                                    "(3) missing utility \n"
                                    "(4) confused utility \n"
                                    "(5) extra flag \n"
                                    "(6) missing flag \n"
                                    "(7) confused flag \n"
                                    "(8) logic error\n"
                                    "(9) count error\n"
                                )
                                db.add_temp_judgement((nl_str, pred_temp, int(error_type)))
                            rejudge = False
                    else:
                        print("Is the command template correct [y/n]? y")
                if temp_judge == 1:
                    if pred_id < 1:
                        top1_correct_temp = True
                        top3_correct_temp = True
                        top5_correct_temp = True
                        top10_correct_temp = True
                    elif pred_id < 3:
                        top3_correct_temp = True
                        top5_correct_temp = True
                        top10_correct_temp = True
                    elif pred_id < 5:
                        top5_correct_temp = True
                        top10_correct_temp = True
                    elif pred_id < 10:
                        top10_correct_temp = True
                    o_f.write("C")
                    if str_judge is not None and not rejudge:
                        judgement_str = "y" if str_judge == 1 \
                            else "n ({})".format(error_types[str_judge])
                        print("Is the complete command correct [y/n]? %s" % judgement_str)
                    else:
                        str_judge = tree_dist.one_match(gt_trees, tree, rewrite=False,
                                                        ignore_arg_value=False)
                        if not str_judge:
                            inp = raw_input("Is the complete command correct [y/n]? ")
                            if inp == "REVERSE":
                                rejudge = True
                                continue
                            elif inp == "y":
                                str_judge = True
                                o_f.write("C")
                                db.add_str_judgement((nl_str, pred_cmd, 1))
                            else:
                                str_judge = False
                                o_f.write("W")
                                db.add_str_judgement((nl_str, pred_cmd, 0))
                        else:
                            print("Is the complete command correct [y/n]? y")
                    if str_judge == 1:
                        if pred_id < 1:
                            top1_correct = True
                            top3_correct = True
                            top5_correct = True
                            top10_correct = True
                        elif pred_id < 3:
                            top3_correct = True
                            top5_correct = True
                            top10_correct = True
                        elif pred_id < 5:
                            top5_correct = True
                            top10_correct = True
                        elif pred_id < 10:
                            top10_correct = True
                        o_f.write("C")
                    else:
                        o_f.write("W")
                else:
                    o_f.write("WW")

                o_f.write("\n")
                o_f.write("\n")

                pred_id += 1

            if rejudge:
                num_evaled -= 1
            else:
                num_evaled += 1
                if top1_correct_temp:
                    num_top1_correct_temp += 1
                if top3_correct_temp:
                    num_top3_correct_temp += 1
                if top5_correct_temp:
                    num_top5_correct_temp += 1
                if top10_correct_temp:
                    num_top10_correct_temp += 1
                if top1_correct:
                    num_top1_correct += 1
                if top3_correct:
                    num_top3_correct += 1
                if top5_correct:
                    num_top5_correct += 1
                if top10_correct:
                    num_top10_correct += 1
            
            rejudge = False
            
            print()

    print("%d examples evaluated" % num_eval)
    print("Top 1 Template Match Score = %.2f" % (num_top1_correct_temp/num_eval))
    print("Top 1 String Match Score = %.2f" % (num_top1_correct/num_eval))
    if len(predictions) > 3:
        print("Top 5 Template Match Score = %.2f" % (num_top5_correct_temp/num_eval))
        print("Top 5 String Match Score = %.2f" % (num_top5_correct/num_eval))
        print("Top 10 Template Match Score = %.2f" % (num_top10_correct_temp/num_eval))
        print("Top 10 String Match Score = %.2f" % (num_top10_correct/num_eval))
    print()

    o_f.write("%d examples evaluated" % num_eval + "\n")
    o_f.write("Top 1 Template MatchScore = %.2f" % (num_top1_correct_temp/num_eval) + "\n")
    o_f.write("Top 1 String Match Score = %.2f" % (num_top1_correct/num_eval) + "\n")
    if len(predictions) > 1:
        o_f.write("Top 5 Template Match Score = %.2f" % (num_top5_correct_temp/num_eval) + "\n")
        o_f.write("Top 5 String Match Score = %.2f" % (num_top5_correct/num_eval) + "\n")
        o_f.write("Top 10 Template Match Score = %.2f" % (num_top10_correct_temp/num_eval) + "\n")
        o_f.write("Top 10 String Match Score = %.2f" % (num_top10_correct/num_eval) + "\n")
    o_f.write("\n")


def gen_eval_sheet(model, dataset, FLAGS, output_path):
    """
    :param model:
    :param dataset:
    :param FLAGS:
    :param output_path:

    :return:
    """
    with open(output_path, 'w') as o_f:
        # print evaluation form header
        o_f.write('example_id, description, ground_truth, prediction, ' +
                  'correct command, correct template\n')

        example_id = 0
        eval_bash = FLAGS.dataset.startswith("bash")
        cmd_parser = data_tools.bash_parser if eval_bash \
            else data_tools.paren_parser
        tokenizer_selector = "cm" if FLAGS.explain else "nl"
        grouped_dataset = data_utils.group_data(
            dataset, use_bucket=True, tokenizer_selector=tokenizer_selector)

        with DBConnection() as db:
            for nl_temp in grouped_dataset:
                data_group = grouped_dataset[nl_temp]
                nl_str = data_group[0].sc_txt

                tg_strs = [dp.tg_txt for dp in data_group]
                gt_trees = [cmd_parser(cm_str) for cm_str in tg_strs]
                if any(data_tools.is_low_frequency(t) for t in gt_trees):
                    continue
                gt_trees = gt_trees + [cmd_parser(cmd)
                                       for cmd in db.get_correct_temps(nl_str)]

                predictions = db.get_top_k_predictions(model, nl_str, k=10)

                example_id += 1

                for i in xrange(min(3, len(predictions))):
                    if i == 0:
                        output_str = '{},{},'.format(example_id, nl_temp.strip())
                    else:
                        output_str = ',,'
                    pred_cmd, score = predictions[i]
                    tree = cmd_parser(pred_cmd)

                    # evaluation ignoring flag orders
                    temp_match = tree_dist.one_match(gt_trees, tree, ignore_arg_value=True)
                    str_match = tree_dist.one_match(gt_trees, tree, ignore_arg_value=False)
                    if i < len(tg_strs):
                        output_str += '{},'.format(tg_strs[i].strip())
                    else:
                        output_str += ','
                    output_str += '{},'.format(pred_cmd)
                    if temp_match:
                        output_str += 'y,'
                    if str_match:
                        output_str += 'y'

                    o_f.write(output_str + '\n')


def load_predictions(pred_dir, top_k):
    """
    Load model predictions (top_k per example) from disk.

    :param pred_dir: Directory where the model prediction file is stored.
    :param top_k: Maximum number of predictions to read per example.
    :return: List of top k predictions.
    """
    with open(os.path.join(pred_dir, 'predictions.latest')) as f:
        prediction_list = []
        for line in f:
            predictions = line.split('|||')
            prediction_list.append(predictions[:top_k])
    return prediction_list


def test_ted():
    while True:
        cmd1 = raw_input(">cmd1: ")
        cmd2 = raw_input(">cmd2: ")
        ast1 = data_tools.bash_parser(cmd1)
        ast2 = data_tools.bash_parser(cmd2)
        dist = zss.simple_distance(
            ast1, ast2, nast.Node.get_children, nast.Node.get_label,
            tree_dist.temp_local_dist
        )
        print("ted = {}".format(dist))
        print()


if __name__ == "__main__":
    test_ted()
<|MERGE_RESOLUTION|>--- conflicted
+++ resolved
@@ -51,11 +51,7 @@
     if eval_bash:
         top_k_cms = np.zeros([len(grouped_dataset), top_k])
 
-<<<<<<< HEAD
-    prediction_list = load_predictions(FLAGS.model_root_dir, top_k)
-=======
     prediction_list = load_predictions(model.model_dir, top_k)
->>>>>>> 55280c6a
 
     with DBConnection() as db:
         data_id = 0
