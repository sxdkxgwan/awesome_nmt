import os
import subprocess

top_cmd_list_file = "top100.txt"
out_dir = "gnu_man_synopsis"


def main():
    if not os.path.exists(out_dir):
        os.makedirs(out_dir)
    top_cmds = map(lambda x: x.strip(), open(top_cmd_list_file,"r").readlines())
    for cmd in top_cmds:
<<<<<<< HEAD
        try:
            output = subprocess.check_output([cmd,'--help'])
            with open(os.path.join(output_dir, cmd), 'w') as o_f:
                o_f.write(output)
        except:
            print cmd
            continue
=======
        f = open(os.path.join(out_dir, cmd), "w")
        out = subprocess.call([cmd, "--help"], stdout=f)
>>>>>>> 624ee362

if __name__ == '__main__':
    main()<|MERGE_RESOLUTION|>--- conflicted
+++ resolved
@@ -10,7 +10,6 @@
         os.makedirs(out_dir)
     top_cmds = map(lambda x: x.strip(), open(top_cmd_list_file,"r").readlines())
     for cmd in top_cmds:
-<<<<<<< HEAD
         try:
             output = subprocess.check_output([cmd,'--help'])
             with open(os.path.join(output_dir, cmd), 'w') as o_f:
@@ -18,10 +17,6 @@
         except:
             print cmd
             continue
-=======
-        f = open(os.path.join(out_dir, cmd), "w")
-        out = subprocess.call([cmd, "--help"], stdout=f)
->>>>>>> 624ee362
 
 if __name__ == '__main__':
     main()