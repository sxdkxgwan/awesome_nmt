type
<<<<<<< HEAD
		File        (file, source_file, target_file, xfile, file1, file2, filename, progfile, command_file, zipfile,
		             archive-file, reference)
=======
		File        (file, source_file, target_file, xfile, file1, file2, filename, progfile, command_file, zipfile, archive-file, reference)
>>>>>>> 188fda4f
		Directory   (directory, exdir, dir)
		Path        (path)
		Permission  (permmode, MINUSpermmode, PLUSpermmode)
		Date        (date)
		Prog        (command, prog, program, utility, varEQvalue)
<<<<<<< HEAD
		Regex       (name, gname, uname, eofstr, replstr, string, extension, option, options, MINUSflags, PLUSflags,
		             flags, type, findexp, format, owner, group, first, last, suffixes, pattern, fs, mask)
=======
		Regex       (name, gname, uname, eofstr, replstr, string, extension, option, options, MINUSflags, PLUSflags, flags, type, findexp, format, owner, group, first, last, suffixes, pattern, fs, mask)
>>>>>>> 188fda4f
		Number      (n, num, number, replacements, maxprocs, incr, bytes, count, depth)
		Time        (time, date)
		Size        (size, blocksize)

constants
		SEMICOLON ;
		PLUS +
		EXCLAMATION !
		BRACKETS {}
		ACE ACE
		LB (
		RB )
		{} {}

PrimitiveCmd :=

		find [-H | -L | -P] [-EXdsx] [-f path] path ... :find_expression: ...

		find [-H | -L | -P] [-EXdsx] -f path [path ...] :find_expression: ...

		mv [-f | -i | -n] [-v] source_file target_file

		mv [-f | -i | -n] [-v] source_file ... directory

		mv [-f | -i | -n] [-v] -t directory source_file ...

		sort [-bdfgiMnrckmosStTuz] [file ...]
				
		grep [-abcdDEFGHhIiJLlmnOopqRSsUVvwxZ] [-A num] [-B num] [-C num] [-e pattern] [-f file] [--context[=num]] [--label] [--line-buffered] [--null] [pattern] [file ...]

		egrep [-abcdDEFGHhIiJLlmnOopqRSsUVvwxZ] [-A num] [-B num] [-C num] [-e pattern] [-f file] [--context[=num]] [--label] [--line-buffered] [--null] [pattern] [file ...]
				
		cp [-R [-H | -L | -P]] [ -fi | -n] [-apvX] source_file target_file
				
		cp [-R [-H | -L | -P]] [ -fi | -n] [-apvX] source_file ... directory
				
		ls [-ABCFGHLOPRSTUW@abcdefghiklmnopqrstuwx1] [file ...]

		tar -c [ -b blocksize] [ -C directory] [ --check-links] [ --exclude pattern] [ --format tar_format] [ -f file] [ -H] [ -h] [ -I] [ --include pattern] [ -j] [ -L] [ -l] [ -n] [ --newer date] [ --newer-mtime date] [ --newer-than file] [ --newer-mtime-than file] [ --nodump] [ -o] [ --one-file-system] [ --options options] [ -P] [ -s pattern] [ -T filename] [ --use-compress-program program] [ -v] [ --version] [ -w] [ -X filename] [ -y] [ -z] [ -Z] [[file ...] | [directory ...]]
		 
		tar -r -f archive-file [ -b blocksize] [ -C directory] [ --check-links] [ --exclude pattern] [ --format tar_format] [ -f file] [ -H] [ -h] [ -I] [ --include pattern] [ -L] [ -l] [ -n] [ --newer date] [ --newer-mtime date] [ --newer-than file] [ --newer-mtime-than file] [ --nodump] [ -o] [ --one-file-system] [ --options options] [ -P] [ -s pattern] [ -T filename] [ --use-compress-program program] [ -v] [ --version] [ -w] [ -X filename] [[file ...] | [directory ...]]
		 
		tar -u -f archive-file [ -b blocksize] [ -C directory] [ --exclude pattern] [ --format format] [ -f file] [ -I] [ --include pattern] [ -l] [ -n] [ --newer date] [ --newer-mtime date] [ --newer-than file] [ --newer-mtime-than file] [ -o] [ --one-file-system] [ --options options] [ -P] [ -s pattern] [ -T filename] [ --use-compress-program program] [ -v] [ --version] [ -w] [ -X filename] [[file ...] | [directory ...]]
		 
		tar -t [ -b blocksize] [ -C directory] [ --exclude pattern] [ -f file] [ -I] [ --include pattern] [ -l] [ -O] [ --options options] [ -P] [ -q] [ -s pattern] [ -T filename] [ --use-compress-program program] [ -v] [ --version] [ -w] [ -X filename] [pattern ...]
		 
		tar -x [ -b blocksize] [ -C directory] [ --chroot] [ --exclude pattern] [ -f file] [ -I] [ --include pattern] [ -k] [ --keep-newer-files] [ -l] [ -m] [ --numeric-owner] [ -O] [ -o] [ --options options] [ -P] [ -p] [ -q] [ -S] [ --strip-components count] [ -s pattern] [ -T filename] [ -U] [ --use-compress-program program] [ -v] [ --version] [ -w] [ -X filename] [pattern ...]

		xargs [-0opt] [-E eofstr] [-I replstr [-R replacements]] [-J replstr] [-L number] [-n number [-x]] [-P maxprocs] [-s size] [:command: | string ...]

		xargs [-0prtx] [-E eofstr] [-e [eofstr]] [--eof[=eofstr]] [--null] [-d delimiter] [--delimiter delimiter] [-I replstr] [-i[replacestr]] [--replace[=replstr]] [-l [maxlines]] [-L maxlines] [--max-lines [=maxlines]] [-n maxargs] [--max-args=maxargs] [-s maxchars] [--max-chars=maxchars] [-P maxprocs] [--max-procs=maxprocs] [--process-slot-var=name] [--interactive] [--verbose] [--exit] [--no-run-if-empty] [--arg-file=file] [--show-limits] [--version] [--help] [:command: | string ...]

		sed [-E] [-a] [-l] [-n] command [file ...]
				
		sed [-E] [-a] [-l] [-n] [-e command] [-f command_file] [-i extension] [file ...]

		awk [ -F fs ] [ -v varEQvalue ] [ [prog ...] | [-f progfile] ] [ file ... ]

		rm [-dfiPRrvW] file ...

		cd [-L|-P] [dir]

		wc [-clmw] [file ...]

		chmod [-fv] [-R [-H | -L | -P]] permmode file ...
		chmod [-fv] [-R [-H | -L | -P]] [ [MINUSa] | [PLUSa] | [EQUALa] ] ACE file ...
		chmod [-fhv] [-R [-H | -L | -P]] [-E] file ...
		chmod [-fhv] [-R [-H | -L | -P]] [-C] file ...
		chmod [-fhv] [-R [-H | -L | -P]] [-N] file ...

		chown [-fhv] [-R [-H | -L | -P]] owner file ...

		chgrp [-fhv] [-R [-H | -L | -P]] group file ...

		head [ [-n count] | [-c bytes]] [file ...]

		tail [-F | -f | -r] [-q] [ [-b number] | [-c number] | [-n number]] [file ...]

		seq [-w] [-f format] [-s string] [-t string] [first [incr]] last

		unlink file

		cat [-benstuv] [file ...]

		zip  [-aABcdDeEfFghjklLmoqrRSTuvVwXyz] [-AT] [-EXCLAMATION] [-DOLLAR]  [--longoption]  [-b path] [-n suffixes] [-t date] [-tt date] [zipfile [file ...]]  [-xi list]

		unzip [-Z] [-cflptTuvzabjnoqsCKLMVWX] file [file ...]  [-x xfile ...] [-d exdir]

		du [-H | -L | -P] [-a | -s | [-d depth] ] [-c] [-h | -k | -m | -g] [-x] [-I mask] [file ...]

		echo [-n] [string ...]

		diff [OPTION ...] file ...

		comm [-ONE] [-TWO] [-THREE] [-i] file1 file2

		sh [option ...] [file ...]

find_expression :=
		-true
		-false
		:find_exp_list:
		LB :find_expression: RB		
		:find_expression: -and :find_expression:
		:find_expression: -or :find_expression:
		:find_expression: -o :find_expression:
		-not :find_expression:
		EXCLAMATION :find_expression:

find_exp_list :=
		:find_primitive_exp: ...

find_primitive_exp :=
		:find_primitive_exp_op0:
		:find_primitive_exp_op1:
		:find_primitive_exp_op2:
		:find_primitive_exp_op3:
		:find_primitive_exp_op4:
		:find_primitive_exp_op5:
		:find_primitive_exp_op6:
		:find_primitive_exp_op7:
		:find_primitive_exp_op8:
		:find_primitive_exp_op9:
		:find_primitive_exp_op10:
		:find_primitive_exp_op11:
		:find_primitive_exp_op12:
		:find_primitive_exp_op13:
		:find_primitive_exp_op14:
		:find_primitive_exp_op15:
		:find_primitive_exp_op16:
		:find_primitive_exp_op17:
		:find_primitive_exp_op18:
		:find_primitive_exp_op19:
		:find_primitive_exp_op20:
		:find_primitive_exp_op21:
		:find_primitive_exp_op22:
		:find_primitive_exp_op23:
		:find_primitive_exp_op24:
		:find_primitive_exp_op25:
		:find_primitive_exp_op26:
		:find_primitive_exp_op27:
		:find_primitive_exp_op28:
		:find_primitive_exp_op29:
		:find_primitive_exp_op30:
		:find_primitive_exp_op31:
		:find_primitive_exp_op32:
		:find_primitive_exp_op33:
		:find_primitive_exp_op34:
		:find_primitive_exp_op35:
		:find_primitive_exp_op36:
		:find_primitive_exp_op37:
		:find_primitive_exp_op38:
		:find_primitive_exp_op39:
		:find_primitive_exp_op40:
		:find_primitive_exp_op41:
		:find_primitive_exp_op42:
		:find_primitive_exp_op43:
		:find_primitive_exp_op44:
		:find_primitive_exp_op45:
		:find_primitive_exp_op46:
		:find_primitive_exp_op47:
		:find_primitive_exp_op48:
		:find_primitive_exp_op49:
		:find_primitive_exp_op50:
		:find_primitive_exp_op51:
		:find_primitive_exp_op52:
		:find_primitive_exp_op53:
		:find_primitive_exp_op54:
		:find_primitive_exp_op55:
		:find_primitive_exp_op56:
		:find_primitive_exp_op57:
		:find_primitive_exp_op58:
		:find_primitive_exp_op59:
		:find_primitive_exp_op60:
		:find_primitive_exp_op61:
		:find_primitive_exp_op62:
		:find_primitive_exp_op63:
		:find_primitive_exp_op64:
		:find_primitive_exp_op65:
		:find_primitive_exp_op66:
		:find_primitive_exp_op67:
		:find_primitive_exp_op68:
		:find_primitive_exp_op69:
		:find_primitive_exp_op70:
		:find_primitive_exp_op71:
	
find_primitive_exp_op0  := 
		-not findexp
find_primitive_exp_op1  := 
		-Bmin nmin
find_primitive_exp_op2  := 
		-Bnewer file
find_primitive_exp_op3  := 
		-Btime time
find_primitive_exp_op4  := 
		-acl
find_primitive_exp_op5  := 
		-amin nmin
find_primitive_exp_op6  := 
		-anewer file
find_primitive_exp_op7  := 
		-atime time
find_primitive_exp_op8  := 
		-cmin nmin
find_primitive_exp_op9  := 
		-cnewer file
find_primitive_exp_op10  := 
		-ctime nmin
find_primitive_exp_op11  := 
		-d
find_primitive_exp_op12  := 
		-daystart
find_primitive_exp_op13  := 
		-delete
find_primitive_exp_op14  := 
		-depth
find_primitive_exp_op15  := 
		-depth n
find_primitive_exp_op16  := 
		-empty
find_primitive_exp_op17  := 
		-exec :command: SEMICOLON
find_primitive_exp_op18  := 
		-exec :command: PLUS
find_primitive_exp_op19  := 
		-execdir :command: SEMICOLON
find_primitive_exp_op20  := 
		-execdir :command: PLUS
find_primitive_exp_op21  := 
		-flags MINUSflags
find_primitive_exp_op22  := 
		-flags PLUSflags
find_primitive_exp_op23  := 
		-flags flags
find_primitive_exp_op24  := 
		-fstype type
find_primitive_exp_op25  := 
		-gid gname
find_primitive_exp_op26  := 
		-group gname
find_primitive_exp_op27  := 
		-ignore_readdir_race
find_primitive_exp_op28  := 
		-ilname pattern
find_primitive_exp_op29  := 
		-ilname pattern
find_primitive_exp_op30  := 
		-iname pattern
find_primitive_exp_op31  := 
		-inum n
find_primitive_exp_op32  := 
		-ipath pattern
find_primitive_exp_op33  := 
		-iregex pattern
find_primitive_exp_op34  := 
		-iwholename pattern
find_primitive_exp_op35  := 
		-links n
find_primitive_exp_op36  := 
		-lname pattern
find_primitive_exp_op37  := 
		-ls
find_primitive_exp_op38  := 
		-maxdepth n
find_primitive_exp_op39  := 
		-mindepth n
find_primitive_exp_op40  := 
		-mmin n
find_primitive_exp_op41  := 
		-mnewer file
find_primitive_exp_op42  := 
		-mount
find_primitive_exp_op43  := 
		-mtime time
find_primitive_exp_op44  := 
		-name pattern
find_primitive_exp_op45  := 
		-newer file
find_primitive_exp_op46  := 
		-newerXY reference
find_primitive_exp_op47  := 
		-nogroup
find_primitive_exp_op48  := 
		-noignore_readdir_race
find_primitive_exp_op49  := 
		-noleaf
find_primitive_exp_op50  := 
		-nouser
find_primitive_exp_op51  := 
		-ok :command: SEMICOLON
find_primitive_exp_op52  := 
		-ok :command: PLUS
find_primitive_exp_op53  := 
		-okdir :command: SEMICOLON
find_primitive_exp_op54  := 
		-path pattern
find_primitive_exp_op55  := 
		-perm permmode
find_primitive_exp_op56  := 
		-perm MINUSpermmode
find_primitive_exp_op57  := 
		-perm PLUSpermmode
find_primitive_exp_op58  := 
		-print
find_primitive_exp_op59  := 
		-print0
find_primitive_exp_op60  := 
		-printf pattern
find_primitive_exp_op61  := 
		-prune
find_primitive_exp_op62  := 
		-regex pattern
find_primitive_exp_op63  := 
		-samefile name
find_primitive_exp_op64  := 
		-size size
find_primitive_exp_op65  := 
		-type t
find_primitive_exp_op66  := 
		-xtype t
find_primitive_exp_op67  := 
		-uid uname
find_primitive_exp_op68  := 
		-user uname
find_primitive_exp_op69  := 
		-wholename pattern
find_primitive_exp_op70  := 
		-xattr
find_primitive_exp_op71  := 
		-xattrname name

X :=
        a | B | c | m

Y :=
        a | B | c | m | t<|MERGE_RESOLUTION|>--- conflicted
+++ resolved
@@ -1,21 +1,11 @@
 type
-<<<<<<< HEAD
-		File        (file, source_file, target_file, xfile, file1, file2, filename, progfile, command_file, zipfile,
-		             archive-file, reference)
-=======
 		File        (file, source_file, target_file, xfile, file1, file2, filename, progfile, command_file, zipfile, archive-file, reference)
->>>>>>> 188fda4f
 		Directory   (directory, exdir, dir)
 		Path        (path)
 		Permission  (permmode, MINUSpermmode, PLUSpermmode)
 		Date        (date)
 		Prog        (command, prog, program, utility, varEQvalue)
-<<<<<<< HEAD
-		Regex       (name, gname, uname, eofstr, replstr, string, extension, option, options, MINUSflags, PLUSflags,
-		             flags, type, findexp, format, owner, group, first, last, suffixes, pattern, fs, mask)
-=======
 		Regex       (name, gname, uname, eofstr, replstr, string, extension, option, options, MINUSflags, PLUSflags, flags, type, findexp, format, owner, group, first, last, suffixes, pattern, fs, mask)
->>>>>>> 188fda4f
 		Number      (n, num, number, replacements, maxprocs, incr, bytes, count, depth)
 		Time        (time, date)
 		Size        (size, blocksize)
