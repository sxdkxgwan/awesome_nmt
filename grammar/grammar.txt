type ::= 
		File (file, source_file, target_file, xfile, file1, file2)
		Directory (directory, exdir)
		Path (path)

		String (name, gname, eofstr, replstr, string, command, extension, option, uname, owner)
		Pattern (pattern)

		Number (n, num, number, replacements, maxprocs, incr, bytes, count, mask)
		Time (time, nmin)
		Size (size, blocksize)
		Date (date)

		Permission (permmode)

		TarFormat (tar_format)

		Utility (utility)
		Argument (argument)

PrimitiveCmd ::=

		find [-H | -L | -P] [-EXdsx] [-f path] path ... [ -true ] [ -false ] [ -not findexp ] [ -Bmin nmin ] [ -Bnewer file ] [ -Btime time ] [ -acl ] [ -amin nmin ] [ -anewer file ] [-atime time] [ -cmin nmin ] [ -cnewer file ] [ -ctime nmin ] [ -d ] [ -daystart ] [ -delete ] [ -depth ] [ -depth n ] [ -empty ] [ -exec utility [ argument ... ] SEMICOLUMN ] [ -exec utility [ argument ...] BRACKETS ... PLUS] [ -execdir utility [ argument ... ] SEMICOLUMN ] [ -execdir utility [ argument ... ] PLUS ] [ -flags MINUSflag] [-flags PLUSflags] [-flags flags] [ -fstype type ] [ -gid gname ] [ -group gname ] [ -ignore_readdir_race ] [ -ilname pattern ] [ -ilname pattern ] [ -iname pattern ] [ -inum n ] [ -ipath pattern ] [ -iregex pattern ] [ -iwholename pattern ] [ -links n ] [ -lname pattern ] [ -ls ] [ -maxdepth n ] [ -mindepth n ] [ -mmin n ] [ -mnewer file ] [ -mount ] [ -mtime time ] [ -name pattern ] [ -newer file ] [ -newerXY file ] [ -nogroup ] [ -noignore_readdir_race ] [ -noleaf ] [ -nouser ] [ -ok utility [ argument ... ] SEMICOLUMN] [ -okdir utility [ argument ...] SEMICOLUMN ] [ -path pattern ] [ -perm permmode ] [ -perm MINUSpermmode ] [ -perm PLUSpermmode ] [ -print ] [ -print0 ] [-printf pattern] [ -prune ] [ -regex pattern ] [ -samefile name ] [ -size size ] [ -type t ] [ -xtype t ] [ -uid uname ] [ -user uname ] [ -wholename pattern ] [ -xattr ] [ -xattrname name ] [ -and ] [ -or ] [ -not ] [ EXCLAMATION ]

		find [-H | -L | -P] [-EXdsx] -f path [path ...] [ -true ] [ -false ] [ -not findexp ] [ -Bmin nmin ] [ -Bnewer file ] [ -Btime time ] [ -acl ] [ -amin nmin ] [ -anewer file ] [-atime time] [ -cmin nmin ] [ -cnewer file ] [ -ctime nmin ] [ -d ] [ -daystart ] [ -delete ] [ -depth ] [ -depth n ] [ -empty ] [ -exec utility [ argument ... ] SEMICOLUMN ] [ -exec utility [ argument ...] BRACKETS ... PLUS] [ -execdir utility [ argument ... ] SEMICOLUMN ] [ -execdir utility [ argument ... ] PLUS ] [ -flags MINUSflag] [-flags PLUSflags] [-flags flags] [ -fstype type ] [ -gid gname ] [ -group gname ] [ -ignore_readdir_race ] [ -ilname pattern ] [ -ilname pattern ] [ -iname pattern ] [ -inum n ] [ -ipath pattern ] [ -iregex pattern ] [ -iwholename pattern ] [ -links n ] [ -lname pattern ] [ -ls ] [ -maxdepth n ] [ -mindepth n ] [ -mmin n ] [ -mnewer file ] [ -mount ] [ -mtime time ] [ -name pattern ] [ -newer file ] [ -newerXY file ] [ -nogroup ] [ -noignore_readdir_race ] [ -noleaf ] [ -nouser ] [ -ok utility [ argument ... ] SEMICOLUMN] [ -okdir utility [ argument ...] SEMICOLUMN ] [ -path pattern ] [ -perm permmode ] [ -perm MINUSpermmode ] [ -perm PLUSpermmode ] [ -print ] [ -print0 ] [-printf pattern] [ -prune ] [ -regex pattern ] [ -samefile name ] [ -size size ] [ -type t ] [ -xtype t ] [ -uid uname ] [ -user uname ] [ -wholename pattern ] [ -xattr ] [ -xattrname name ] [ -and ] [ -or ] [ -not ] [ EXCLAMATION ]

		mv [-f | -i | -n] [-v] source_file target_file

		mv [-f | -i | -n] [-v] source_file ... directory

		sort [-bdfgiMnrckmosStTuz] [file ...]
				
		grep [-abcdDEFGHhIiJLlmnOopqRSsUVvwxZ] [-A num] [-B num] [-C[num]] [-e pattern] [-f file] [--context[=num]] [--label] [--line-buffered] [--null] [pattern] [file ...]

		egrep [-abcdDEFGHhIiJLlmnOopqRSsUVvwxZ] [-A num] [-B num] [-C[num]] [-e pattern] [-f file] [--context[=num]] [--label] [--line-buffered] [--null] [pattern] [file ...]
				
		cp [-R [-H | -L | -P]] [ [-fi] | [-n]] [-apvX] source_file target_file
				
		cp [-R [-H | -L | -P]] [ [-fi] | [-n]] [-apvX] source_file ... directory
				
		ls [-ABCFGHLOPRSTUW@abcdefghiklmnopqrstuwx1] [file ...]

		tar -c [ -b blocksize] [ -C directory] [ --check-links] [ --exclude pattern] [ --format tar_format] [ -f file] [ -H] [ -h] [ -I] [ --include pattern] [ -j] [ -L] [ -l] [ -n] [ --newer date] [ --newer-mtime date] [ --newer-than file] [ --newer-mtime-than file] [ --nodump] [ -o] [ --one-file-system] [ --options options] [ -P] [ -s pattern] [ -T filename] [ --use-compress-program program] [ -v] [ --version] [ -w] [ -X filename] [ -y] [ -z] [ -Z] [[file ...] | [directory ...]]
		 
		tar -r -f archive-file [ -b blocksize] [ -C directory] [ --check-links] [ --exclude pattern] [ --format tar_format] [ -f file] [ -H] [ -h] [ -I] [ --include pattern] [ -L] [ -l] [ -n] [ --newer date] [ --newer-mtime date] [ --newer-than file] [ --newer-mtime-than file] [ --nodump] [ -o] [ --one-file-system] [ --options options] [ -P] [ -s pattern] [ -T filename] [ --use-compress-program program] [ -v] [ --version] [ -w] [ -X filename] [[file ...] | [directory ...]]
		 
		tar -u -f archive-file [ -b blocksize] [ -C directory] [ --exclude pattern] [ --format format] [ -f file] [ -I] [ --include pattern] [ -l] [ -n] [ --newer date] [ --newer-mtime date] [ --newer-than file] [ --newer-mtime-than file] [ -o] [ --one-file-system] [ --options options] [ -P] [ -s pattern] [ -T filename] [ --use-compress-program program] [ -v] [ --version] [ -w] [ -X filename] [[file ...] | [directory ...]]
		 
		tar -t [ -b blocksize] [ -C directory] [ --exclude pattern] [ -f file] [ -I] [ --include pattern] [ -l] [ -O] [ --options options] [ -P] [ -q] [ -s pattern] [ -T filename] [ --use-compress-program program] [ -v] [ --version] [ -w] [ -X filename] [pattern ...]
		 
		tar -x [ -b blocksize] [ -C directory] [ --chroot] [ --exclude pattern] [ -f file] [ -I] [ --include pattern] [ -k] [ --keep-newer-files] [ -l] [ -m] [ --numeric-owner] [ -O] [ -o] [ --options options] [ -P] [ -p] [ -q] [ -S] [ --strip-components count] [ -s pattern] [ -T filename] [ -U] [ --use-compress-program program] [ -v] [ --version] [ -w] [ -X filename] [pattern ...]

		xargs [-0opt] [-E eofstr] [-I replstr [-R replacements]] [-J replstr] [-L number] [-n number [-x]] [-P maxprocs] [-s size] [utility [argument ...]]

		sed [-E] [-a] [-l] [-n] command [file ...]
				
		sed [-E] [-a] [-l] [-n] [-e command] [-f command_file] [-i extension] [file ...]

		awk [ -F fs ] [ -v varEQvalue ] [ [prog ...] | [-f progfile] ] [ file ... ]

		rm [-dfiPRrvW] file ...

		cd [-L|-P] [dir]

		wc [-clmw] [file ...]

		chmod [-fv] [-R [-H | -L | -P]] permmode file ...
		chmod [-fv] [-R [-H | -L | -P]] [ [MINUSa] | [PLUSa] | [EQUALa] ] ACE file ...
		chmod [-fhv] [-R [-H | -L | -P]] [-E] file ...
		chmod [-fhv] [-R [-H | -L | -P]] [-C] file ...
		chmod [-fhv] [-R [-H | -L | -P]] [-N] file ...

<<<<<<< HEAD
		zip  [-aABcdDeEfFghjklLmoqrRSTuvVwXyz] [AT] [EXCLAIMATION] [DOLLAR]  [--longoption]  [-b path] [-n suffixes] [-t date] [-tt date] [zipfile ...]  [-xi list]

		unzip [-Z] [-cflptTuvzabjnoqsCKLMVWX] file [file ...]  [-x xfile ...] [-d exdir]
=======
		chown [-fhv] [-R [-H | -L | -P]] owner file ...
>>>>>>> c997b5f5

		head [ [-n count] | [-c bytes]] [file ...]

		tail [-F | -f | -r] [-q] [ [-b number] | [-c number] | [-n number]] [file ...]

		seq [-w] [-f format] [-s string] [-t string] [first [incr]] last

		unlink file

		cat [-benstuv] [file ...]

		zip  [-aABcdDeEfFghjklLmoqrRSTuvVwXyz] [AT] [EXCLAIMATION] [DOLLAR]  [--longoption]  [-b path] [-n suffixes] [-t date] [-tt date] [zipfile [file ...]]  [-xi list]

		unzip [-Z] [-cflptTuvzabjnoqsCKLMVWX] file [file ...]  [-x xfile ...] [-d exdir]

		du [-H | -L | -P] [-a | -s | [-d depth] ] [-c] [-h | -k | -m | -g] [-x] [-I mask] [file ...]

		echo [-n] [string ...]

		diff [OPTION ...] file ...

		comm [-ONE] [-TWO] [-THREE] [-i] file1 file2

		sh [option ...] [file ...]<|MERGE_RESOLUTION|>--- conflicted
+++ resolved
@@ -70,13 +70,7 @@
 		chmod [-fhv] [-R [-H | -L | -P]] [-C] file ...
 		chmod [-fhv] [-R [-H | -L | -P]] [-N] file ...
 
-<<<<<<< HEAD
-		zip  [-aABcdDeEfFghjklLmoqrRSTuvVwXyz] [AT] [EXCLAIMATION] [DOLLAR]  [--longoption]  [-b path] [-n suffixes] [-t date] [-tt date] [zipfile ...]  [-xi list]
-
-		unzip [-Z] [-cflptTuvzabjnoqsCKLMVWX] file [file ...]  [-x xfile ...] [-d exdir]
-=======
 		chown [-fhv] [-R [-H | -L | -P]] owner file ...
->>>>>>> c997b5f5
 
 		head [ [-n count] | [-c bytes]] [file ...]
 
