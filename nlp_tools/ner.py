--- conflicted
+++ resolved
@@ -144,9 +144,6 @@
     return sentence
 
 def normalize_number_in_token(token):
-<<<<<<< HEAD
-    return re.sub(_DIGIT_RE, constants._NUMBER, token)
-=======
     return re.sub(_DIGIT_RE, constants._NUMBER, token)
 
 def is_english_word(word):
@@ -156,11 +153,4 @@
             return False
     if word.isalpha() and any(x.isupper() for x in word):
         return False
-    return bool(re.match('[0-9A-Za-z\-\'\(\)]+$', word, re.IGNORECASE))
-
-if __name__ == "__main__":
-    while True:
-        input = raw_input('> ')
-        tokens = basic_tokenizer(input)
-        print(annotate(tokens))
->>>>>>> 2d3b48d5
+    return bool(re.match('[0-9A-Za-z\-\'\(\)]+$', word, re.IGNORECASE))