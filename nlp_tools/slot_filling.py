#!/usr/bin/env python
# -*- coding: UTF-8 -*-

"""Algorithms for filling the argument slots in a command template with the
   argument values extracted from the natural language"""

import cPickle as pickle
import collections, copy, datetime, re
import numpy as np
from numpy.linalg import norm

from . import constants, tokenizer
<<<<<<< HEAD
=======
from .constants import strip
from encoder_decoder.classifiers import KNearestNeighborModel
>>>>>>> 378df43c
from bashlex.data_tools import bash_tokenizer, pretty_print

# --- Slot-filler pair scoring --- #

def nn_slot_filling_raw_prediction_eval(train_path, dev_path):
    """A nearest-neighbor slot-filling classifier."""
    with open(train_path) as f:
        train_X, train_Y = pickle.load(f)
        train_X = np.concatenate(train_X, axis=0)
        train_Y = np.concatenate([np.expand_dims(y, 0) for y in train_Y],
                                 axis=0)
    with open(dev_path) as f:
        dev_X, dev_Y = pickle.load(f)
        dev_X = np.concatenate(dev_X, axis=0)
    # normalizing the rows of the feature matrices
    train_X = train_X / norm(train_X, axis=1)[:, None]
    dev_X = dev_X / norm(dev_X, axis=1)[:, None]

    # hyperparameters
    k = 3
    model = KNearestNeighborModel(k, train_X, train_Y)
    nn_prediction = model.predict(dev_X)

    # compute accuracy on the development set
    threshold = 0.5
    num_total = 0.0
    num_correct = 0.0
    for i in xrange(len(nn_prediction)):
        if dev_Y[i][0] == 1 and nn_prediction[i][0] >= threshold:
            num_correct += 1
        if dev_Y[i][0] == 0 and nn_prediction[i][0] < threshold:
            num_correct += 1
        print(nn_prediction[i][0], dev_Y[i][0])
        num_total += 1
    print("Accuracy: ", num_correct / num_total)

# --- Slot-filler Alignment --- #

def strip(pattern):
    # special_start_1c_re = re.compile(r'^[\"\'\*\\\/\.-]]')
    # special_start_2c_re = re.compile(r'^\{\}')
    # special_end_1c_re = re.compile(r'[\"\'\\\/\$\*\.-]$')
    # special_end_2c_re = re.compile(r'(\\n|\{\})$')
    while len(pattern) > 1 and \
            pattern[0] in ['"', '\'', '*', '\\', '/', '.', '-', '{', '}']:
        pattern = pattern[1:]
    while len(pattern) > 1 and \
            pattern[-1] in ['"', '\'', '\\', '/', '$', '*', '.', '-',
                            '{', '}']:
        pattern = pattern[:-1]
    special_start_re = re.compile(r'^\{\}')
    special_end_re = re.compile(r'(\\n|\{\})$')
    while len(pattern) > 2 and re.search(special_end_re, pattern):
        pattern = pattern[:-2]
    while len(pattern) > 1 and \
            pattern[0] in ['"', '\'', '*', '\\', '/', '.', '-']:
        pattern = pattern[1:]
    while len(pattern) > 1 and \
            pattern[-1] in ['"', '\'', '\\', '/', '$', '*', '.', '-']:
        pattern = pattern[:-1]
    return pattern

def slot_filler_value_match(slot_value, filler_value, slot_type):
    """(Fuzzily) compute the matching score between a slot filler extracted
        from the natural language and a the slot in the command. Used for
        generating alignments from the training data.

       :param slot_value: slot value as shown in the bash command
       :param filler_value: slot filler value extracted from the natural language
       :param slot_type: category of the slot in the command

    """
    def strip_sign(pattern):
        if pattern[0] in ['-', '+']:
            pattern = pattern[1:]
        return pattern

    if slot_type in constants._PATTERNS or \
            (filler_value and is_parameter(filler_value)):
        if slot_value.lower() == filler_value:
            return 1
        if constants.remove_quotation(slot_value).lower() == \
            constants.remove_quotation(filler_value):
            return 1
        if filler_value and is_parameter(filler_value):
            if strip(strip_sign(slot_value)).lower() == \
                strip(filler_value).lower():
                return 1
        else:
            if strip(slot_value).lower() == strip(filler_value).lower():
                return 1
        return -np.inf
    else:
        if filler_value is None:
            if slot_type == 'Permission':
                return 1
            else:
                return 0
        if slot_type.endswith('Number'):
            if strip_sign(slot_value) == extract_number(filler_value):
                return 1
        if strip_sign(slot_value) == strip_sign(filler_value):
            return 1
        else:
            if slot_type.endswith('Timespan') or slot_type.endswith('Size'):
                if extract_number(slot_value) == extract_number(filler_value):
                    return 1
        return 0

def slot_filler_type_match(slot_type, filler_type):
    """Check if the category of a slot in the command matches that of the slot
    filler extracted from the natural language. Used for generating alignments
    from the training data.

    :param slot_type: slot category in the bash command
    :param filler_type: slot filler category extracted from the natural
        language.
    """
    category_matches = {
        '_NUMBER:::Number',
        '_NUMBER:::+Number',
        '_NUMBER:::-Number',
        '_NUMBER:::Regex',
        '_SIZE:::Size',
        '_SIZE:::+Size',
        '_SIZE:::-Size',
        '_TIMESPAN:::Timespan',
        '_TIMESPAN:::+Timespan',
        '_TIMESPAN:::-Timespan',
        '_TIMESPAN:::Number',
        '_TIMESPAN:::+Number',
        '_TIMESPAN:::-Number',
        '_DATETIME:::DateTime',
        '_DATETIME:::+DateTime',
        '_DATETIME:::-DateTime',
        '_PERMISSION:::Permission',
        '_PERMISSION:::+Permission',
        '_PERMISSION:::-Permission',
        '_PATH:::Path',
        '_DIRECTORY:::Directory',
        '_DIRECTORY:::Path',
        '_FILE:::Path',
        '_FILE:::File',
        '_FILE:::Directory',
        '_FILE:::Regex',
        '_REGEX:::Username',
        '_REGEX:::Groupname',
        '_REGEX:::Directory',
        '_REGEX:::File',
        '_REGEX:::Path',
        '_REGEX:::Regex'
    }

    return '{}:::{}'.format(filler_type, slot_type) in category_matches

def stable_marriage_alignment(M):
    """
    Return the stable marriage alignment between two sets of entities (fillers
    and slots).

    :param M: stores the raw match score between the two sets of entities
        represented by the rows and columns of M.

        M(i, j) = -inf implies that i and j are incompatible.

    """
    preferred_list_by_row = {}
    for i in M:
        preferred_list_by_row[i] = sorted(
            [(j, M[i][j]) for j in M[i] if M[i][j] > -np.inf],
            key=lambda x:x[1], reverse=True)

    remained_rows = M.keys()
    matched_cols = {}

    while (remained_rows):
        # In our application, it is possible to have both unmatched rows and
        # unmatched columns in the end, therefore need to detect this situation.
        preferred_list_changed = False
        for i in remained_rows:
            if len(preferred_list_by_row[i]) > 0:
                j, match_score = preferred_list_by_row[i].pop(0)
                preferred_list_changed = True
                if not j in matched_cols:
                    matched_cols[j] = (i, match_score)
                    remained_rows.remove(i)
                else:
                    if match_score > matched_cols[j][1]:
                        k, _ = matched_cols[j]
                        matched_cols[j] = (i, match_score)
                        remained_rows.remove(i)
                        remained_rows.append(k)
        if not preferred_list_changed:
            break

    return [(y, x) for (x, (y, score)) in sorted(matched_cols.items(),
            key=lambda x:x[1][1], reverse=True)], remained_rows

def slot_filler_stable_marriage_alignment(nl, cm):
    """Give a pair of (nl, cm) that is known to be the translation of each
       other, align the slot fillers extracted from the natural language with
       the slots in the command.
    """

    # Step 1: extract the token ids of the constants in the English sentence
    # and the slots in the command
    tokens, entities = tokenizer.ner_tokenizer(nl)
    nl_fillers, _, _ = entities
    cm_tokens = bash_tokenizer(cm)
    cm_tokens_with_types = bash_tokenizer(cm, arg_type_only=True)
    assert(len(cm_tokens) == len(cm_tokens_with_types))
    cm_slots = {}
    for i in xrange(len(cm_tokens_with_types)):
        if cm_tokens_with_types[i] in constants._ENTITIES:
            cm_slots[i] = (cm_tokens[i], cm_tokens_with_types[i])
    
    # Step 2: construct one-to-one mappings for the token ids from both sides
    M = collections.defaultdict(dict)               # alignment score matrix
    for i in nl_fillers:
        surface, filler_type = nl_fillers[i]
        filler_value = extract_value(filler_type, surface)
        for j in cm_slots:
            slot_value, slot_type = cm_slots[j]
            if (filler_value and is_parameter(filler_value)) or \
                    slot_filler_type_match(slot_type, filler_type):
                M[i][j] = \
                    slot_filler_value_match(slot_value, filler_value, slot_type)
            else:
                M[i][j] = -np.inf
    mappings, remained_fillers = stable_marriage_alignment(M)

    print('nl: {}'.format(nl))
    print('cm: {}'.format(cm))
    print(nl_fillers)
    print(cm_slots)
    print
    for (i, j) in mappings:
        print(i, j)
        # print('{} <-> {}'.format(nl_fillers[i][0].decode('utf-8'),
        # cm_slots[j][0].decode('utf-8')))
    print
    for i in remained_fillers:
        print('filler {} is not matched to any slot\n'
                .format(nl_fillers[i][0].encode('utf-8')))
    
    return mappings    

def is_parameter(value):
    return constants.remove_quotation(value).startswith('$')

# --- Filler value extractors --- #

def extract_value(arg_type, value):
    """Extract slot filling values from the natural language."""
    if arg_type in constants.category_conversion:
        arg_type = constants.category_conversion[arg_type]

    # remove quotations if there is any
    if constants.with_quotation(value):
        value = constants.remove_quotation(value)

    if arg_type in ['Directory']:
        value = value
    elif arg_type == 'Number':
        value = extract_number(value)
    elif arg_type == 'File':
        value = extract_filename(value)
    elif arg_type == 'Permission':
        value = extract_permission(value)
    elif arg_type == 'DateTime':
        value = extract_datetime(value)
    elif arg_type == 'Timespan':
        value = extract_timespan(value)
    elif arg_type == 'Size':
        value = extract_size(value)
    elif arg_type == 'Regex':
        value = value
    elif arg_type in ['Username', 'Groupname']:
        value = value

    # add quotations for pattern slots
    if arg_type in constants._PATTERNS and \
            not constants.with_quotation(value):
        value = constants.add_quotations(value)
    return value

def extract_number(value):
    digit_re = re.compile(constants._DIGIT_RE)
    match = re.search(digit_re, value)
    if match:
        return match.group(0)
    else:
        raise AttributeError('Cannot find number representation in pattern {}'
                             .format(value))

def extract_filename(value):
    """Extract file names."""
    quoted_span_re = re.compile(constants._QUOTED_RE)
    special_symbol_re = re.compile(constants._SPECIAL_SYMBOL_RE)
    file_extension_re = re.compile(constants._FILE_EXTENSION_RE)
    path_re = re.compile(constants._PATH_RE)

    if re.search(re.compile(r'[^ ]*\.[^ ]+'), value):
        # the pattern being matched represents a regular file
        match = re.match(file_extension_re, strip(value))
        if match:
            return '"*.' + match.group(0) + '"'
    if re.match(quoted_span_re, value):
        return value
    if re.match(special_symbol_re, value):
        return value
    # file extension plural
    match = re.search(file_extension_re, value)
    if match:
        return match.group(0)
    match = re.search(path_re, value)
    if match:
        return match.group(0)
    raise AttributeError('Unrecognized file name {}'.format(value))

def extract_permission(value):
    """Extract permission patterns."""
    numerical_permission_re = re.compile(constants._NUMERICAL_PERMISSION_RE)
    pattern_permission_re = re.compile(constants._PATTERN_PERMISSION_RE)
    if re.match(numerical_permission_re, value) or \
            re.match(pattern_permission_re, value):
        return value
    else:
        # TODO: write rules to synthesize permission pattern
        return None

def extract_datetime(value):
    """Extract date/time patterns."""
    standard_time = re.compile(constants.quotation_safe(
        r'\d+:\d+:\d+\.?\d*'))
    standard_datetime_dash_re = re.compile(constants.quotation_safe(
        r'\d{1,4}[-]\d{1,4}[-]\d{1,4}'))
    standard_datetime_slash_re = re.compile(constants.quotation_safe(
        r'\d{1,4}[\/]\d{1,4}[\/]\d{1,4}'))
    textual_datetime_re = re.compile(constants.quotation_safe(
        constants._MONTH_RE + r'(\s\d{0,2})?([,|\s]\d{2,4})?'))
    rel_day_re = re.compile(constants.quotation_safe(constants._REL_DAY_RE))
    month_re = re.compile(constants._MONTH_RE)
    digit_re = re.compile(constants._DIGIT_RE)
    if re.match(standard_time, value) or \
            re.match(standard_datetime_dash_re, value):
        return value
    elif re.match(standard_datetime_slash_re, value):
        return re.sub(re.compile(r'\/'), '-', value)
    elif re.match(textual_datetime_re, value):
        # TODO: refine rules for date formatting
        month = re.search(month_re, value).group(0)
        month = constants.digitize_month[month[:3]]
        date_year = re.findall(digit_re, value)
        if len(date_year) == 2:
            date = date_year[0]
            year = date_year[1]
            formatted_datetime = '{}-{}-{:02}'.format(year, month, int(date))
        else:
            if ',' in value:
                year = date_year[0]
                formatted_datetime = '{}-{}'.format(year, month)
            else:
                date = date_year[0]
                formatted_datetime = '{}-{}-{:02}'.format(
                    datetime.datetime.now().year, month, int(date))
        return formatted_datetime
    elif re.match(rel_day_re, value):
        if value == 'today':
            date = datetime.date.today()
        elif value == 'yesterday':
            date = datetime.date.today() - datetime.timedelta(1)
        elif value == 'the day before yesterday':
            date = datetime.date.today() - datetime.timedelta(2)
        elif value == 'tomorrow':
            date = datetime.date.today() + datetime.timedelta(1)
        elif value == 'the day after tomorrow':
            date = datetime.date.today() + datetime.timedelta(2)
        else:
            raise AttributeError("Cannot parse relative date expression: {}"
                                 .format(value))
        return date.strftime('%y-%m-%d')
    else:
        raise AttributeError("Cannot parse date/time: {}".format(value))

def extract_timespan(value):
    """Extract timespans."""
    digit_re = re.compile(constants._DIGIT_RE)
    duration_unit_re = re.compile(constants._DURATION_UNIT)
    m = re.search(digit_re, value)
    number = m.group(0) if m else '1'
    duration_unit = sorted(re.findall(duration_unit_re, value),
                           key=lambda x:len(x), reverse=True)[0]
    # TODO: refine rules for time span formatting and calculation
    if value.startswith('+'):
        sign = '+'
    elif value.startswith('-'):
        sign = '-'
    else:
        sign = ''
    if duration_unit.startswith('y'):
        return sign + '{}d'.format(int(float(number)*365))
    if duration_unit.startswith('mon'):
        return sign + '{}d'.format(int(float(number)*30))
    if duration_unit.startswith('w'):
        if '.' in number:
            number = int(float(number) * 7)
            unit = 'd'
        else:
            unit = 'w'
        return sign + '{}{}'.format(number, unit)
    if duration_unit.startswith('d'):
        if '.' in number:
            number = int(float(number) * 24)
            unit = 'h'
        else:
            unit = 'd'
        return sign + '{}{}'.format(number, unit)
    if duration_unit.startswith('h'):
        if '.' in number:
            number = int(float(number) * 60)
            unit = 'm'
        else:
            unit = 'h'
        return sign + '{}{}'.format(number, unit)
    if duration_unit.startswith('m'):
        if '.' in number:
            number = int(float(number) * 60)
            unit = 's'
        else:
            unit = 'm'
        return sign + '{}{}'.format(number, unit)
    if duration_unit.startswith('s'):
        return sign + '{}s'.format(int(number))

    raise AttributeError("Cannot parse timespan: {}".format(value))

def extract_size(value):
    """Extract sizes."""
    digit_re = re.compile(constants._DIGIT_RE)
    size_unit_re = re.compile(constants._SIZE_UNIT)
    m = re.search(digit_re, value)
    number = m.group(0) if m else '1'
    size_unit = sorted(re.findall(size_unit_re, value),
                       key=lambda x:len(x), reverse=True)[0]
    if value.startswith('+'):
        sign = '+'
    elif value.startswith('-'):
        sign = '-'
    else:
        sign = ''
    if size_unit.startswith('b'):
        number = int(float(number))
        unit = 'c'
        return sign + '{}{}'.format(number, unit)
    elif size_unit.startswith('k'):
        if '.' in number:
            number = int(float(number) * 1000)
            unit = 'c'
        else:
            unit = 'k'
        return sign + '{}{}'.format(number, unit)
    elif size_unit.startswith('m'):
        if '.' in number:
            number = int(float(number) * 1000)
            unit = 'k'
        else:
            unit = 'M'
        return sign + '{}{}'.format(number, unit)
    elif size_unit.startswith('g'):
        if '.' in number:
            number = int(float(number) * 1000)
            unit = 'M'
        else:
            unit = 'G'
        return sign + '{}{}'.format(number, unit)
    elif size_unit.startswith('t'):
        number = int(float(number) * 1000)
        unit = 'G'
        return sign + '{}{}'.format(number, unit)
    else:
        raise AttributeError('Unrecognized size unit: {}'.format(size_unit))

# --- Slot filling functions --- #

def heuristic_slot_filling(node, entities):
    """
    Fills the argument slots with heuristic rules. This rule-based slot-filling
    algorithm does not achieve enough accuracy in practice.
    """
    _, _, ner_by_category = entities

    if ner_by_category is None:
        # no constants detected in the natural language query
        return True

    def slot_filling_fun(node, arguments):

        def fill_argument(filler_type, slot_type=None):
            if slot_type is None:
                slot_type = filler_type
            surface = arguments[filler_type][0][0]
            value = extract_value(filler_type, surface)
            if filler_type == 'Timespan' and slot_type == 'Number':
                value = extract_value(slot_type, value)
            if value is not None:
                if slot_type in constants._PATTERNS:
                    node.value = value
                elif slot_type in constants._QUANTITIES:
                    if node.value.startswith('+'):
                        node.value = value if value.startswith('+') else \
                            '+{}'.format(value)
                    elif node.value.startswith('-'):
                        node.value = value if value.startswith('-') else \
                            '-{}'.format(value)
                    else:
                        node.value = value
            arguments[filler_type].pop(0)

        if node.is_argument():
            if node.arg_type != 'Regex' and arguments[node.arg_type]:
                fill_argument(node.arg_type)
            elif node.arg_type == 'Number':
                if arguments['Timespan']:
                    fill_argument(filler_type='Timespan', slot_type='Number')
                    return
            elif node.arg_type == 'Path':
                if arguments['Directory']:
                    fill_argument(filler_type='Directory', slot_type='Path')
                    return
                if arguments['File']:
                    fill_argument(filler_type='File', slot_type='Path')
                    return
                node.value = '.'
            elif node.arg_type == 'Directory':
                if arguments['File']:
                    fill_argument(filler_type='File', slot_type='Directory')
                    return
                if arguments['Regex']:
                    fill_argument(filler_type='Regex', slot_type='Directory')
            elif node.arg_type in ['Username', 'Groupname']:
                if arguments['Regex']:
                    fill_argument(filler_type='Regex', slot_type='Username')
            elif node.arg_type == 'Regex':
                if arguments['File']:
                    fill_argument(filler_type='File', slot_type='Regex')
                    return
                if arguments['Number']:
                    fill_argument(filler_type='Number', slot_type='Regex')
                    return
        else:
            for child in node.children:
                slot_filling_fun(child, arguments)

    arguments = collections.defaultdict(list)
    for filler_type in constants.category_conversion:
        slot_type = constants.category_conversion[filler_type]
        arguments[slot_type] = \
            copy.deepcopy(ner_by_category[filler_type])

    slot_filling_fun(node, arguments)

    # The template should fit in all arguments
    for key in arguments:
        if arguments[key]:
            return False

    return True<|MERGE_RESOLUTION|>--- conflicted
+++ resolved
@@ -10,11 +10,7 @@
 from numpy.linalg import norm
 
 from . import constants, tokenizer
-<<<<<<< HEAD
-=======
-from .constants import strip
 from encoder_decoder.classifiers import KNearestNeighborModel
->>>>>>> 378df43c
 from bashlex.data_tools import bash_tokenizer, pretty_print
 
 # --- Slot-filler pair scoring --- #
