#!/usr/bin/env python
# -*- coding: UTF-8 -*-

"""
Algorithms for filling the argument slots in a command template with the
argument values extracted from the natural language.
"""

import sys
if sys.version_info > (3, 0):
    from six.moves import xrange

import collections, copy, datetime, re
import numpy as np
from numpy.linalg import norm

from . import constants, tokenizer
from bashlex import data_tools

# --- Slot filling functions --- #

def stable_slot_filling(template_tokens, sc_fillers, tg_slots, pointer_targets,
                        encoder_outputs, decoder_outputs,
                        slot_filling_classifier, verbose=False):
    """
    Fills the argument slots using learnt local alignment scores and a greedy 
    global alignment algorithm (stable marriage).

    :param template_tokens: list of tokens in the command template
    :param sc_fillers: the slot fillers extracted from the source sequence,
        indexed by token id
    :param tg_slots: the argument slots in the command template, indexed by
        token id
    :param pointer_targets: [encoder_length, decoder_length], local alignment
        scores between source and target tokens
    :param encoder_outputs: [encoder_length, dim] sequence of encoder hidden states
    :param decoder_outputs: [decoder_length, dim] sequence of decoder hidden states
    :param slot_filling_classifier: the classifier that produces the local
        alignment scores
    :param verbose: print all local alignment scores if set to true
    """

    # Step a): prepare (binary) type alignment matrix based on type info
    M = np.zeros([len(encoder_outputs), len(decoder_outputs)], dtype=np.int32)
    for f in sc_fillers:
        assert(f <= len(encoder_outputs))
        surface, filler_type = sc_fillers[f]
        matched = False
        for s in tg_slots:
            assert(s <= len(decoder_outputs))
            slot_value, slot_type = tg_slots[s]
            if slot_filler_type_match(slot_type, filler_type):
                M[f, s] = 1
                matched = True
        if not matched:
            # If no target slot can hold a source filler, skip the alignment
            # step and return None
            return None, None, None

    # Step b): compute local alignment scores if they are not provided already
    if pointer_targets is None:
        assert(encoder_outputs is not None)
        assert(decoder_outputs is not None)
        assert(slot_filling_classifier is not None)
        pointer_targets = np.zeros([len(encoder_outputs), len(decoder_outputs)])
        for f in xrange(M.shape[0]):
            if np.sum(M[f]) > 1:
                X = []
                # use reversed index for the encoder embeddings matrix
                ff = len(encoder_outputs) - f - 1
                cm_slots_keys = list(tg_slots.keys())
                for s in cm_slots_keys:
                    X.append(np.concatenate([encoder_outputs[ff:ff+1],
                                             decoder_outputs[s:s+1]], axis=1))
                X = np.concatenate(X, axis=0)
                X = X / norm(X, axis=1)[:, None]
                raw_scores = slot_filling_classifier.predict(X)
                for ii in xrange(len(raw_scores)):
                    s = cm_slots_keys[ii]
                    pointer_targets[f, s] = raw_scores[ii]
                    if verbose:
                        print('• alignment ({}, {}): {}\t{}\t{}'.format(
                            f, s, sc_fillers[f], tg_slots[s], raw_scores[ii]))

    M = M + M * pointer_targets
    # convert M into a dictinary representation of a sparse matrix
    M_dict = collections.defaultdict(dict)
    for i in xrange(M.shape[0]):
        if np.sum(M[i]) > 0:
            for j in xrange(M.shape[1]):
                if M[i, j] > 0:
                    M_dict[i][j] = M[i, j]
<<<<<<< HEAD

=======
    
>>>>>>> 2a659172
    mappings, remained_fillers = stable_marriage_alignment(M_dict)

    if not remained_fillers:
        for f, s in mappings:
            template_tokens[s] = get_fill_in_value(tg_slots[s], sc_fillers[f])
        cmd = ' '.join(template_tokens)
        tree = data_tools.bash_parser(cmd)
        if not tree is None:
            data_tools.fill_default_value(tree)
        temp = data_tools.ast2command(
            tree, loose_constraints=True, ignore_flag_order=False)
    else:
        tree, temp = None, None

    return tree, temp, mappings

def heuristic_slot_filling(node, ner_by_category):
    """
    Fills the argument slots with heuristic rules.
    This rule-based slot-filling algorithm has high error-rate in practice.

    :param node: the ast of a command template whose slots are to be filled
    :param entities: the slot fillers extracted from the natural language
        sentence, indexed by token id, character position and category,
        respectively.
    """
    if ner_by_category is None:
        # no constants detected in the natural language query
        return True

    def slot_filling_fun(node, arguments):

        def fill_argument(filler_type, slot_type=None):
            surface = arguments[filler_type][0][0]
            node.value = get_fill_in_value((node.value, slot_type),
                                           (surface, filler_type))
            arguments[filler_type].pop(0)

        if node.is_argument():
            if node.arg_type != 'Regex' and arguments[node.arg_type]:
                fill_argument(node.arg_type)
            elif node.arg_type == 'Number':
                if arguments['Timespan']:
                    fill_argument(filler_type='Timespan', slot_type='Number')
                    return
            elif node.arg_type == 'Path':
                if arguments['Directory']:
                    fill_argument(filler_type='Directory', slot_type='Path')
                    return
                if arguments['File']:
                    fill_argument(filler_type='File', slot_type='Path')
                    return
                node.value = '.'
            elif node.arg_type == 'Directory':
                if arguments['File']:
                    fill_argument(filler_type='File', slot_type='Directory')
                    return
                if arguments['Regex']:
                    fill_argument(filler_type='Regex', slot_type='Directory')
            elif node.arg_type in ['Username', 'Groupname']:
                if arguments['Regex']:
                    fill_argument(filler_type='Regex', slot_type='Username')
            elif node.arg_type == 'Regex':
                if arguments['File']:
                    fill_argument(filler_type='File', slot_type='Regex')
                    return
                if arguments['Number']:
                    fill_argument(filler_type='Number', slot_type='Regex')
                    return
        else:
            for child in node.children:
                slot_filling_fun(child, arguments)

    arguments = collections.defaultdict(list)
    for filler_type in constants.type_conversion:
        slot_type = constants.type_conversion[filler_type]
        arguments[slot_type] = copy.deepcopy(ner_by_category[filler_type]) \
            if filler_type in ner_by_category else []

    slot_filling_fun(node, arguments)

    # The template should fit in all arguments
    for key in arguments:
        if arguments[key]:
            return False

    return True

def stable_marriage_alignment(M):
    """
    Return the stable marriage alignment between two sets of entities (fillers
    and slots).

    :param M: stores the raw match score between the two sets of entities
        represented by the rows and columns of M.

        M(i, j) = -inf implies that i and j are incompatible.
    :param include_partial_mappings: if set to True, consider partial word
        mapping between the source and target.

    """
    preferred_list_by_row = {}
    for i in M:
        preferred_list_by_row[i] = sorted(
            [(j, M[i][j]) for j in M[i] if M[i][j] > -np.inf],
            key=lambda x:x[1], reverse=True)

    remained_rows = list(M.keys())
    matched_cols = {}

    while (remained_rows):
        # In our application, it is possible to have both unmatched rows and
        # unmatched columns in the end, therefore need to detect this situation.
        preferred_list_changed = False
        for i in remained_rows:
            if len(preferred_list_by_row[i]) > 0:
                j, match_score = preferred_list_by_row[i].pop(0)
                preferred_list_changed = True
                if not j in matched_cols:
                    matched_cols[j] = (i, match_score)
                    remained_rows.remove(i)
                else:
                    if match_score > matched_cols[j][1]:
                        k, _ = matched_cols[j]
                        matched_cols[j] = (i, match_score)
                        remained_rows.remove(i)
                        remained_rows.append(k)
        if not preferred_list_changed:
            break

    return [(y, x) for (x, (y, score)) in sorted(matched_cols.items(),
            key=lambda x:x[1][1], reverse=True)], remained_rows

# --- Heuristically induce slot-filling alignments from oracle translation pairs.

def slot_filler_alignment_induction(nl, cm, verbose=True):
    """Give an oracle translation pair of (nl, cm), align the slot fillers
       extracted from the natural language with the slots in the command.
    """

    # Step 1: extract the token ids of the constants in the English sentence
    # and the slots in the command

    tokens, entities = tokenizer.ner_tokenizer(nl)
    nl_fillers, _, _ = entities
    cm_tokens = data_tools.bash_tokenizer(cm)
    cm_tokens_with_types = data_tools.bash_tokenizer(cm, arg_type_only=True)
    assert(len(cm_tokens) == len(cm_tokens_with_types))
    cm_slots = {}
    for i in xrange(len(cm_tokens_with_types)):
        if cm_tokens_with_types[i] in constants._ENTITIES:
            if i > 0 and is_min_flag(cm_tokens_with_types[i-1]):
                cm_token_type = 'Timespan'
            else:
                cm_token_type = cm_tokens_with_types[i]
            cm_slots[i] = (cm_tokens[i], cm_token_type)
    
    # Step 2: construct one-to-one mappings for the token ids from both sides

    M = collections.defaultdict(dict)               # alignment score matrix
    for i in nl_fillers:
        surface, filler_type = nl_fillers[i]
        filler_value = extract_value(filler_type, filler_type, surface)
        for j in cm_slots:
            slot_value, slot_type = cm_slots[j]
            if (filler_value and is_parameter(filler_value)) or \
                    slot_filler_type_match(slot_type, filler_type):
                M[i][j] = slot_filler_value_match(
                    slot_value, filler_value, slot_type)
            else:
                M[i][j] = -np.inf

    mappings, remained_fillers = stable_marriage_alignment(M)

    if verbose:
        print('nl: {}'.format(nl))
        print('cm: {}'.format(cm))
        for (i, j) in mappings:
            print('[{}] {} <-> [{}] {}'.format(
                i, nl_fillers[i][0], j, cm_slots[j][0]))
        for i in remained_fillers:
            print('filler {} is not matched to any slot\n'
                    .format(nl_fillers[i][0].encode('utf-8')))
    
    return mappings

def slot_filler_value_match(slot_value, filler_value, slot_type):
    """(Fuzzily) compute the matching score between a slot filler extracted
        from the natural language and a the slot in the command. Used for
        generating alignments from the training data.

       :param slot_value: slot value as shown in the bash command
       :param filler_value: slot filler value extracted from the natural language
       :param slot_type: category of the slot in the command

    """
    if slot_type in constants._PATTERNS or \
            (filler_value and is_parameter(filler_value)):
        if slot_value == filler_value:
            return 1

        slot_value = constants.remove_quotation(slot_value).lower()
        filler_value = constants.remove_quotation(filler_value).lower()

        if filler_value and is_parameter(filler_value):
            if strip(strip_sign(slot_value)).lower() == \
                    strip(filler_value).lower():
                return 1
        else:
            sv = strip(slot_value).lower()
            fv = strip(filler_value).lower()
            if sv == fv:
                return 1
            elif fv in sv:
                # include partial match
                if len(sv) - len(fv) > 10:
                    return -np.inf
                else:
                    return (len(fv) + 0.0) / len(sv)
        return -np.inf
    else:
        if filler_value is None:
            if slot_type == 'Permission':
                return 1
            else:
                return 0
        if slot_type.endswith('Number'):
            if strip_sign(slot_value) == extract_number(filler_value):
                return 1
        if strip_sign(slot_value) == strip_sign(filler_value):
            return 1
        else:
            if slot_type.endswith('Timespan') or slot_type.endswith('Size'):
                if extract_number(slot_value) == extract_number(filler_value):
                    return 1
        return 0

def slot_filler_type_match(slot_type, filler_type):
    """Check if the category of a slot in the command matches that of the slot
    filler extracted from the natural language. Used for generating alignments
    from the training data.

    :param slot_type: slot category in the bash command
    :param filler_type: slot filler category extracted from the natural
        language.
    """
    category_matches = {
        '_NUMBER:::Number',
        '_NUMBER:::+Number',
        '_NUMBER:::-Number',
        '_NUMBER:::Regex',
        '_SIZE:::Size',
        '_SIZE:::+Size',
        '_SIZE:::-Size',
        '_TIMESPAN:::Timespan',
        '_TIMESPAN:::+Timespan',
        '_TIMESPAN:::-Timespan',
        # '_DATETIME:::Timespan',
        # '_DATETIME:::+Timespan',
        # '_DATETIME:::-Timespan',
        '_DATETIME:::DateTime',
        '_DATETIME:::+DateTime',
        '_DATETIME:::-DateTime',
        '_PERMISSION:::Permission',
        '_PERMISSION:::+Permission',
        '_PERMISSION:::-Permission',
        '_PATH:::Path',
        '_DIRECTORY:::Directory',
        '_DIRECTORY:::Path',
        '_FILE:::Path',
        '_FILE:::File',
        '_FILE:::Directory',
        '_FILE:::Regex',
        '_REGEX:::Username',
        '_REGEX:::Groupname',
        '_REGEX:::Directory',
        '_REGEX:::File',
        '_REGEX:::Path',
        '_REGEX:::Regex'
    }

    return '{}:::{}'.format(filler_type, slot_type) in category_matches

def strip(pattern):
    # special_start_1c_re = re.compile(r'^[\"\'\*\\\/\.-]]')
    # special_start_2c_re = re.compile(r'^\{\}')
    # special_end_1c_re = re.compile(r'[\"\'\\\/\$\*\.-]$')
    # special_end_2c_re = re.compile(r'(\\n|\{\})$')
    while len(pattern) > 1 and \
            pattern[0] in ['"', '\'', '*', '\\', '/', '.', '-', '{', '}']:
        pattern = pattern[1:]
    while len(pattern) > 1 and \
            pattern[-1] in ['"', '\'', '\\', '/', '$', '*', '.', '-',
                            '{', '}']:
        pattern = pattern[:-1]
    special_start_re = re.compile(r'^\{\}')
    special_end_re = re.compile(r'(\\n|\{\})$')
    while len(pattern) > 2 and re.search(special_end_re, pattern):
        pattern = pattern[:-2]
    while len(pattern) > 1 and \
            pattern[0] in ['"', '\'', '*', '\\', '/', '.', '-', '~']:
        pattern = pattern[1:]
    while len(pattern) > 1 and \
            pattern[-1] in ['"', '\'', '\\', '/', '$', '*', '.', '-', '~']:
        pattern = pattern[:-1]
    return pattern

def strip_sign(pattern):
    if pattern[0] in ['-', '+']:
        pattern = pattern[1:]
    return pattern

def is_parameter(value):
    return constants.remove_quotation(value).startswith('$')

# --- Filler value extractors --- #

def get_fill_in_value(cm_slot, nl_filler):
    """
    Compute a command argument given the argument slot specification and the
    entity being aligned to it (mostly dealing with file name formatting,
    adding signs to quantities, etc.).
    :param cm_slot: (slot_value, slot_type)
    :param nl_filler: (filler_value, filler_type)

    """
    slot_value, slot_type = cm_slot
    surface, filler_type = nl_filler
    filler_value = extract_value(filler_type, slot_type, surface)

    # In most cases the filler can be directly copied into the slot
    slot_filler_value = filler_value

    if slot_type in constants._QUANTITIES:
        if slot_value.startswith('+'):
            slot_filler_value = filler_value if filler_value.startswith('+') \
                else '+{}'.format(filler_value)
        elif slot_value.startswith('-'):
            slot_filler_value = filler_value if filler_value.startswith('-') \
                else '-{}'.format(filler_value)

    return slot_filler_value

def extract_value(filler_type, slot_type, surface):
    """
    Extract slot filling values from the natural language.
    """
    if filler_type in constants.type_conversion:
        filler_type = constants.type_conversion[filler_type]

    # remove quotations if there is any
    if constants.with_quotation(surface):
        value = constants.remove_quotation(surface)
    else:
        value = surface

    if filler_type in ['Directory']:
        value = value
    elif filler_type == 'Number':
        value = extract_number(value)
    elif filler_type == 'File':
        value = extract_filename(value, slot_type)
    elif filler_type == 'Permission':
        value = extract_permission(value)
    elif filler_type == 'DateTime':
        value = extract_datetime(value)
    elif filler_type == 'Timespan':
        value = extract_timespan(value)
    elif filler_type == 'Size':
        value = extract_size(value)
    elif filler_type == 'Regex':
        value = value
    elif filler_type in ['Username', 'Groupname']:
        value = value
    
    # add quotations for pattern slots
    if filler_type in constants._PATTERNS and \
            not constants.with_quotation(value):
        value = constants.add_quotations(value)
    
    return value

def extract_number(value):
    digit_re = re.compile(constants._DIGIT_RE)
    match = re.search(digit_re, value)
    if match:
        return match.group(0)
    else:
        raise AttributeError('Cannot find number representation in pattern {}'
                             .format(value))

def extract_filename(value, slot_type='File'):
    """Extract file names."""
    quoted_span_re = re.compile(constants._QUOTED_RE)
    special_symbol_re = re.compile(constants._SPECIAL_SYMBOL_RE)
    file_extension_re = re.compile('{}|{}'.format(constants._FILE_EXTENSION_RE,
        constants._FILE_EXTENSION_RE.upper()))
    path_re = re.compile(constants._PATH_RE)

    # path
    match = re.search(path_re, value)
    if match:
        return match.group(0)
    # file extension
    # if re.search(re.compile(r'[^ ]*\.[^ ]+'), value):
    #     # the pattern being matched represents a regular file
    #     match = re.match(file_extension_re, strip(value))
    #     if match:
    #         return '"*.' + match.group(0) + '"'
    match = re.search(file_extension_re, value)
    if match:
        if slot_type in ['Directory', 'Path']:
            return value
        else:
            if (len(match.group(0)) + 0.0) / len(strip(value)) > 0.5:
                # avoid cases in which a file name happen to contain a
                # substring which is the same as a file extension
                return '"*.' + match.group(0) + '"'
            else:
                return value
    # quotes
    if re.match(quoted_span_re, value):
        return value
    # special symbol
    if re.match(special_symbol_re, value):
        return value
    raise AttributeError('Unrecognized file name {}'.format(value))

def extract_permission(value):
    """Extract permission patterns."""
    numerical_permission_re = re.compile(constants._NUMERICAL_PERMISSION_RE)
    pattern_permission_re = re.compile(constants._PATTERN_PERMISSION_RE)
    if re.match(numerical_permission_re, value) or \
            re.match(pattern_permission_re, value):
        return value
    else:
        # TODO: write rules to synthesize permission pattern
        return value

def extract_datetime(value):
    """Extract date/time patterns."""
    standard_time = re.compile(constants.quotation_safe(
        r'\d+:\d+:\d+\.?\d*'))
    standard_datetime_dash_re = re.compile(constants.quotation_safe(
        r'\d{1,4}[-]\d{1,4}[-]\d{1,4}'))
    standard_datetime_slash_re = re.compile(constants.quotation_safe(
        r'\d{1,4}[\/]\d{1,4}[\/]\d{1,4}'))
    textual_datetime_re = re.compile(constants.quotation_safe(
        constants._MONTH_RE + r'(\s\d{0,2})?([,|\s]\d{2,4})?'))
    rel_day_re = re.compile(constants.quotation_safe(constants._REL_DAY_RE))
    month_re = re.compile(constants._MONTH_RE)
    digit_re = re.compile(constants._DIGIT_RE)
    if re.match(standard_time, value) or \
            re.match(standard_datetime_dash_re, value):
        return value
    elif re.match(standard_datetime_slash_re, value):
        return re.sub(re.compile(r'\/'), '-', value)
    elif re.match(textual_datetime_re, value):
        # TODO: refine rules for date formatting
        month = re.search(month_re, value).group(0)
        month = constants.digitize_month[month[:3]]
        date_year = re.findall(digit_re, value)
        if date_year:
            if len(date_year) == 2:
                date = date_year[0]
                year = date_year[1]
                formatted_datetime = '{}-{}-{:02}'.format(year, month, int(date))
            else:
                if ',' in value:
                    year = date_year[0]
                    formatted_datetime = '{}-{}'.format(year, month)
                else:
                    date = date_year[0]
                    formatted_datetime = '{}-{}-{:02}'.format(
                        datetime.datetime.now().year, month, int(date))
        return formatted_datetime
    elif re.match(rel_day_re, value):
        if value == 'today':
            date = datetime.date.today()
        elif value == 'yesterday':
            date = datetime.date.today() - datetime.timedelta(1)
        elif value == 'the day before yesterday':
            date = datetime.date.today() - datetime.timedelta(2)
        elif value == 'tomorrow':
            date = datetime.date.today() + datetime.timedelta(1)
        elif value == 'the day after tomorrow':
            date = datetime.date.today() + datetime.timedelta(2)
        else:
            raise AttributeError("Cannot parse relative date expression: {}"
                                 .format(value))
        return date.strftime('%y-%m-%d')
    else:
        raise AttributeError("Cannot parse date/time: {}".format(value))

def extract_timespan(value):
    """Extract timespans."""
    digit_re = re.compile(constants._DIGIT_RE)
    duration_unit_re = re.compile(constants._DURATION_UNIT)
    m = re.search(digit_re, value)
    number = m.group(0) if m else '1'
    duration_unit = sorted(re.findall(duration_unit_re, value),
                           key=lambda x:len(x), reverse=True)[0]
    # TODO: refine rules for time span formatting and calculation
    if value.startswith('+'):
        sign = '+'
    elif value.startswith('-'):
        sign = '-'
    else:
        sign = ''
    if duration_unit.startswith('y'):
        return sign + '{}'.format(int(float(number)*365))
    if duration_unit.startswith('mon'):
        return sign + '{}'.format(int(float(number)*30))
    if duration_unit.startswith('w'):
        return sign + '{}'.format(int(float(number)*7))
    if duration_unit.startswith('d'):
        if '.' in number:
            number = int(float(number) * 24)
            unit = 'h'
        else:
            unit = ''
        return sign + '{}{}'.format(number, unit)
    if duration_unit.startswith('h'):
        if '.' in number:
            number = int(float(number) * 60)
            unit = 'm'
        else:
            unit = 'h'
        return sign + '{}{}'.format(number, unit)
    if duration_unit.startswith('m'):
        if '.' in number:
            number = int(float(number) * 60)
            unit = 's'
        else:
            unit = 'm'
        return sign + '{}{}'.format(number, unit)
    if duration_unit.startswith('s'):
        return sign + '{}s'.format(int(number))

    raise AttributeError("Cannot parse timespan: {}".format(value))

def extract_size(value):
    """Extract sizes."""
    digit_re = re.compile(constants._DIGIT_RE)
    size_unit_re = re.compile(constants._SIZE_UNIT)
    m = re.search(digit_re, value)
    number = m.group(0) if m else '1'
    size_unit = sorted(re.findall(size_unit_re, value),
                       key=lambda x:len(x), reverse=True)[0]
    if value.startswith('+'):
        sign = '+'
    elif value.startswith('-'):
        sign = '-'
    else:
        sign = ''
    if size_unit.startswith('b'):
        number = int(float(number))
        unit = 'c'
        return sign + '{}{}'.format(number, unit)
    elif size_unit.startswith('k'):
        if '.' in number:
            number = int(float(number) * 1000)
            unit = 'c'
        else:
            unit = 'k'
        return sign + '{}{}'.format(number, unit)
    elif size_unit.startswith('m'):
        if '.' in number:
            number = int(float(number) * 1000)
            unit = 'k'
        else:
            unit = 'M'
        return sign + '{}{}'.format(number, unit)
    elif size_unit.startswith('g'):
        if '.' in number:
            number = int(float(number) * 1000)
            unit = 'M'
        else:
            unit = 'G'
        return sign + '{}{}'.format(number, unit)
    elif size_unit.startswith('t'):
        number = int(float(number) * 1000)
        unit = 'G'
        return sign + '{}{}'.format(number, unit)
    else:
        raise AttributeError('Unrecognized size unit: {}'.format(size_unit))

def is_min_flag(token):
    if len(token) == 5 and token.endswith('min') and token.startswith('-'):
        return True
    return False<|MERGE_RESOLUTION|>--- conflicted
+++ resolved
@@ -90,11 +90,7 @@
             for j in xrange(M.shape[1]):
                 if M[i, j] > 0:
                     M_dict[i][j] = M[i, j]
-<<<<<<< HEAD
-
-=======
     
->>>>>>> 2a659172
     mappings, remained_fillers = stable_marriage_alignment(M_dict)
 
     if not remained_fillers:
