--- conflicted
+++ resolved
@@ -633,13 +633,8 @@
       of attention_states are not set, or input size cannot be inferred
       from the input.
   """
-<<<<<<< HEAD
-  attention_states = [beam_decoder.wrap_input(attention_states)] + [None] * 4
-  decoder_inputs = [beam_decoder.wrap_input(decoder_inputs)] + [None] * 4
-=======
   decoder_inputs = [beam_decoder.wrap_input(decoder_inputs)] + [None] * 4
   attention_states = beam_decoder.wrap_input(attention_states)
->>>>>>> 53515d37
   initial_state = beam_decoder.wrap_state(initial_state)
   cell = beam_decoder.wrap_cell(cell)
   
