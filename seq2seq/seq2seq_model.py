--- conflicted
+++ resolved
@@ -161,16 +161,8 @@
     if not forward_only:
       self.gradient_norms = []
       self.updates = []
-<<<<<<< HEAD
-      opt = tf.train.GradientDescentOptimizer(self.learning_rate)
-      # opt = tf.train.AdamOptimizer(learning_rate=self.learning_rate,
-      #                                                beta1=0.9,
-      #                                                beta2=0.999,
-      #                                                epsilon=1e-08,
-      #                                                use_locking=False, name='Adam')
-=======
+      # opt = tf.train.GradientDescentOptimizer(self.learning_rate)
       opt = tf.train.AdamOptimizer(self.learning_rate, beta1=0.9, beta2=0.999, epsilon=1e-08)
->>>>>>> c8dea597
       for b in xrange(len(buckets)):
         gradients = tf.gradients(self.losses[b], params)
         clipped_gradients, norm = tf.clip_by_global_norm(gradients,
