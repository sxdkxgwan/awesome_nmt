--- conflicted
+++ resolved
@@ -173,12 +173,8 @@
             past_beam_symbols, # [batch_size*self.beam_size, max_len], right-aligned!!!
             past_beam_logprobs,# [batch_size*self.beam_size]
             past_cell_state,
-<<<<<<< HEAD
-                ) = state
-=======
         ) = state
 
->>>>>>> 82182e85
         batch_size = tf.shape(past_cand_symbols)[0] # TODO: get as int, if possible
         full_size = batch_size * self.beam_size
         
