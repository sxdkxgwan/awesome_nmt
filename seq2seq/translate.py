--- conflicted
+++ resolved
@@ -108,11 +108,7 @@
 
     params["decoding_algorithm"] = FLAGS.decoding_algorithm
 
-<<<<<<< HEAD
-    model  = seq2seq_model.Seq2SeqModel(params, _buckets, forward_only)
-=======
     model = seq2seq_model.Seq2SeqModel(params, _buckets, forward_only)
->>>>>>> 4f29e4ef
 
     ckpt = tf.train.get_checkpoint_state(FLAGS.train_dir)
 
