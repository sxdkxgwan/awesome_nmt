--- conflicted
+++ resolved
@@ -367,17 +367,6 @@
         print("English: " + sent)
         o_f.write("English: " + sent + "\n")
         for j in xrange(len(gt_trees)):
-<<<<<<< HEAD
-            print("GT Command %d: " % (j+1) + normalizer.to_command(gt_trees[j]))
-            o_f.write("GT Command %d: " % (j+1) + normalizer.to_command(gt_trees[j]) + "\n")
-           
-        print("Prediction: " + pred_cmd)
-        o_f.write("Prediction: " + pred_cmd + "\n")
-        print("AST: ")
-        normalizer.pretty_print(tree, 0)
-        print()
-        
-=======
             print("GT Command %d: " % (j+1) + gt_trees[j].strip())
             o_f.write("GT Command %d: " % (j+1) + gt_trees[j].strip() + "\n")
         if FLAGS.decoding_algorithm == "greedy":
@@ -387,16 +376,6 @@
                 print("AST: ")
                 normalizer.pretty_print(tree, 0)
             print()
-        elif FLAGS.decoding_algorithm == "beam_search":
-            for j in xrange(FLAGS.top_k):
-                decode_score = decode_scores[j]
-                tree = top_k_pred_trees[j]
-                pred_cmd = top_k_pred_cmds[j]
-                print("Prediction %d (%.2f): " % (j+1, decode_score) + pred_cmd)
-                print("AST: ")
-                pretty_print(tree, 0)
-                print()
->>>>>>> e9c3d94e
         inp = raw_input("Correct template [y/n]: ")
         if inp == "y":
             num_manual_correct_template += 1
