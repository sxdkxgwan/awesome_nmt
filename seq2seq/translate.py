--- conflicted
+++ resolved
@@ -350,14 +350,8 @@
     print()
 
     num_manual_eval = 30
-<<<<<<< HEAD
-    manual_num_correct_template = 0
-    manual_num_correct_command = 0
-    unmatched = list(unmatched)
-=======
     num_manual_correct_template = 0
     num_manual_correct_command = 0
->>>>>>> 8a2a1f09
     random.shuffle(unmatched)
 
     o_f = open("manual.eval.results", 'w')
