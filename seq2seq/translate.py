# Copyright 2015 The TensorFlow Authors. All Rights Reserved.
#
# Licensed under the Apache License, Version 2.0 (the "License");
# you may not use this file except in compliance with the License.
# You may obtain a copy of the License at
#
#     http://www.apache.org/licenses/LICENSE-2.0
#
# Unless required by applicable law or agreed to in writing, software
# distributed under the License is distributed on an "AS IS" BASIS,
# WITHOUT WARRANTIES OR CONDITIONS OF ANY KIND, either express or implied.
# See the License for the specific language governing permissions and
# limitations under the License.
# ==============================================================================

"""Binary for training translation models and decoding from them.

Running this program without --decode will download the WMT corpus into
the directory specified as --data_dir and tokenize it in a very basic way,
and then start training a model saving checkpoints to --train_dir.

Running with --decode starts an interactive loop so you can see how
the current checkpoint translates English sentences into French.

See the following papers for more information on neural translation models.
 * http://arxiv.org/abs/1409.3215
 * http://arxiv.org/abs/1409.0473
 * http://arxiv.org/abs/1412.2007
"""
from __future__ import absolute_import
from __future__ import division
from __future__ import print_function

import math
import os
import random
import sys
sys.path.append("../eval")
import time
import cPickle as pickle

import numpy as np

from token_overlap import TokenOverlap

from six.moves import xrange  # pylint: disable=redefined-builtin
import tensorflow as tf

import data_utils
import seq2seq_model

tf.app.flags.DEFINE_float("learning_rate", 0.5, "Learning rate.")
tf.app.flags.DEFINE_float("learning_rate_decay_factor", 0.99,
                          "Learning rate decays by this much.")
tf.app.flags.DEFINE_float("max_gradient_norm", 5.0,
                          "Clip gradients to this norm.")
tf.app.flags.DEFINE_integer("batch_size", 64,
                            "Batch size to use during training.")
tf.app.flags.DEFINE_integer("size", 100, "Size of each model layer.")
tf.app.flags.DEFINE_integer("num_layers", 1, "Number of layers in the model.")
tf.app.flags.DEFINE_integer("nl_vocab_size", 40000, "English vocabulary size.")
tf.app.flags.DEFINE_integer("cm_vocab_size", 40000, "Bash vocabulary size.")
tf.app.flags.DEFINE_string("data_dir", "/tmp", "Data directory")
tf.app.flags.DEFINE_string("train_dir", "/tmp", "Training directory.")
tf.app.flags.DEFINE_integer("max_train_data_size", 0,
                            "Limit on the size of training data (0: no limit).")
tf.app.flags.DEFINE_integer("steps_per_checkpoint", 200,
                            "How many training steps to do per checkpoint.")
tf.app.flags.DEFINE_integer("gpu", 0, "GPU device where the computation is going to be placed.")
tf.app.flags.DEFINE_boolean("lstm", False,
                            "Set to True for training with LSTM cells.")
tf.app.flags.DEFINE_boolean("eval", False,
                            "Set to True for quantitive evaluation.")
tf.app.flags.DEFINE_boolean("decode", False,
                            "Set to True for interactive decoding.")
tf.app.flags.DEFINE_boolean("self_test", False,
                            "Run a self-test if this is set to True.")

FLAGS = tf.app.flags.FLAGS

# We use a number of buckets and pad to the closest one for efficiency.
# See seq2seq_model.Seq2SeqModel for details of how they work.
_buckets = [(10, 5), (10, 10), (10, 15), (20, 25), (30, 40), (40, 50)]


def read_data(source_path, target_path, max_size=None):
    """Read data from source and target files and put into buckets.

    Args:
      source_path: path to the files with token-ids for the source language.
      target_path: path to the file with token-ids for the target language;
        it must be aligned with the source file: n-th line contains the desired
        output for n-th line from the source_path.
      max_size: maximum number of lines to read, all other will be ignored;
        if 0 or None, data files will be read completely (no limit).

    Returns:
      data_set: a list of length len(_buckets); data_set[n] contains a list of
        (source, target) pairs read from the provided data files that fit
        into the n-th bucket, i.e., such that len(source) < _buckets[n][0] and
        len(target) < _buckets[n][1]; source and target are lists of token-ids.
    """
    data_set = [[] for _ in _buckets]
    with tf.gfile.GFile(source_path, mode="r") as source_file:
        with tf.gfile.GFile(target_path, mode="r") as target_file:
            source, target = source_file.readline(), target_file.readline()
            counter = 0
            while source and target and (not max_size or counter < max_size):
                counter += 1
                if counter % 1000 == 0:
                    print("  reading data line %d" % counter)
                    sys.stdout.flush()
                source_ids = [int(x) for x in source.split()]
                target_ids = [int(x) for x in target.split()]
                target_ids.append(data_utils.EOS_ID)
                for bucket_id, (source_size, target_size) in enumerate(_buckets):
                    if len(source_ids) < source_size and len(target_ids) < target_size:
                        data_set[bucket_id].append([source_ids, target_ids])
                        break
                source, target = source_file.readline(), target_file.readline()
    return data_set


def create_model(session, forward_only):
    """Create translation model and initialize or load parameters in session."""
    model = seq2seq_model.Seq2SeqModel(
        FLAGS.nl_vocab_size, FLAGS.cm_vocab_size, _buckets,
        FLAGS.size, FLAGS.num_layers, FLAGS.max_gradient_norm, FLAGS.batch_size,
        FLAGS.learning_rate, FLAGS.learning_rate_decay_factor,
        forward_only=forward_only,
        use_lstm=FLAGS.lstm)
    ckpt = tf.train.get_checkpoint_state(FLAGS.train_dir)
    if ckpt and tf.gfile.Exists(ckpt.model_checkpoint_path):
        print("Reading model parameters from %s" % ckpt.model_checkpoint_path)
        model.saver.restore(session, ckpt.model_checkpoint_path)
    else:
        print("Created model with fresh parameters.")
        session.run(tf.initialize_all_variables())
    return model


# TODO: n-fold cross-validation
def cross_validation():
    pass


def train(train_set, dev_set, num_iter):
    with tf.Session(config=tf.ConfigProto(log_device_placement=True)) as sess:
        # Create model.
        print("Creating %d layers of %d units." % (FLAGS.num_layers, FLAGS.size))
        model = create_model(sess, False)

        train_bucket_sizes = [len(train_set[b]) for b in xrange(len(_buckets))]
        train_total_size = float(sum(train_bucket_sizes))

        # A bucket scale is a list of increasing numbers from 0 to 1 that we'll use
        # to select a bucket. Length of [scale[i], scale[i+1]] is proportional to
        # the size if i-th training bucket, as used later.
        train_buckets_scale = [sum(train_bucket_sizes[:i + 1]) / train_total_size
                               for i in xrange(len(train_bucket_sizes))]

        # This is the training loop.
        step_time, loss = 0.0, 0.0
        current_step = 0
        previous_losses = []

        # Load Vocabularies for evaluation on dev set at each checkpoint
        nl_vocab_path = os.path.join(FLAGS.data_dir,
                                     "vocab%d.nl" % FLAGS.nl_vocab_size)
        cm_vocab_path = os.path.join(FLAGS.data_dir,
                                     "vocab%d.cm" % FLAGS.cm_vocab_size)
        nl_vocab, rev_nl_vocab = data_utils.initialize_vocabulary(nl_vocab_path)
        _, rev_cm_vocab = data_utils.initialize_vocabulary(cm_vocab_path)

        for t in xrange(num_iter):
            # Choose a bucket according to data distribution. We pick a random number
            # in [0, 1] and use the corresponding interval in train_buckets_scale.
            random_number_01 = np.random.random_sample()
            bucket_id = min([i for i in xrange(len(train_buckets_scale))
                             if train_buckets_scale[i] > random_number_01])

            # Get a batch and make a step.
            start_time = time.time()
            encoder_inputs, decoder_inputs, target_weights = model.get_batch(
                train_set, bucket_id)
            _, step_loss, _ = model.step(sess, encoder_inputs, decoder_inputs,
                                         target_weights, bucket_id, False)
            step_time += (time.time() - start_time) / FLAGS.steps_per_checkpoint
            loss += step_loss / FLAGS.steps_per_checkpoint
            current_step += 1

            # Once in a while, we save checkpoint, print statistics, and run evals.
            if current_step % FLAGS.steps_per_checkpoint == 0:

                # Print statistics for the previous epoch.
                perplexity = math.exp(loss) if loss < 300 else float('inf')
                print("global step %d learning rate %.4f step-time %.2f perplexity "
                      "%.2f" % (model.global_step.eval(), model.learning_rate.eval(),
                                step_time, perplexity))

                # Decrease learning rate if no improvement of loss was seen over last 3 times.
                if len(previous_losses) > 2 and loss > max(previous_losses[-3:]):
                    sess.run(model.learning_rate_decay_op)
                previous_losses.append(loss)

                # Save checkpoint and zero timer and loss.
                checkpoint_path = os.path.join(FLAGS.train_dir, "translate.ckpt")
                model.saver.save(sess, checkpoint_path, global_step=model.global_step)
                step_time, loss = 0.0, 0.0

                # Run evals on development set and print their perplexity.
                for bucket_id in xrange(len(_buckets)):
                    if len(dev_set[bucket_id]) == 0:
                        print("  eval: empty bucket %d" % (bucket_id))
                        continue
                    encoder_inputs, decoder_inputs, target_weights = model.get_batch(
                        dev_set, bucket_id)
                    _, eval_loss, output_logits = model.step(sess, encoder_inputs, decoder_inputs,
                                                             target_weights, bucket_id, True)
                    eval_ppx = math.exp(eval_loss) if eval_loss < 300 else float('inf')
                    print("  eval: bucket %d perplexity %.2f" % (bucket_id, eval_ppx))
                # eval_model(sess, dev_set, rev_nl_vocab, rev_cm_vocab, verbose=False)

                sys.stdout.flush()


def token_ids_to_sentences(inputs, rev_vocab, headAppended=False):
    batch_size = len(inputs[0])
    sentences = []
    for i in xrange(batch_size):
        if headAppended:
            outputs = [decoder_input[i] for decoder_input in inputs[1:]]
        else:
            outputs = [decoder_input[i] for decoder_input in inputs]
        # If there is an EOS symbol in outputs, cut them at that point.
        if data_utils.EOS_ID in outputs:
            outputs = outputs[:outputs.index(data_utils.EOS_ID)]
        # If there is a PAD symbol in outputs, cut them at that point.
        if data_utils.PAD_ID in outputs:
            outputs = outputs[:outputs.index(data_utils.PAD_ID)]
        # Print out command corresponding to outputs.
        sentences.append(" ".join([tf.compat.as_str(rev_vocab[output]) for output in outputs]))
    return sentences


def batch_decode(output_logits, rev_cm_vocab):
    batch_size = len(output_logits[0])
    # This is a greedy decoder - outputs are just argmaxes of output_logits.
    predictions = [np.argmax(logit, axis=1) for logit in output_logits]
    batch_outputs = []
    for i in xrange(batch_size):
        outputs = [int(pred[i]) for pred in predictions]
        # If there is an EOS symbol in outputs, cut them at that point.
        if data_utils.EOS_ID in outputs:
            outputs = outputs[:outputs.index(data_utils.EOS_ID)]
        # Print out command corresponding to outputs.
        batch_outputs.append(" ".join([tf.compat.as_str(rev_cm_vocab[output]) for output in outputs]))
    return batch_outputs


def eval_set(sess, model, dev_set, rev_nl_vocab, rev_cm_vocab, verbose=True):
    total_score = 0.0
    num_correct = 0.0
    num_eval = 0

    for bucket_id in xrange(len(_buckets)):
        if len(dev_set[bucket_id]) == 0:
            continue
        model.batch_size = len(dev_set[bucket_id])

        encoder_inputs, decoder_inputs, target_weights = model.get_bucket(
                    dev_set, bucket_id)
        _, _, output_logits = model.step(sess, encoder_inputs, decoder_inputs,
                                         target_weights, bucket_id, True)

        rev_encoder_inputs = []
        for i in xrange(len(encoder_inputs)-1, -1, -1):
            rev_encoder_inputs.append(encoder_inputs[i])
        sentences = token_ids_to_sentences(rev_encoder_inputs, rev_nl_vocab)
        ground_truths = token_ids_to_sentences(decoder_inputs, rev_cm_vocab, True)
        assert(len(sentences) == len(ground_truths))
        predictions = batch_decode(output_logits, rev_cm_vocab)
        assert(len(ground_truths) == len(predictions))
        for i in xrange(len(ground_truths)):
            sent = sentences[i]
            if sent == "na":
                continue
            gt = ground_truths[i]
            pred = predictions[i]
            score = TokenOverlap.compute(gt, pred, verbose)
            if score != -1:
                total_score += score
                if score == 1:
                    num_correct += 1
                num_eval += 1
                if verbose:
                    print("Example %d" % num_eval)
                    print("English: " + sent)
                    print("Ground truth: " + gt)
                    print("Prediction: " + pred)
                    print("token-overlap score: %.2f" % score)
                    print()

    print("%d examples evaluated" % num_eval)
    print("Accuracy = %.2f" % (num_correct/num_eval))
    print("Average token-overlap score = %.2f" % (total_score/num_eval))
    print()


def eval_model(sess, dev_set, rev_nl_vocab, rev_cm_vocab, verbose=True):
    # Create model and load parameters.
    model = create_model(sess, True)
    eval_set(sess, model, dev_set, rev_nl_vocab, rev_cm_vocab, verbose)


def eval(verbose=True):
    with tf.Session(config=tf.ConfigProto(allow_soft_placement=True, log_device_placement=True)) as sess:
        # Create model and load parameters.
        model = create_model(sess, forward_only=True)

        # Load vocabularies.
        nl_vocab_path = os.path.join(FLAGS.data_dir,
                                     "vocab%d.nl" % FLAGS.nl_vocab_size)
        cm_vocab_path = os.path.join(FLAGS.data_dir,
                                     "vocab%d.cm" % FLAGS.cm_vocab_size)
        _, rev_nl_vocab = data_utils.initialize_vocabulary(nl_vocab_path)
        _, rev_cm_vocab = data_utils.initialize_vocabulary(cm_vocab_path)
        _, dev_set, _ = process_data()

        eval_set(sess, model, dev_set, rev_nl_vocab, rev_cm_vocab, verbose)


def train_and_eval(train_set, dev_set):
    num_iter = 1000
    for i in xrange(5):
        train(train_set, dev_set, num_iter)
        tf.reset_default_graph()
        eval(False)
        tf.reset_default_graph()

def decode():
    with tf.Session(config=tf.ConfigProto(allow_soft_placement=True, log_device_placement=True)) as sess:
        # Create model and load parameters.
        model = create_model(sess, True)
        model.batch_size = 1  # We decode one sentence at a time.

        # Load vocabularies.
        nl_vocab_path = os.path.join(FLAGS.data_dir,
                                     "vocab%d.nl" % FLAGS.nl_vocab_size)
        cm_vocab_path = os.path.join(FLAGS.data_dir,
                                     "vocab%d.cm" % FLAGS.cm_vocab_size)
        nl_vocab, _ = data_utils.initialize_vocabulary(nl_vocab_path)
        _, rev_cm_vocab = data_utils.initialize_vocabulary(cm_vocab_path)

        # Decode from standard input.
        sys.stdout.write("> ")
        sys.stdout.flush()
        sentence = sys.stdin.readline()
        while sentence:
            # Get token-ids for the input sentence.
            token_ids = data_utils.sentence_to_token_ids(tf.compat.as_bytes(sentence), nl_vocab)
            # Which bucket does it belong to?
            bucket_id = min([b for b in xrange(len(_buckets))
                             if _buckets[b][0] > len(token_ids)])
            # Get a 1-element batch to feed the sentence to the model.
            encoder_inputs, decoder_inputs, target_weights = model.get_batch(
                {bucket_id: [(token_ids, [])]}, bucket_id)
            # Get output logits for the sentence.
            _, _, output_logits = model.step(sess, encoder_inputs, decoder_inputs,
                                             target_weights, bucket_id, True)
            # This is a greedy decoder - outputs are just argmaxes of output_logits.
            outputs = [int(np.argmax(logit, axis=1)) for logit in output_logits]
            # If there is an EOS symbol in outputs, cut them at that point.
            if data_utils.EOS_ID in outputs:
                outputs = outputs[:outputs.index(data_utils.EOS_ID)]
            # Print out command corresponding to outputs.
            print(" ".join([tf.compat.as_str(rev_cm_vocab[output]) for output in outputs]))
            print("> ", end="")
            sys.stdout.flush()
            sentence = sys.stdin.readline()


def process_data():
    if not os.path.exists(FLAGS.data_dir + "data.processed.dat"):
        print("Preparing data in %s" % FLAGS.data_dir)

        with open(FLAGS.data_dir + "data.dat") as f:
            data = pickle.load(f)

        numFolds = len(data)
        print("%d folds" % numFolds)

        train_cm_list = []
        train_nl_list = []
        dev_cm_list = []
        dev_nl_list = []
        test_cm_list = []
        test_nl_list = []
        for i in xrange(numFolds):
            if i < numFolds - 2:
                for nl, cmd in data[i]:
                    train_cm_list.append(cmd)
                    train_nl_list.append(nl)
            elif i == numFolds - 2:
                for nl, cmd in data[i]:
                    dev_cm_list.append(cmd)
                    dev_nl_list.append(nl)
            elif i == numFolds - 1:
                for nl, cmd in data[i]:
                    test_cm_list.append(cmd)
                    test_nl_list.append(nl)

        train_dev_test = {}
        train_dev_test["train"] = [train_cm_list, train_nl_list]
        train_dev_test["dev"] = [dev_cm_list, dev_nl_list]
        train_dev_test["test"] = [test_cm_list, test_nl_list]

        nl_train, cm_train, nl_dev, cm_dev, nl_test, cm_test, _, _ = data_utils.prepare_data(
            train_dev_test, FLAGS.data_dir, FLAGS.nl_vocab_size, FLAGS.cm_vocab_size)

        train_set = read_data(nl_train, cm_train, FLAGS.max_train_data_size)
        dev_set = read_data(nl_dev, cm_dev)
        test_set = read_data(nl_test, nl_test)

        with open(FLAGS.data_dir + "data.processed.dat", 'wb') as o_f:
            pickle.dump((train_set, dev_set, test_set), o_f)
        return train_set, dev_set, test_set
    else:
        print("Loading data from %s" % FLAGS.data_dir)

        with open(FLAGS.data_dir + "data.processed.dat", 'rb') as f:
            return pickle.load(f)


def self_test():
    """Test the translation model."""
    with tf.Session(config=tf.ConfigProto(allow_soft_placement=True, log_device_placement=True)) as sess:
        print("Self-test for neural translation model.")
        # Create model with vocabularies of 10, 2 small buckets, 2 layers of 32.
        model = seq2seq_model.Seq2SeqModel(10, 10, [(3, 3), (6, 6)], 32, 2,
                                           5.0, 32, 0.3, 0.99, num_samples=8)
        sess.run(tf.initialize_all_variables())

        # Fake data set for both the (3, 3) and (6, 6) bucket.
        data_set = ([([1, 1], [2, 2]), ([3, 3], [4]), ([5], [6])],
                    [([1, 1, 1, 1, 1], [2, 2, 2, 2, 2]), ([3, 3, 3], [5, 6])])
        for _ in xrange(5):  # Train the fake model for 5 steps.
            bucket_id = random.choice([0, 1])
            encoder_inputs, decoder_inputs, target_weights = model.get_batch(
                data_set, bucket_id)
            model.step(sess, encoder_inputs, decoder_inputs, target_weights,
                       bucket_id, False)


def main(_):
    # set GPU device
    with tf.device('/gpu:%d' % FLAGS.gpu):
        if FLAGS.self_test:
            self_test()
        elif FLAGS.eval:
            eval()
<<<<<<< HEAD
        elif FLAGS.decode: 
=======
        elif FLAGS.decode:
>>>>>>> 044da335
            decode()
        else:
            train_set, dev_set, _ = process_data()
            train_and_eval(train_set, dev_set)


if __name__ == "__main__":
    tf.app.run()<|MERGE_RESOLUTION|>--- conflicted
+++ resolved
@@ -459,11 +459,7 @@
             self_test()
         elif FLAGS.eval:
             eval()
-<<<<<<< HEAD
-        elif FLAGS.decode: 
-=======
         elif FLAGS.decode:
->>>>>>> 044da335
             decode()
         else:
             train_set, dev_set, _ = process_data()
