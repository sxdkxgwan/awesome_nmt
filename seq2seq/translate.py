--- conflicted
+++ resolved
@@ -65,18 +65,13 @@
                             "Batch size to use during training.")
 tf.app.flags.DEFINE_integer("size", 100, "Size of each model layer.")
 tf.app.flags.DEFINE_integer("num_layers", 1, "Number of layers in the model.")
-<<<<<<< HEAD
 tf.app.flags.DEFINE_integer("nl_vocab_size", 4000, "English vocabulary size.")
 tf.app.flags.DEFINE_integer("cm_vocab_size", 4000, "Bash vocabulary size.")
-=======
-tf.app.flags.DEFINE_integer("nl_vocab_size", 150, "English vocabulary size.")
-tf.app.flags.DEFINE_integer("cm_vocab_size", 150, "Bash vocabulary size.")
->>>>>>> 83184d45
 tf.app.flags.DEFINE_string("data_dir", "/tmp", "Data directory")
 tf.app.flags.DEFINE_string("train_dir", "/tmp", "Training directory.")
 tf.app.flags.DEFINE_integer("max_train_data_size", 0,
                             "Limit on the size of training data (0: no limit).")
-tf.app.flags.DEFINE_integer("steps_per_checkpoint", 100,
+tf.app.flags.DEFINE_integer("steps_per_checkpoint", 200,
                             "How many training steps to do per checkpoint.")
 tf.app.flags.DEFINE_integer("steps_per_milestone", 1000,
                             "How many training steps to do per dev-set evaluation")
