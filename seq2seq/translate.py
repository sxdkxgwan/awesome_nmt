--- conflicted
+++ resolved
@@ -301,11 +301,7 @@
         model.batch_size = len(dataset[bucket_id])
 
         encoder_inputs, decoder_inputs, target_weights = model.get_bucket(
-<<<<<<< HEAD
                     dev_set, bucket_id, feed_previous=False)
-=======
-                    dataset, bucket_id, feed_previous=True)
->>>>>>> 389ec200
         _, _, output_logits = model.step(sess, encoder_inputs, decoder_inputs,
                                          target_weights, bucket_id, True)
 
