--- conflicted
+++ resolved
@@ -326,13 +326,9 @@
         inds = tf.squeeze(inds, squeeze_dims=[1])
         inds = tf.expand_dims(inds, 2)
         state_dim = self.state.get_shape()[2].value
-<<<<<<< HEAD
-        inds = tf.expand_dims(inds, 2)
-=======
         # inds = tf.reshape(inds, [self.batch_size * num_steps, 1])
         # inds = tf.tile(inds, [1, state_dim])
         # inds = tf.reshape(inds, [self.batch_size, num_steps, state_dim])
->>>>>>> 1e0118aa
         inds = tf.tile(inds, [1, 1, state_dim])
         return tf.reduce_sum(tf.mul(self.state, inds), 1)
 
