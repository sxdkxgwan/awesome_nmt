--- conflicted
+++ resolved
@@ -392,14 +392,9 @@
         batch_back_pointers = tf.expand_dims(batch_back_pointers, 1)
         self.back_pointers = tf.concat(1, [self.back_pointers, batch_back_pointers])
 
-<<<<<<< HEAD
-        batch_states = tf.concat(1, batch_states[2])
-        self.state = tf.concat(1, [self.state, tf.expand_dims(batch_states, 1)])
-=======
         batch_states = batch_states[2]
         batch_states = tf.expand_dims(batch_states, 1)
         self.stack = tf.concat(1, [self.stack, batch_states])
->>>>>>> b27a2b4e
 
 
     def peek(self):
