"""A set of tree decoder modules used in the encoder-decoder framework."""

import tensorflow as tf
import os, sys
sys.path.append(os.path.join(os.path.dirname(__file__), "..", "seq2seq"))

import data_utils, graph_utils

class Decoder(object):
    def __init__(self, dim, batch_size, rnn_cell, num_layers,
                 input_keep_prob, output_keep_prob,
                 use_attention, use_copy, output_projection=None):
        self.dim = dim
        self.rnn_cell = rnn_cell
        self.batch_size = batch_size
        self.num_layers = num_layers
        self.input_keep_prob = input_keep_prob
        self.output_keep_prob = output_keep_prob
        self.use_attention = use_attention
        self.use_copy = use_copy

        self.output_projection = output_projection

        # variable sharing
        self.attention_vars = False
        self.attention_cell_vars = False
        self.attention_hidden_vars = False

    def attention_cell(self, cell, cell_scope, input_embedding, state, attns,
                       hidden_features, attn_vecs, num_heads, hidden):
        with tf.variable_scope("AttnInputProjection"):
            if self.attention_cell_vars:
                tf.get_variable_scope().reuse_variables()
            # attention mechanism on cell and hidden states
            x = tf.nn.rnn_cell._linear([input_embedding] + [attns], self.dim, True)
            try:
                cell_output, state = cell(x, state, cell_scope)
            except ValueError, e:
                cell_scope.reuse_variables()
                cell_output, state = cell(x, state, cell_scope)
            attns = self.attention(state, hidden_features, attn_vecs, num_heads, hidden)
        with tf.variable_scope("AttnOutputProjection"):
            if self.attention_cell_vars:
                tf.get_variable_scope().reuse_variables()
            # attention mechanism on output state
            output = tf.nn.rnn_cell._linear([cell_output] + [attns], self.dim, True)
        self.attention_cell_vars = True
        return output, state, attns

    def attention(self, state, hidden_features, attn_vecs, num_heads, hidden):
        assert(len(attn_vecs) > 0)
        attn_vec_dim = attn_vecs[0].get_shape()[0].value
        attn_length = hidden.get_shape()[1].value
        attn_dim = hidden.get_shape()[3].value
        """Put attention masks on hidden using hidden_features and query."""
        ds = []  # Results of attention reads will be stored here.
        for a in xrange(num_heads):
            with tf.variable_scope("Attention_%d" % a):
                if self.attention_vars:
                    tf.get_variable_scope().reuse_variables()
                y = tf.nn.rnn_cell._linear(state, attn_vec_dim, True)
                y = tf.reshape(y, [-1, 1, 1, attn_vec_dim])
                # Attention mask is a softmax of v^T * tanh(...).
                s = tf.reduce_sum(
                    attn_vecs[a] * tf.tanh(hidden_features[a] + y), [2, 3])
                a = tf.nn.softmax(s)
                # Now calculate the attention-weighted vector d.
                d = tf.reduce_sum(tf.reshape(a, [-1, attn_length, 1, 1]) * hidden,
                    [1, 2])
                ds.append(tf.reshape(d, [-1, attn_dim]))
        attns = tf.concat(1, ds)
        attns.set_shape([self.batch_size, num_heads * attn_dim])
        self.attention_vars = True
        return attns

    def attention_hidden_layer(self, attention_states, num_heads):
        """
        Hidden layer above attention states.
        :param attention_states: 3D Tensor [batch_size x attn_length x attn_dim].
        :param num_heads: Number of attention heads that read from from attention_states.
                         Dummy field if attention_states is None.
        """
        attn_length = attention_states.get_shape()[1].value
        attn_dim = attention_states.get_shape()[2].value

        # To calculate W1 * h_t we use a 1-by-1 convolution
        hidden = tf.reshape(attention_states, [-1, attn_length, 1, attn_dim])
        hidden_features = []
        attn_vecs = []
        attn_vec_dim = attn_dim
        for i in xrange(num_heads):
            with tf.variable_scope("AttnW_%d" % i):
                if self.attention_hidden_vars:
                    tf.get_variable_scope().reuse_variables()
                k = tf.get_variable("AttnW_%d" % i, [1, 1, attn_dim, attn_vec_dim])
                hidden_features.append(tf.nn.conv2d(hidden, k, [1,1,1,1], "SAME"))
                attn_vecs.append(tf.get_variable("AttnV_%d" % i, [attn_vec_dim]))
        self.attention_hidden_vars = True
        return hidden, hidden_features, attn_vecs


    def normal_cell(self, cell, scope, input, state):
        try:
            output, state = cell(input, state, scope)
        except ValueError, e:
            scope.reuse_variables()
            print(state)
            output, state = cell(input, state, scope)
        return output, state


class BasicTreeDecoder(Decoder):

    def __init__(self, dim, batch_size, rnn_cell, num_layers,
                 input_keep_prob, output_keep_prob,
                 use_attention, use_copy, output_projection=None):
        super(BasicTreeDecoder, self).__init__(dim, batch_size, rnn_cell, num_layers,
                                               input_keep_prob, output_keep_prob,
                                               use_attention, use_copy, output_projection)
        self.vertical_cell = self.vertical_cell()
        self.horizontal_cell = self.horizontal_cell()

        self.H_NO_EXPAND = tf.constant(data_utils.H_NO_EXPAND_ID, shape=[self.batch_size])
        self.V_NO_EXPAND = tf.constant(data_utils.V_NO_EXPAND_ID, shape=[self.batch_size])
    
    def define_graph(self, encoder_state, decoder_inputs, embeddings,
                     attention_states=None, num_heads=1,
                     initial_state_attention=False, feed_previous=False):
        """
        :param encoder_state: hidden state of the encoder
        :param inputs: placeholders for the discrete inputs of the decoder
        :param embeddings: target embeddings
        :param attention_states: 3D Tensor [batch_size x attn_length x attn_dim].
        :param num_heads: Number of attention heads that read from from attention_states.
            Dummy field if attention_states is None.
        :param initial_state_attention: If False (default), initial attentions are zero.
            If True, initialize the attentions from the initial state and attention states
            -- useful to resume decoding from a previously stored decoder state and attention
            state.
        :param feed_previous: Boolean; if True, only the first of decoder_inputs will be
            used (the "ROOT" symbol), and all other decoder inputs will be generated by:
            next = embedding_lookup(embedding, argmax(previous_output)),
            In effect, this implements a greedy decoder. It can also be used
            during training to emulate http://arxiv.org/abs/1506.03099.
            If False, decoder_inputs are used as given (the standard decoder case).

        :return: Output states and the final hidden state of the decoder. Need
            output_projection to obtain distribution over output vocabulary.
        """
        self.embeddings = embeddings

        if self.use_attention and not attention_states.get_shape()[1:2].is_fully_defined():
            raise ValueError("Shape[1] and [2] of attention_states must be known %s"
                             % attention_states.get_shape())

        if feed_previous:
            # scope of output_projection is shared by all decoders
            # hence retrieving variables here
            W, b = self.output_projection

        with tf.variable_scope("basic_tree_decoder") as scope:
            vertical_cell, vertical_scope = self.vertical_cell
            horizontal_cell, horizontal_scope = self.horizontal_cell
            outputs = []

            # search control
            self.back_pointers = tf.constant(-1, shape=[self.batch_size, 1, 1], dtype=tf.int32)

            # continuous stack used for storing LSTM states, synced with self.back_pointers
            if self.rnn_cell == "gru":
                init_state = encoder_state
            else:
                init_state = tf.concat(1, [encoder_state[0], encoder_state[1]])

            if self.use_attention:
                hidden, hidden_features, attn_vecs = \
                    self.attention_hidden_layer(attention_states, num_heads)
                batch_size = tf.shape(attention_states)[0]
                attn_dim = tf.shape(attention_states)[2]
                batch_attn_size = tf.pack([batch_size, attn_dim])
                # initial attention state
                attns = tf.concat(1, [tf.zeros(batch_attn_size, dtype=tf.float32)
                         for _ in xrange(num_heads)])
                if initial_state_attention:
                    attns = self.attention(encoder_state, hidden_features, attn_vecs, num_heads, hidden)
                attns.set_shape([self.batch_size, num_heads * attention_states.get_shape()[2].value])
                init_state = tf.concat(1, [init_state, attns])

            self.state = tf.expand_dims(init_state, 1)
            self.input = tf.expand_dims(decoder_inputs[0], 1)
            self.input = tf.expand_dims(self.input, 1)
            self.input.set_shape([self.batch_size, 1, 1])
            search_left_to_right_next = self.is_no_expand(self.input[:, -1, 0])

            for i in xrange(len(decoder_inputs)):
                # print("decoder step: %d" % i)
                if i > 0: scope.reuse_variables()

                if self.use_attention:
                    input, state, attns = self.peek()
                else:
                    input, state = self.peek()
                
                input_embeddings = tf.squeeze(tf.nn.embedding_lookup(self.embeddings, input),
                                              squeeze_dims=[1])
                search_left_to_right = search_left_to_right_next

                if self.use_attention:
                    v_output, v_state, v_attns = self.attention_cell(
                        vertical_cell, vertical_scope, input_embeddings, state, attns,
                        hidden_features, attn_vecs, num_heads, hidden)
                    h_output, h_state, h_attns = self.attention_cell(
                        horizontal_cell, horizontal_scope, input_embeddings, state, attns,
                        hidden_features, attn_vecs, num_heads, hidden)
                else:
                    v_output, v_state = self.normal_cell(
                        vertical_cell, vertical_scope, input_embeddings, state)
                    h_output, h_state = self.normal_cell(
                        horizontal_cell, horizontal_scope, input_embeddings, state)

<<<<<<< HEAD
                batch_output = tf.scan(lambda x: tf.cond(x[0], lambda : x[1], lambda : x[2]),
                                          (search_left_to_right, h_output, v_output), back_prop=True)
=======
                batch_output = graph_utils.map_fn(lambda x: tf.cond(x[0], lambda : x[1], lambda : x[2]),
                                          [search_left_to_right, h_output, v_output], back_prop=True)
>>>>>>> 89f4a28a
                print("back_output.get_shape(): {}".format(batch_output.get_shape()))

                if self.rnn_cell == "gru":
                    batch_state = graph_utils.map_fn(lambda x: tf.cond(x[0], lambda : x[1], lambda : x[2]),
                                         [search_left_to_right, h_state, v_state], back_prop=True)
                else:
                    batch_cell = graph_utils.map_fn(lambda x: tf.cond(x[0], lambda : x[1], lambda : x[2]),
                                            [search_left_to_right, h_state[0], v_state[0]], back_prop=True)
                    batch_hs = graph_utils.map_fn(lambda x: tf.cond(x, lambda : x[1], lambda : x[2]),
                                            [search_left_to_right, h_state[1], v_state[1]], back_prop=True)
                    batch_state = tf.concat(1, [batch_cell, batch_hs])

                if self.use_attention:
                    batch_attns = graph_utils.map_fn(lambda x: tf.cond(x, lambda : x[1], lambda : x[2]),
                                            [search_left_to_right, h_attns[1], v_attns[1]], back_prop=True)
                    batch_state = tf.concat(1, [batch_state, batch_attns])

                # record output state to compute the loss.
                outputs.append(batch_output)

                if i < len(decoder_inputs) - 1:
                    # storing states
                    if feed_previous:
                        # Project decoder output for next state input.
                        batch_projected_output = tf.matmul(batch_output, W) + b
                        batch_output_symbol = tf.argmax(batch_projected_output, 1)
                        batch_output_symbol = tf.cast(batch_output_symbol, dtype=tf.int32)
                    else:
                        batch_output_symbol = decoder_inputs[i+1]
                    search_left_to_right_next = self.is_no_expand(batch_output_symbol)

                    back_pointer = graph_utils.map_fn(self.back_pointer,
                                             [search_left_to_right_next,
                                              search_left_to_right,
                                              self.grandparent(),
                                              self.parent(),
                                              tf.constant(i, shape=[self.batch_size])],
                                             back_prop=True)
                    print("back_pointer.get_shape(): {}".format(back_pointer.get_shape()))
                    next_input = graph_utils.map_fn(self.next_input,
                                           [search_left_to_right_next,
                                            search_left_to_right,
                                            self.parent_input(),
                                            self.get_input(),
                                            batch_output_symbol],
                                           back_prop=True)
                    print("next_input.get_shape(): {}".format(next_input.get_shape()))
                    next_state = graph_utils.map_fn(self.next_state,
                                           [search_left_to_right_next,
                                            search_left_to_right,
                                            self.parent_state(),
                                            self.get_input(),
                                            batch_state],
                                           back_prop=True)
                    print("next_state.get_shape(): {}".format(next_state.get_shape()))
                    self.push([next_input, back_pointer, next_state])

        if self.rnn_cell == "gru":
            final_batch_state = batch_state
        elif self.rnn_cell == "lstm":
            final_batch_state = tf.nn.rnn_cell.LSTMStateTuple(batch_cell, batch_hs)

        return outputs, final_batch_state


    """def define_beam_decoding_graph(self, encoder_state, embeddings,
                               attention_states, num_heads, initial_state_attention,
                               beam_size, top_k):
        # scope of output_projection is the entire model
        # hence retrieving variables here
        W, b = self.output_projection
        print("basic_tree_encoder: " + W.name)
        print("basic_tree_encoder: " + b.name)

        # share parameters with the basic decoder
        with tf.variable_scope("basic_tree_decoder") as scope:
            init_decoder_input = tf.constant(data_utils.ROOT_ID, shape=[self.batch_size, 1])

            vertical_cell, vertical_scope = self.vertical_cell()
            horizontal_cell, horizontal_scope = self.horizontal_cell()
            outputs = []

            # search control
            init_input = tf.nn.embedding_lookup(embeddings, init_decoder_input)
            control_symbol = init_decoder_input

            # continuous stack used for storing LSTM states, synced with self.back_pointers
            if self.use_attention:
                hidden, hidden_features, attn_vecs = \
                    self.attention_hidden_layer(attention_states, num_heads)
                batch_size = tf.shape(attention_states)[0]
                attn_dim = tf.shape(attention_states)[2]
                batch_attn_size = tf.pack([batch_size, attn_dim])
                attns = tf.concat(1, [tf.zeros(batch_attn_size, dtype=tf.float32)    # initial attention state
                         for _ in xrange(num_heads)])
                attns.set_shape([self.batch_size, num_heads * attention_states.get_shape()[2].value])
                if initial_state_attention:
                    attns = self.attention(encoder_state, hidden_features, attn_vecs, num_heads, hidden)
                init_stack = tf.concat(1, [init_input, encoder_state[0], encoder_state[1], attns])
            else:
                init_stack = tf.concat(1, [init_input, encoder_state[0], encoder_state[1]])
            self.stack = tf.zeros([self.max_num_steps, init_stack.get_shape()[1].value])
            self.stack = tf.concat(0, [self.stack, init_stack])

            for i in xrange(self.max_num_steps):
                if i > 0: scope.reuse_variables()

                # mimick a stack pop if current symbol is <NO_EXPAND>
                self.back_pointers = tf.cond(search_left_to_right, lambda: self.cs_pop(), lambda: self.back_pointers)
                stack = tf.cond(search_left_to_right, lambda: self.pop(), lambda: stack)

                if self.use_attention:
                    input, state, attns = self.peek()
                    output, cell, hs, attns = tf.cond(search_left_to_right,
                        lambda: self.attention_cell(vertical_cell, vertical_scope, input, state, attns,
                                                   hidden_features, attn_vecs, num_heads, hidden),
                        lambda: self.attention_cell(horizontal_cell, horizontal_scope, input, state, attns,
                                                   hidden_features, attn_vecs, num_heads, hidden))
                else:
                    input, state = self.peek()
                    output, cell, hs = tf.cond(search_left_to_right,
                        lambda: self.normal_cell(vertical_cell, vertical_scope, input, state),
                        lambda: self.normal_cell(horizontal_cell, horizontal_scope, input, state))

                # mimick a stack pop if current symbol is <NO_EXPAND>
                self.back_pointers = tf.cond(search_left_to_right, lambda: self.cs_pop(), lambda: self.back_pointers)
                self.stack = tf.cond(search_left_to_right, lambda: self.pop(), lambda: stack)

                # Project decoder output for next state input.
                projected_output = tf.matmul(output, W) + b
                control_symbol = tf.argmax(projected_output, 1)
                next_input = tf.nn.embedding_lookup(embeddings, control_symbol)
                self.back_pointers = self.cs_push(tf.cast(tf.expand_dims(control_symbol, 1), tf.int32))

                if self.use_attention:
                    self.stack = self.push([next_input, cell, hs, attns])
                else:
                    self.stack = self.push([next_input, cell, hs])

                outputs.append(output)

        return outputs, tf.nn.rnn_cell.LSTMStateTuple(cell, hs)
    """

    def back_pointer(self, x):
        h_search_next, h_search, grandparent, parent, current = x
        return tf.cond(h_search_next,
                       lambda : tf.cond(h_search, lambda : grandparent, lambda : parent),
                       lambda : tf.cond(h_search, lambda : parent, lambda : current))

    def next_input(self, x):
        h_search_next, h_search, parent, current, next = x
        return tf.cond(h_search_next,
                       lambda : tf.cond(h_search, lambda : parent, lambda : current),
                       lambda : next)

    def next_state(self, x):
        h_search_next, h_search, parent, current, next = x
        return tf.cond(h_search_next,
                       lambda : tf.cond(h_search, lambda : parent, lambda : current),
                       lambda : next)

    def grandparent(self):
        graph_utils.map_fn(lambda x: tf.nn.embedding_lookup(x[0], x[1]),
                  [self.back_pointers[:, :, 0], self.parent()], back_prop=True)

    def parent(self):
        p = self.back_pointers[:, -1, 0]
        # search that went beyond ROOT node will be discarded
        graph_utils.map_fn(lambda x: tf.cond(tf.equal(x, tf.constant(-1)), lambda: x, lambda: tf.constant(0)),
                  [p], back_prop=True)

    def parent_input(self):
        graph_utils.map_fn(lambda x: tf.nn.embedding_lookup(x[0], x[1]),
                  [self.input[:, :, 0], self.parent()], back_prop=True)

    def parent_state(self):
        graph_utils.map_fn(lambda x: tf.nn.embedding_lookup(x[0], x[1]),
                  [self.state[:, :, :], self.parent()], back_prop=True)

    def get_input(self):
        return self.input[:, -1, 0]

    def get_state(self):
        return self.state[:, -1, :]

    def push(self, batch_states):
        """
        :param batch_states: list of list of state tensors
        """
        batch_next_input = batch_states[0]
        # print(batch_next_input.get_shape())
        batch_next_input = tf.expand_dims(batch_next_input, 1)
        batch_next_input = tf.expand_dims(batch_next_input, 1)
        # print(self.input.get_shape())
        self.input = tf.concat(1, [self.input, batch_next_input])

        batch_back_pointers = batch_states[1]
        batch_back_pointers = tf.expand_dims(batch_back_pointers, 1)
        batch_back_pointers = tf.expand_dims(batch_back_pointers, 1)
        self.back_pointers = tf.concat(1, [self.back_pointers, batch_back_pointers])

        batch_states = tf.expand_dims(batch_states[2], 1)
        self.state = tf.concat(1, [self.state, batch_states])


    def peek(self):
        """
        :param batch_indices: list of stack pointers for each search thread
        :return: batch stack state tuples
                 (batch_parent_states, [batch_attention_states])
        """
        batch_input_symbols = self.input[:, -1, :]
        batch_stack_states = self.state[:, -1, :]

        if self.rnn_cell == "gru":
            batch_states = batch_stack_states[:, :self.dim]
            attn_start_pos = self.dim
        elif self.rnn_cell == "lstm":
            batch_stack_cells = batch_stack_states[:, :self.dim]
            batch_stack_hiddens = batch_stack_states[:, self.dim:2*self.dim]
            attn_start_pos = 2 * self.dim
            batch_states = tf.nn.rnn_cell.LSTMStateTuple(batch_stack_cells, batch_stack_hiddens)

        if self.use_attention:
            batch_attention_states = batch_stack_states[:, attn_start_pos:]
            return batch_input_symbols, batch_states, batch_attention_states
        else:
            return batch_input_symbols, batch_states


    def is_no_expand(self, ind):
        return tf.logical_or(self.no_vertical_expand(ind), self.no_horizontal_expand(ind))


    def no_vertical_expand(self, ind):
        return tf.equal(tf.cast(ind, tf.int32), self.V_NO_EXPAND)


    def no_horizontal_expand(self, ind):
        return tf.equal(tf.cast(ind, tf.int32), self.H_NO_EXPAND)


    def vertical_cell(self):
        """Cell that controls transition from parent to child."""
        with tf.variable_scope("vertical_cell") as scope:
            cell = graph_utils.create_multilayer_cell(self.rnn_cell, scope, self.dim, self.num_layers,
                                                      self.input_keep_prob, self.output_keep_prob)
        return cell, scope


    def horizontal_cell(self):
        """Cell that controls transition from left sibling to right sibling."""
        with tf.variable_scope("horizontal_cell") as scope:
            cell = graph_utils.create_multilayer_cell(self.rnn_cell, scope, self.dim, self.num_layers,
                                                      self.input_keep_prob, self.output_keep_prob)
        return cell, scope<|MERGE_RESOLUTION|>--- conflicted
+++ resolved
@@ -218,13 +218,8 @@
                     h_output, h_state = self.normal_cell(
                         horizontal_cell, horizontal_scope, input_embeddings, state)
 
-<<<<<<< HEAD
-                batch_output = tf.scan(lambda x: tf.cond(x[0], lambda : x[1], lambda : x[2]),
-                                          (search_left_to_right, h_output, v_output), back_prop=True)
-=======
                 batch_output = graph_utils.map_fn(lambda x: tf.cond(x[0], lambda : x[1], lambda : x[2]),
                                           [search_left_to_right, h_output, v_output], back_prop=True)
->>>>>>> 89f4a28a
                 print("back_output.get_shape(): {}".format(batch_output.get_shape()))
 
                 if self.rnn_cell == "gru":
