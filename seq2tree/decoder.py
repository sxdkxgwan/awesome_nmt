--- conflicted
+++ resolved
@@ -248,13 +248,10 @@
                     batch_next_input = tf.argmax(batch_projected_output, 1)
                 else:
                     batch_next_input = decoder_inputs[i+1]
-<<<<<<< HEAD
-=======
                 batch_next_input.set_shape([self.batch_size])
                 batch_next_input = tf.expand_dims(batch_next_input, 1)
                 batch_next_input = tf.expand_dims(batch_next_input, 1)
 
->>>>>>> c924881c
                 if self.use_attention:
                     self.push([batch_next_input, tf.concat(0, batch_input_indices),
                                                  tf.concat(0, batch_cells),
