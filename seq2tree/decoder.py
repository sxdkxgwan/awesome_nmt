"""A set of decoder modules used in the encoder-decoder framework."""

import tensorflow as tf
import os, sys
sys.path.append(os.path.join(os.path.dirname(__file__), "..", "seq2seq"))

import data_utils, graph_utils

class Decoder(object):
    def __init__(self, dim, rnn_cell, batch_size, max_num_steps, num_layers,
                 input_keep_prob, output_keep_prob,
                 use_attention, use_copy, output_projection=None):
        self.dim = dim
        self.rnn_cell = rnn_cell
        self.batch_size = batch_size
        self.max_num_steps = max_num_steps
        self.num_layers = num_layers
        self.input_keep_prob = input_keep_prob
        self.output_keep_prob = output_keep_prob
        self.use_attention = use_attention
        self.use_copy = use_copy

        self.output_projection = output_projection

        # variable sharing
        self.attention_cell_vars = False

    def attention_cell(self, cell, cell_scope, input_embedding, state, attns,
                       hidden_features, attn_vecs, num_heads, hidden):
        with tf.variable_scope("AttnInputProjection"):
            if self.attention_cell_vars:
                tf.get_variable_scope().reuse_variables()
            # attention mechanism on cell and hidden states
            print("input_embeddings.get_shape(): {}".format(input_embedding.get_shape()))
            print("attns.get_shape(): {}".format(attns.get_shape()))
            print(input_embedding.get_shape())
            print(attns.get_shape())
            x = tf.nn.rnn_cell._linear([input_embedding] + [attns], self.dim, True)
            try:
                cell_output, state = cell(x, state, cell_scope)
            except ValueError, e:
                cell_scope.reuse_variables()
                cell_output, state = cell(x, state, cell_scope)
            attns = self.attention(state, hidden_features, attn_vecs, num_heads, hidden)
        with tf.variable_scope("AttnOutputProjection"):
            if self.attention_cell_vars:
                tf.get_variable_scope().reuse_variables()
            # attention mechanism on output state
            output = tf.nn.rnn_cell._linear([cell_output] + [attns], self.dim, True)
        self.attention_cell_vars = True
        return output, state[0], state[1], attns

    def attention(self, state, hidden_features, attn_vecs, num_heads, hidden):
        assert(len(attn_vecs) > 0)
        attn_vec_dim = attn_vecs[0].get_shape()[0].value
        attn_length = hidden.get_shape()[1].value
        attn_dim = hidden.get_shape()[3].value
        """Put attention masks on hidden using hidden_features and query."""
        ds = []  # Results of attention reads will be stored here.
        for a in xrange(num_heads):
            with tf.variable_scope("Attention_%d" % a):
                y = tf.nn.rnn_cell._linear(state, attn_vec_dim, True)
                y = tf.reshape(y, [-1, 1, 1, attn_vec_dim])
                # Attention mask is a softmax of v^T * tanh(...).
                s = tf.reduce_sum(
                    attn_vecs[a] * tf.tanh(hidden_features[a] + y), [2, 3])
                a = tf.nn.softmax(s)
                # Now calculate the attention-weighted vector d.
                d = tf.reduce_sum(tf.reshape(a, [-1, attn_length, 1, 1]) * hidden,
                    [1, 2])
                ds.append(tf.reshape(d, [-1, attn_dim]))
        attns = tf.concat(1, ds)
        attns.set_shape([self.batch_size, num_heads * attn_dim])
        return attns

    def attention_hidden_layer(self, attention_states, num_heads):
        """
        Hidden layer above attention states.
        :param attention_states: 3D Tensor [batch_size x attn_length x attn_dim].
        :param num_heads: Number of attention heads that read from from attention_states.
                         Dummy field if attention_states is None.
        """
        attn_length = attention_states.get_shape()[1].value
        attn_dim = attention_states.get_shape()[2].value

        # To calculate W1 * h_t we use a 1-by-1 convolution
        hidden = tf.reshape(attention_states, [-1, attn_length, 1, attn_dim])
        hidden_features = []
        attn_vecs = []
        attn_vec_dim = attn_dim
        for i in xrange(num_heads):
            k = tf.get_variable("AttnW_%d" % i, [1, 1, attn_dim, attn_vec_dim])
            hidden_features.append(tf.nn.conv2d(hidden, k, [1,1,1,1], "SAME"))
            attn_vecs.append(tf.get_variable("AttnV_%d" % i, [attn_vec_dim]))
        return hidden, hidden_features, attn_vecs


    def normal_cell(self, cell, scope, input, state):
        try:
            output, state = cell(input, state, scope)
        except ValueError, e:
            scope.reuse_variables()
            output, state = cell(input, state, scope)
        return output, state[0], state[1]


class BasicTreeDecoder(Decoder):

    _NO_EXPAND = tf.constant(data_utils.NO_EXPAND_ID)

    def __init__(self, dim, rnn_cell, batch_size, max_num_steps, num_layers,
                 input_keep_prob, output_keep_prob,
                 use_attention, use_copy, output_projection=None):
        super(BasicTreeDecoder, self).__init__(dim, rnn_cell, batch_size, max_num_steps,
                                               num_layers, input_keep_prob, output_keep_prob,
                                               use_attention, use_copy, output_projection)
        self.vertical_cell = self.vertical_cell()
        self.horizontal_cell = self.horizontal_cell()

    def define_graph(self, encoder_state, decoder_inputs, embeddings,
                     attention_states=None, num_heads=1,
                     initial_state_attention=False, feed_previous=False):
        """
        :param encoder_state: hidden state of the encoder
        :param inputs: placeholders for the discrete inputs of the decoder
        :param embeddings: target embeddings
        :param attention_states: 3D Tensor [batch_size x attn_length x attn_dim].
        :param num_heads: Number of attention heads that read from from attention_states.
            Dummy field if attention_states is None.
        :param initial_state_attention: If False (default), initial attentions are zero.
            If True, initialize the attentions from the initial state and attention states
            -- useful to resume decoding from a previously stored decoder state and attention
            state.
        :param feed_previous: Boolean; if True, only the first of decoder_inputs will be
            used (the "ROOT" symbol), and all other decoder inputs will be generated by:
            next = embedding_lookup(embedding, argmax(previous_output)),
            In effect, this implements a greedy decoder. It can also be used
            during training to emulate http://arxiv.org/abs/1506.03099.
            If False, decoder_inputs are used as given (the standard decoder case).

        :return: Output states and the final hidden state of the decoder. Need
            output_projection to obtain distribution over output vocabulary.
        """
        self.embeddings = embeddings
        decoder_inputs = tf.split(0, self.batch_size, decoder_inputs[0])

        if self.use_attention and not attention_states.get_shape()[1:2].is_fully_defined():
            raise ValueError("Shape[1] and [2] of attention_states must be known %s"
                             % attention_states.get_shape())

        if feed_previous:
            # scope of output_projection is the entire model
            # hence retrieving variables here
            W, b = self.output_projection
            print("basic_tree_encoder: " + W.name)
            print("basic_tree_encoder: " + b.name)

        with tf.variable_scope("basic_tree_decoder") as scope:
            vertical_cell, vertical_scope = self.vertical_cell
            horizontal_cell, horizontal_scope = self.horizontal_cell
            outputs = []

            # search control
            self.back_pointers = tf.constant(0, shape=[self.batch_size, 1, 1])
            last_search_left_to_right = [tf.constant(False, dtype=tf.bool)] * self.batch_size

            # continuous stack used for storing LSTM states, synced with self.back_pointers
            if self.use_attention:
                hidden, hidden_features, attn_vecs = \
                    self.attention_hidden_layer(attention_states, num_heads)
                batch_size = tf.shape(attention_states)[0]
                attn_dim = tf.shape(attention_states)[2]
                batch_attn_size = tf.pack([batch_size, attn_dim])
                # initial attention state
                attns = tf.concat(1, [tf.zeros(batch_attn_size, dtype=tf.float32)
                         for _ in xrange(num_heads)])
                if initial_state_attention:
                    attns = self.attention(encoder_state, hidden_features, attn_vecs, num_heads, hidden)
                attns.set_shape([self.batch_size, num_heads * attention_states.get_shape()[2].value])
                init_stack = tf.concat(1, [encoder_state[0], encoder_state[1], attns])
            else:
                init_stack = tf.concat(1, [encoder_state[0], encoder_state[1]])
            self.stack = tf.expand_dims(init_stack, 1)
            self.input = tf.expand_dims(decoder_inputs[0], 1)
            self.input = tf.expand_dims(self.input, 1)
            self.input.set_shape([self.batch_size, 1, 1])
            # print(self.stack.get_shape())
            # print(self.input.get_shape())

            for i in xrange(self.max_num_steps):
                if i > 0: scope.reuse_variables()

                # exam action of current step
                search_left_to_right = []
                batch_input_indices = []
                for j in xrange(self.batch_size):
                    control_symbol = self.is_no_expand(self.input[j, -1, 0])
                    search_left_to_right.append(control_symbol)
                    input_index = tf.cond(search_left_to_right[j],
                                    lambda: tf.cond(last_search_left_to_right[j],
                                                    lambda: self.grandparent(j),
                                                    lambda: self.parent(j)),
                                    lambda: tf.constant([i]))
                    input_index.set_shape((1))
                    batch_input_indices.append(input_index)

                if self.use_attention:
                    input, state, attns = self.peek(batch_input_indices)
                else:
                    input, batch_states = self.peek()

                input_embeddings = tf.squeeze(tf.nn.embedding_lookup(self.embeddings, input))

                if self.use_attention:
                    v_output, v_cell, v_hs, v_attns = self.attention_cell(
                        vertical_cell, vertical_scope, input_embeddings, state, attns,
                        hidden_features, attn_vecs, num_heads, hidden)
                    h_output, h_cell, h_hs, h_attns = self.attention_cell(
                        horizontal_cell, horizontal_scope, input_embeddings, state, attns,
                        hidden_features, attn_vecs, num_heads, hidden)
                else:
                    v_output, v_cell, v_hs = self.normal_cell(
                        vertical_cell, vertical_scope, input_embeddings, state)
                    h_output, h_cell, h_hs = self.normal_cell(
                        horizontal_cell, horizontal_scope, input_embeddings, state)

                batch_outputs = []
                batch_cells = []
                batch_hss = []
                for j in xrange(self.batch_size):
                    output = tf.cond(search_left_to_right[j], lambda: h_output[j:j+1], lambda: v_output[j:j+1])
                    cell = tf.cond(search_left_to_right[j], lambda: h_cell[j:j+1], lambda: v_cell[j:j+1])
                    hs = tf.cond(search_left_to_right[j], lambda: h_hs[j:j+1], lambda: v_hs[j:j+1])
                    batch_outputs.append(output)
                    batch_cells.append(cell)
                    batch_hss.append(hs)

                if self.use_attention:
                    batch_attns = []
                    attns = tf.cond(search_left_to_right[j], lambda: h_attns[j:j+1], lambda: v_attns[j:j+1])
                    batch_attns.append(attns)

                # storing states
                if feed_previous:
                    # Project decoder output for next state input.
                    batch_output = tf.concat(0, batch_outputs)
                    batch_projected_output = tf.matmul(batch_output, W) + b
                    batch_next_input = tf.argmax(batch_projected_output, 1)
                else:
                    batch_next_input = decoder_inputs[i+1]

                if self.use_attention:
                    self.push([batch_next_input, tf.concat(0, batch_input_indices),
                                                 tf.concat(0, batch_cells),
                                                 tf.concat(0, batch_hss),
                                                 tf.concat(0, batch_attns)])
                else:
                    self.push([batch_next_input, tf.concat(0, batch_input_indices),
                                                 tf.concat(0, batch_cells),
                                                 tf.concat(0, batch_hss)])

                last_search_left_to_right = search_left_to_right

                outputs.append(tf.concat(0, batch_outputs))

        return outputs, tf.nn.rnn_cell.LSTMStateTuple(tf.concat(0, batch_cells),
                                                      tf.concat(0, batch_hss))


    """def define_beam_decoding_graph(self, encoder_state, embeddings,
                               attention_states, num_heads, initial_state_attention,
                               beam_size, top_k):
        # scope of output_projection is the entire model
        # hence retrieving variables here
        W, b = self.output_projection
        print("basic_tree_encoder: " + W.name)
        print("basic_tree_encoder: " + b.name)

        # share parameters with the basic decoder
        with tf.variable_scope("basic_tree_decoder") as scope:
            init_decoder_input = tf.constant(data_utils.ROOT_ID, shape=[self.batch_size, 1])

            vertical_cell, vertical_scope = self.vertical_cell()
            horizontal_cell, horizontal_scope = self.horizontal_cell()
            outputs = []

            # search control
            init_input = tf.nn.embedding_lookup(embeddings, init_decoder_input)
            control_symbol = init_decoder_input

            # continuous stack used for storing LSTM states, synced with self.back_pointers
            if self.use_attention:
                hidden, hidden_features, attn_vecs = \
                    self.attention_hidden_layer(attention_states, num_heads)
                batch_size = tf.shape(attention_states)[0]
                attn_dim = tf.shape(attention_states)[2]
                batch_attn_size = tf.pack([batch_size, attn_dim])
                attns = tf.concat(1, [tf.zeros(batch_attn_size, dtype=tf.float32)    # initial attention state
                         for _ in xrange(num_heads)])
                attns.set_shape([self.batch_size, num_heads * attention_states.get_shape()[2].value])
                if initial_state_attention:
                    attns = self.attention(encoder_state, hidden_features, attn_vecs, num_heads, hidden)
                init_stack = tf.concat(1, [init_input, encoder_state[0], encoder_state[1], attns])
            else:
                init_stack = tf.concat(1, [init_input, encoder_state[0], encoder_state[1]])
            self.stack = tf.zeros([self.max_num_steps, init_stack.get_shape()[1].value])
            self.stack = tf.concat(0, [self.stack, init_stack])

            for i in xrange(self.max_num_steps):
                if i > 0: scope.reuse_variables()

                # mimick a stack pop if current symbol is <NO_EXPAND>
                self.back_pointers = tf.cond(search_left_to_right, lambda: self.cs_pop(), lambda: self.back_pointers)
                stack = tf.cond(search_left_to_right, lambda: self.pop(), lambda: stack)

                if self.use_attention:
                    input, state, attns = self.peek()
                    output, cell, hs, attns = tf.cond(search_left_to_right,
                        lambda: self.attention_cell(vertical_cell, vertical_scope, input, state, attns,
                                                   hidden_features, attn_vecs, num_heads, hidden),
                        lambda: self.attention_cell(horizontal_cell, horizontal_scope, input, state, attns,
                                                   hidden_features, attn_vecs, num_heads, hidden))
                else:
                    input, state = self.peek()
                    output, cell, hs = tf.cond(search_left_to_right,
                        lambda: self.normal_cell(vertical_cell, vertical_scope, input, state),
                        lambda: self.normal_cell(horizontal_cell, horizontal_scope, input, state))

                # mimick a stack pop if current symbol is <NO_EXPAND>
                self.back_pointers = tf.cond(search_left_to_right, lambda: self.cs_pop(), lambda: self.back_pointers)
                self.stack = tf.cond(search_left_to_right, lambda: self.pop(), lambda: stack)

                # Project decoder output for next state input.
                projected_output = tf.matmul(output, W) + b
                control_symbol = tf.argmax(projected_output, 1)
                next_input = tf.nn.embedding_lookup(embeddings, control_symbol)
                self.back_pointers = self.cs_push(tf.cast(tf.expand_dims(control_symbol, 1), tf.int32))

                if self.use_attention:
                    self.stack = self.push([next_input, cell, hs, attns])
                else:
                    self.stack = self.push([next_input, cell, hs])

                outputs.append(output)

        return outputs, tf.nn.rnn_cell.LSTMStateTuple(cell, hs)
    """

    def grandgrandparent(self, j):
        return tf.nn.embedding_lookup(self.back_pointers[j, :, 0], tf.add(self.grandparent(j), tf.constant(1)))

    def grandparent(self, j):
        return tf.nn.embedding_lookup(self.back_pointers[j, :, 0], tf.add(self.parent(j), tf.constant(1)))

    def parent(self, j):
        return self.back_pointers[j, -1, 0]

    def push(self, batch_states):
        """
        :param batch_states: list of list of state tensors
        """
<<<<<<< HEAD
        print(self.back_pointers.get_shape())
        print(batch_states[1].get_shape())
        self.input = tf.concat(1, [self.input, batch_states[0]])
        self.back_pointers = tf.concat(1, [self.back_pointers, tf.expand_dims(batch_states[1], 1)])
=======
        batch_next_input = batch_states[0]
        batch_next_input.set_shape([self.batch_size])
        batch_next_input = tf.expand_dims(batch_next_input, 1)
        batch_next_input = tf.expand_dims(batch_next_input, 1)
        self.input = tf.concat(1, [self.input, batch_next_input])

        batch_back_pointers = batch_states[1]
        batch_back_pointers.set_shape([self.batch_size])
        batch_back_pointers = tf.expand_dims(batch_back_pointers, 1)
        batch_back_pointers = tf.expand_dims(batch_back_pointers, 1)
        self.back_pointers = tf.concat(1, [self.back_pointers, batch_back_pointers])
>>>>>>> 37003a52
        batch_states = tf.concat(1, batch_states[2:])
        self.stack = tf.concat(1, [self.stack, tf.expand_dims(batch_states, 1)])


    def peek(self, batch_stack_indices):
        """
        :param batch_indices: list of stack pointers for each search thread
        :return: batch stack state tuples
                 (batch_parent_states, [batch_attention_states])
        """
        input_array = tf.split(0, self.batch_size, self.input)
        stack_array = tf.split(0, self.batch_size, self.stack)
        batch_input_symbols = tf.nn.embedding_lookup(input_array, batch_stack_indices)
        batch_input_symbols = tf.squeeze(batch_input_symbols)
        batch_stack_states = tf.nn.embedding_lookup(stack_array, batch_stack_indices)
        batch_stack_states = tf.squeeze(batch_stack_states)
        # print("batch_input_symbols.get_shape(): {}".format(batch_input_symbols.get_shape()))
        # print("batch_stack_states.get_shape(): {}".format(batch_stack_states.get_shape()))

        batch_stack_cells = batch_stack_states[:, :self.dim]
        batch_stack_hiddens = batch_stack_states[:, self.dim:2*self.dim]
        if self.use_attention:
            batch_attention_states = batch_stack_states[:, 2*self.dim:]
            # return (tf.split(0, self.batch_size, batch_input_symbols),
            #         [tf.nn.rnn_cell.LSTMStateTuple(cell, hidden) for (cell, hidden) in
            #          zip(tf.split(0, self.batch_size, batch_stack_cells),
            #              tf.split(0, self.batch_size, batch_stack_hiddens))],
            #         tf.split(0, self.batch_size, batch_attention_states))
            return (batch_input_symbols, tf.nn.rnn_cell.LSTMStateTuple(batch_stack_cells, batch_stack_hiddens),
                    batch_attention_states)
        else:
            # return (tf.split(0, self.batch_size, batch_input_symbols),
            #         [tf.nn.rnn_cell.LSTMStateTuple(cell, hidden) for (cell, hidden) in
            #          zip(tf.split(0, self.batch_size, batch_stack_cells),
            #              tf.split(0, self.batch_size, batch_stack_hiddens))])
            return (batch_input_symbols, tf.nn.rnn_cell.LSTMStateTuple(batch_stack_cells, batch_stack_hiddens))


    def is_no_expand(self, ind):
        return tf.equal(tf.cast(ind, tf.int32), BasicTreeDecoder._NO_EXPAND)


    def vertical_cell(self):
        """Cell that controls transition from parent to child."""
        with tf.variable_scope("vertical_cell") as scope:
            cell = graph_utils.create_multilayer_cell(self.rnn_cell, scope, self.dim, self.num_layers,
                                                      self.input_keep_prob, self.output_keep_prob)
        return cell, scope


    def horizontal_cell(self):
        """Cell that controls transition from left sibling to right sibling."""
        with tf.variable_scope("horizontal_cell") as scope:
            cell = graph_utils.create_multilayer_cell(self.rnn_cell, scope, self.dim, self.num_layers,
                                                      self.input_keep_prob, self.output_keep_prob)
        return cell, scope<|MERGE_RESOLUTION|>--- conflicted
+++ resolved
@@ -359,12 +359,6 @@
         """
         :param batch_states: list of list of state tensors
         """
-<<<<<<< HEAD
-        print(self.back_pointers.get_shape())
-        print(batch_states[1].get_shape())
-        self.input = tf.concat(1, [self.input, batch_states[0]])
-        self.back_pointers = tf.concat(1, [self.back_pointers, tf.expand_dims(batch_states[1], 1)])
-=======
         batch_next_input = batch_states[0]
         batch_next_input.set_shape([self.batch_size])
         batch_next_input = tf.expand_dims(batch_next_input, 1)
@@ -376,7 +370,6 @@
         batch_back_pointers = tf.expand_dims(batch_back_pointers, 1)
         batch_back_pointers = tf.expand_dims(batch_back_pointers, 1)
         self.back_pointers = tf.concat(1, [self.back_pointers, batch_back_pointers])
->>>>>>> 37003a52
         batch_states = tf.concat(1, batch_states[2:])
         self.stack = tf.concat(1, [self.stack, tf.expand_dims(batch_states, 1)])
 
