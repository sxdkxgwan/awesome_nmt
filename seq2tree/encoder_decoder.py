--- conflicted
+++ resolved
@@ -401,18 +401,12 @@
         encoder_outputs, encoder_state = tf.nn.rnn(encoder_cell, self.encoder_inputs, dtype=tf.float32)
 
         # Decoder.
-<<<<<<< HEAD
         if self.decoder_topology == "basic_tree":
-            decoder = BasicTreeDecoder(self.dim, self.batch_size, self.max_target_length, self.rnn_cell,
-                                       self.num_layers, self.use_attention, self.use_copy, self.output_projection())
-        else:
-            raise NotImplementedError
-=======
-        if self.decoder_topology == "basic":
-            decoder = BasicTreeDecoder(self.dim, self.batch_size, self.max_target_length, self.num_layers,
+            decoder = BasicTreeDecoder(self.dim, self.batch_size, self.max_target_length, self.rnn_cell, self.num_layers,
                                        self.parent_cell(), self.sb_cell(),
                                        self.use_attention, self.use_copy, self.output_projection())
->>>>>>> 5de14833
+        else:
+            raise NotImplementedError
 
         if self.use_attention:
             top_states = [tf.reshape(e, [-1, 1, self.dim]) for e in encoder_outputs]
