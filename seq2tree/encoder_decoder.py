"""Sequence-to-tree model with an attention mechanism."""
from __future__ import absolute_import
from __future__ import division
from __future__ import print_function

import math
import numpy as np

import random
import tensorflow as tf

import encoder, decoder
import data_utils
import graph_utils

class EncoderDecoderModel(object):

    def __init__(self, hyperparams, buckets=None, forward_only=False):
        """Create the model.

        Hyperparameters:
          source_vocab_size: size of the source vocabulary.
          target_vocab_size: size of the target vocabulary.
          buckets: a list of pairs (I, O), where I specifies maximum input length
            that will be processed in that bucket, and O specifies maximum output
            length. Training instances that have inputs longer than I or outputs
            longer than O will be pushed to the next bucket and padded accordingly.
            We assume that the list is sorted, e.g., [(2, 4), (8, 16)].
          size: number of units in each layer of the model.
          num_layers: number of layers in the model.
          max_gradient_norm: gradients will be clipped to maximally this norm.
          batch_size: the size of the batches used during training;
            the model construction is independent of batch_size, so it can be
            changed after initialization if this is convenient, e.g., for decoding.
          learning_rate: learning rate to start with.
          learning_rate_decay_factor: decay learning rate by this much when needed.
          use_lstm: if true, we use LSTM cells instead of GRU cells.
          num_samples: number of samples for sampled softmax.
          forward_only: if set, we do not construct the backward pass in the model.
          beam_decoder: beam search decoder.
          use_attention: if set, use attention model.
        """

        self.hyperparams = hyperparams
        self.buckets = buckets

        self.learning_rate = tf.Variable(float(hyperparams["learning_rate"]), trainable=False)
        self.learning_rate_decay_op = self.learning_rate.assign(
            self.learning_rate * hyperparams["learning_rate_decay_factor"])


    def format_example(self, encoder_input, decoder_input, bucket_id=-1,
                       original_encoder_input=None,
                       original_decoder_input=None,
                       copy_mask=None):
        """Prepare data to feed in step()"""
        if bucket_id >= 0:
            encoder_size, decoder_size = self.buckets[bucket_id]
        else:
            encoder_size, decoder_size = self.max_source_length, self.max_target_length

        encoder_inputs = []
        decoder_inputs = []
        if self.use_copy:
            original_encoder_inputs = []
            original_decoder_inputs = []
            copy_masks = []

        # Encoder inputs are padded and then reversed
        encoder_pad = [data_utils.PAD_ID] * (encoder_size - len(encoder_input))
        encoder_inputs.append(list(reversed(encoder_input + encoder_pad)))
        if self.use_copy:
            copy_mask_pad = [0] * (encoder_size - len(encoder_input))
            original_encoder_inputs.append(list(reversed(original_encoder_input + encoder_pad)))
            copy_masks.append(list(reversed(copy_mask + copy_mask_pad)))

        decoder_pad = [data_utils.PAD_ID] * (decoder_size - len(decoder_input))
        decoder_inputs.append(decoder_input + decoder_pad)

        # create batch-major vectors
        batch_size = 1
        batch_encoder_inputs, batch_decoder_inputs, batch_weights = [], [], []
        if self.use_copy:
            batch_original_encoder_inputs, batch_original_decoder_inputs, batch_copy_masks = [], [], []

        # Batch encoder inputs are just re-indexed encoder_inputs.
        for length_idx in xrange(encoder_size):
            batch_encoder_inputs.append(
                np.array([encoder_inputs[batch_idx][length_idx]
                          for batch_idx in xrange(batch_size)], dtype=np.int32))
            if self.use_copy:
                batch_original_decoder_inputs.append(
                    np.array([original_decoder_inputs[batch_idx][length_idx]
                          for batch_idx in xrange(batch_size)], dtype=np.int32))
                # Create copy_masks to be 0 for encoder inputs that are not copiable
                batch_copy_mask = np.zeros(batch_size, dtype=np.int32)
                for batch_idx in xrange(batch_size):
                    if copy_masks[batch_idx][length_idx] == 1:
                        batch_copy_mask[batch_idx] = 1
                batch_copy_masks.append(batch_copy_mask)

        # Batch decoder inputs are re-indexed decoder_inputs.
        for length_idx in xrange(decoder_size):
            batch_decoder_inputs.append(
                np.array([decoder_inputs[batch_idx][length_idx]
                          for batch_idx in xrange(batch_size)], dtype=np.int32))
            if self.use_copy:
                batch_original_decoder_inputs.append(
                    np.array([original_decoder_inputs[batch_idx][length_idx]
                          for batch_idx in xrange(batch_size)], dtype=np.int32))

            # Create target_weights to be 0 for targets that are padding.
            batch_weight = np.ones(batch_size, dtype=np.float32)
            for batch_idx in xrange(batch_size):
                # We set weight to 0 if the corresponding target is a PAD symbol.
                # The corresponding target is decoder_input shifted by 1 forward.
                if length_idx < decoder_size - 1:
                    target = decoder_inputs[batch_idx][length_idx + 1]
                if length_idx == decoder_size - 1 or target == data_utils.PAD_ID:
                    batch_weight[batch_idx] = 0.0
            batch_weights.append(batch_weight)

        if self.use_copy:
            return batch_encoder_inputs, batch_decoder_inputs, batch_weights, \
                batch_original_encoder_inputs, batch_original_decoder_inputs, batch_copy_masks
        else:
            return batch_encoder_inputs, batch_decoder_inputs, batch_weights


    def get_batch(self, data, bucket_id):
        """Get a random batch of data from the specified bucket, prepare for step.

        To feed data in step(..) it must be a list of batch-major vectors, while
        data here contains single length-major cases. So the main logic of this
        function is to re-index data cases to be in the proper format for feeding.

        Args:
          data: a tuple of size len(self.buckets) in which each element contains
            lists of pairs of input and output data that we use to create a batch.
          bucket_id: integer, which bucket to get the batch for.
          add_extra_go: if set to True, add an extra "GO" symbol to decoder inputs.
        Returns:
          The triple (encoder_inputs, decoder_inputs, target_weights) for
          the constructed batch that has the proper format to call step(...) later.
        """
        encoder_size, decoder_size = self.buckets[bucket_id]
        encoder_inputs, decoder_inputs = [], []

        # Get a random batch of encoder and decoder inputs from data,
        # pad them if needed, reverse encoder inputs and add GO to decoder.
        for _ in xrange(self.batch_size):
            _, _, encoder_input, decoder_input = random.choice(data[bucket_id])

            # Encoder inputs are padded and then reversed.
            encoder_pad = [data_utils.PAD_ID] * (encoder_size - len(encoder_input))
            encoder_inputs.append(list(reversed(encoder_input + encoder_pad)))

            decoder_pad_size = decoder_size - len(decoder_input)
            decoder_inputs.append(decoder_input + [data_utils.PAD_ID] * decoder_pad_size)

        # Now we create batch-major vectors from the data selected above.
        batch_encoder_inputs, batch_decoder_inputs, batch_weights = [], [], []

        # Batch encoder inputs are just re-indexed encoder_inputs.
        for length_idx in xrange(encoder_size):
            batch_encoder_inputs.append(
                np.array([encoder_inputs[batch_idx][length_idx]
                          for batch_idx in xrange(self.batch_size)], dtype=np.int32))

        # Batch decoder inputs are re-indexed decoder_inputs, we create weights.
        for length_idx in xrange(decoder_size):
            batch_decoder_inputs.append(
                np.array([decoder_inputs[batch_idx][length_idx]
                          for batch_idx in xrange(self.batch_size)], dtype=np.int32))

            # Create target_weights to be 0 for targets that are padding.
            batch_weight = np.ones(self.batch_size, dtype=np.float32)
            for batch_idx in xrange(self.batch_size):
                # We set weight to 0 if the corresponding target is a PAD symbol.
                # The corresponding target is decoder_input shifted by 1 forward.
                if length_idx < decoder_size - 1:
                    target = decoder_inputs[batch_idx][length_idx + 1]
                if length_idx == decoder_size - 1 or target == data_utils.PAD_ID:
                    batch_weight[batch_idx] = 0.0
            batch_weights.append(batch_weight)
        return batch_encoder_inputs, batch_decoder_inputs, batch_weights


    def get_bucket(self, data, bucket_id, feed_previous=False):
        """Get all elements of a bucket, prepare for step.

        To feed data in step(..) it must be a list of batch-major vectors, while
        data here contains single length-major cases. So the main logic of this
        function is to re-index data cases to be in the proper format for feeding.

        Args:
          data: a tuple of size len(self.buckets) in which each element contains
            lists of pairs of input and output data that we use to create a batch.
          bucket_id: integer, which bucket to get the batch for.
          feed_previous: if set to True, read the first decoder symbol only.
        Returns:
          The triple (encoder_inputs, decoder_inputs, target_weights) for
          the constructed batch that has the proper format to call step(...) later.
        """
        encoder_size, decoder_size = self.buckets[bucket_id]
        encoder_inputs, decoder_inputs = [], []

        # Get encoder and decoder inputs from a bucket,
        # pad them if needed, reverse encoder inputs.
        for i in xrange(len(data[bucket_id])):
            encoder_input, decoder_input = data[bucket_id][i]

            # Encoder inputs are padded and then reversed.
            encoder_pad = [data_utils.PAD_ID] * (encoder_size - len(encoder_input))
            encoder_inputs.append(list(reversed(encoder_input + encoder_pad)))

            # Decoder inputs are padded then.
            decoder_pad_size = decoder_size - len(decoder_input)
            decoder_inputs.append(decoder_input +
                                  [data_utils.PAD_ID] * decoder_pad_size)

        # Now we create batch-major vectors from the data selected above.
        batch_encoder_inputs, batch_decoder_inputs, batch_weights = [], [], []

        # Batch encoder inputs are just re-indexed encoder_inputs.
        for length_idx in xrange(encoder_size):
            batch_encoder_inputs.append(
                np.array([encoder_inputs[batch_idx][length_idx]
                          for batch_idx in xrange(self.batch_size)], dtype=np.int32))

        # Batch decoder inputs are re-indexed decoder_inputs, we create weights.
        for length_idx in xrange(decoder_size):
            batch_decoder_inputs.append(
                np.array([decoder_inputs[batch_idx][length_idx]
                          for batch_idx in xrange(self.batch_size)], dtype=np.int32))

            # Create target_weights to be 0 for targets that are padding.
            batch_weight = np.ones(self.batch_size, dtype=np.float32)
            for batch_idx in xrange(self.batch_size):
                # We set weight to 0 if the corresponding target is a PAD symbol.
                # The corresponding target is decoder_input shifted by 1 forward.
                if length_idx < decoder_size - 1:
                    target = decoder_inputs[batch_idx][length_idx + 1]
                if length_idx == decoder_size - 1 or target == data_utils.PAD_ID:
                    batch_weight[batch_idx] = 0.0
            batch_weights.append(batch_weight)
        return batch_encoder_inputs, batch_decoder_inputs, batch_weights


    @property
    def use_sampled_softmax(self):
        return self.num_samples > 0 and self.num_samples < self.target_vocab_size

    @property
    def use_attention(self):
        return self.hyperparams["use_attention"]

    @property
    def use_copy(self):
        return self.hyperparams["use_copy"]

    @property
    def encoder_topology(self):
        return self.hyperparams["encoder_topology"]

    @property
    def decoder_topology(self):
        return self.hyperparams["decoder_topology"]

    @property
    def dim(self):
        return self.hyperparams["dim"]

    @property
    def batch_size(self):
        return self.hyperparams["batch_size"]

    @property
    def input_keep_prob(self):
        return self.hyperparams["input_keep_prob"]

    @property
    def output_keep_prob(self):
        return self.hyperparams["output_keep_prob"]

    @property
    def rnn_cell(self):
        return self.hyperparams["rnn_cell"]

    @property
    def max_gradient_norm(self):
        return self.hyperparams["max_gradient_norm"]

    @property
    def num_samples(self):
        return self.hyperparams["num_samples"]

    @property
    def num_layers(self):
        return self.hyperparams["num_layers"]

    @property
    def source_vocab_size(self):
        return self.hyperparams["source_vocab_size"]

    @property
    def target_vocab_size(self):
        return self.hyperparams["target_vocab_size"]

    @property
    def max_source_length(self):
        return self.hyperparams["max_source_length"]

    @property
    def max_target_length(self):
        return self.hyperparams["max_target_length"]


class Seq2TreeModel(EncoderDecoderModel):
    """Sequence-to-tree model with attention.
    """
    def __init__(self, hyperparams, buckets=None, forward_only=False):
        """
        Create the model.
        :param hyperparams: learning hyperparameters
        :param buckets: if not None, train bucket model.
        :param forward_only: if set, we do not construct the backward pass.
        """
        super(Seq2TreeModel, self).__init__(hyperparams, buckets, forward_only)

        self.global_epoch = tf.Variable(0, trainable=False)

        # variable sharing
        self.output_projection_vars = False

        self.define_graph(forward_only)


    def define_graph(self, forward_only):
        # Feeds for inputs.
        self.encoder_inputs = []  # encoder inputs.
        self.decoder_inputs = []  # decoder inputs (always start with "root").
        self.target_weights = []  # weights at each position of the target sequence.

        for i in xrange(self.max_source_length):
            self.encoder_inputs.append(tf.placeholder(tf.int32, shape=[None],
                                                      name="encoder{0}".format(i)))
        for i in xrange(self.max_target_length + 1):
            self.decoder_inputs.append(tf.placeholder(tf.int32, shape=[None],
                                                      name="decoder{0}".format(i)))
            self.target_weights.append(tf.placeholder(tf.float32, shape=[None],
                                                      name="weight{0}".format(i)))
        # Our targets are decoder inputs shifted by one.
        self.targets = [self.decoder_inputs[i + 1]
                        for i in xrange(self.max_target_length)]

        if self.use_copy:
            self.original_encoder_inputs = []   # original encoder inputs.
                                                # used for accurate detection of copy action.
            self.original_decoder_inputs = []   # original decoder inputs.
                                                # used for accurate detection of copy action.
            self.copy_masks = []                # copy masks.
                                                # mark position in the inputs that are copyable.
            for i in xrange(self.max_source_length):
                self.original_encoder_inputs.append(tf.placeholder(tf.int32, shape=[None],
                                                    name="original_encoder{0}".format(i)))
                self.copy_masks.append(tf.placeholder(tf.int32, shape=[None],
                                                      name="copy_mask{0}".format(i)))
            for i in xrange(self.max_target_length):
                self.original_decoder_inputs.append(tf.placeholder(tf.int32, shape=[None],
                                                    name="original_decoder{0}".format(i)))

        # Compute raining outputs and losses in the forward direction.
        self.forward(forward_only)

        # Gradients and SGD updates in the backward direction.
        if not forward_only:
            params = tf.trainable_variables()
            if not forward_only:
                self.gradient_norms = []
                self.updates = []

            if self.hyperparams["optimizer"] == "sgd":
                opt = tf.train.GradientDescentOptimizer(self.learning_rate)
            elif self.hyperparams["optimizer"] == "adam":
                opt = tf.train.AdamOptimizer(self.learning_rate, beta1=0.9,
                                             beta2=0.999, epsilon=1e-08)
            else:
                raise ValueError("Unrecognized optimizer type.")

            gradients = tf.gradients(self.losses, params)
            clipped_gradients, norm = tf.clip_by_global_norm(gradients,
                                                         self.max_gradient_norm)

            self.gradient_norms.append(norm)
            self.updates.append(opt.apply_gradients(zip(clipped_gradients, params)))

        self.saver = tf.train.Saver(tf.all_variables())


    def forward(self, forward_only):
        # Encoder.
        if self.encoder_topology == "rnn":
            _encoder = encoder.RNNEncoder(self.dim, self.rnn_cell, self.max_source_length,
                                          self.num_layers)
        elif self.encoder_topology == "birnn":
            _encoder = encoder.BiRNNEncoder(self.dim, self.rnn_cell, self.max_source_length,
                                            self.num_layers)
        else:
            raise ValueError("Unrecognized encoder type.")

        encoder_outputs, encoder_state = _encoder.define_graph(self.decoder_inputs)

        # Decoder.
<<<<<<< HEAD
        if self.decoder_topology == "basic_tree":
            decoder = BasicTreeDecoder(self.dim, self.batch_size, self.max_target_length, self.rnn_cell, self.num_layers,
                                       self.parent_cell(), self.sb_cell(),
                                       self.use_attention, self.use_copy, self.output_projection())
        else:
            raise NotImplementedError
=======
        if self.decoder_topology == "basic":
            _decoder = decoder.BasicTreeDecoder(self.dim, self.rnn_cell, self.batch_size,
                                               self.max_target_length, self.num_layers,
                                               self.use_attention, self.use_copy,
                                               self.output_projection())
        else:
            raise ValueError("Unrecognized decoder type.")
>>>>>>> e20c48cf

        if self.use_attention:
            top_states = [tf.reshape(e, [-1, 1, self.dim]) for e in encoder_outputs]
            attention_states = tf.concat(1, top_states)
            outputs, state = _decoder.define_graph(encoder_state, self.decoder_inputs, self.target_embeddings(),
                                                  attention_states, feed_previous=forward_only)
        else:
            outputs, state = _decoder.define_graph(encoder_state, self.decoder_inputs, self.target_embeddings(),
                                     feed_previous=forward_only)

        # Losses.
        self.losses = self.sequence_loss(outputs, self.softmax_loss())

        # Project decoder outputs for decoding.
        W, b = self.output_projection()
        # print("forward: " + W.name)
        # print("forward: " + b.name)
        self.outputs = []
        for i in xrange(len(outputs)):
            self.outputs.append((tf.matmul(outputs[i], W) + b))


    def source_embeddings(self):
        with tf.variable_scope("source_embeddings"):
            sqrt3 = math.sqrt(3)
            initializer = tf.random_normal_initializer(-sqrt3, sqrt3)
            embeddings = tf.get_variable("embedding", [self.source_vocab_size,
                                                       self.dim],
                                         initializer=initializer)
            return embeddings

    def target_embeddings(self):
        with tf.variable_scope("target_embeddings"):
            sqrt3 = math.sqrt(3)
            initializer = tf.random_normal_initializer(-sqrt3, sqrt3)
            embeddings = tf.get_variable("embedding", [self.target_vocab_size,
                                                       self.dim],
                                         initializer=initializer)
            return embeddings


    def output_projection(self):
        with tf.variable_scope("output_projection"):
            try:
                w = tf.get_variable("proj_w", [self.dim, self.target_vocab_size])
                b = tf.get_variable("proj_b", [self.target_vocab_size])
            except ValueError, e:
                tf.get_variable_scope().reuse_variables()
                w = tf.get_variable("proj_w", [self.dim, self.target_vocab_size])
                b = tf.get_variable("proj_b", [self.target_vocab_size])
        return (w, b)


    def sequence_loss(self, logits, loss_function):
        targets = self.targets[:self.max_target_length]
        weights = self.target_weights[:self.max_target_length]
        if len(targets) != len(logits) or len(weights) != len(logits):
            raise ValueError("Lengths of logits, targets and target_weights must be the same "
                             "%d, %d, %d." % (len(logits), len(targets), len(weights)))
        with tf.variable_scope("sequence_loss"):
            log_perp_list = []
            for logit, target, weight in zip(logits, targets, weights):
                crossent = loss_function(logit, target)
                log_perp_list.append(crossent * weight)
            log_perps = tf.add_n(log_perp_list)
            total_size = tf.add_n(weights)
            total_size += 1e-12  # Just to avoid division by 0 for all-0 weights.
            log_perps /= total_size
        return log_perps


    def softmax_loss(self):
        if self.use_sampled_softmax:
            w, b = self.output_projection()
            print("softmax_loss: " + w.name)
            print("softmax_loss: " + b.name)
            w_t = tf.transpose(w)

            def sampled_loss(inputs, labels):
                labels = tf.reshape(labels, [-1, 1])
                return tf.nn.sampled_softmax_loss(w_t, b, inputs, labels, self.num_samples,
                                                  self.target_vocab_size)

            loss_function = sampled_loss
        else:
            loss_function = tf.nn.softmax_cross_entropy_with_logits
        return loss_function


    def step(self, session, formatted_example, forward_only):
        """Run a step of the model feeding the given inputs.
        :param session: tensorflow session to use.
        :param encoder_inputs: list of numpy int vectors to feed as encoder inputs.
        :param decoder_inputs: list of numpy int vectors to feed as decoder inputs.
        :param target_weights: list of numpy float vectors to feed as target weights.
        :param forward_only: whether to do the backward step or only forward.
        :return (gradient_norm, average_perplexity, outputs)
        """
        # Unwarp data tensors
        if self.use_copy:
            encoder_inputs, decoder_inputs, target_weights, \
            original_encoder_inputs, original_decoder_inputs, copy_masks = formatted_example
        else:
            encoder_inputs, decoder_inputs, target_weights = formatted_example

        encoder_size = len(encoder_inputs)
        decoder_size = len(decoder_inputs)

        assert(encoder_size == self.max_source_length)
        assert(decoder_size == self.max_target_length)

        # Input feed: encoder inputs, decoder inputs, target_weights, as provided.
        input_feed = {}
        for l in xrange(encoder_size):
            input_feed[self.encoder_inputs[l].name] = encoder_inputs[l]
        for l in xrange(decoder_size):
            input_feed[self.decoder_inputs[l].name] = decoder_inputs[l]
            input_feed[self.target_weights[l].name] = target_weights[l]
        if self.use_copy:
            for l in xrange(encoder_size):
                input_feed[self.original_encoder_inputs[l].name] = original_encoder_inputs[l]
                input_feed[self.copy_masks[l].name] = copy_masks[l]
            for l in xrange(decoder_size):
                input_feed[self.original_decoder_inputs[l].name] = original_decoder_inputs[l]

        # Since our targets are decoder inputs shifted by one, we need one more.
        last_target = self.decoder_inputs[decoder_size].name
        input_feed[last_target] = np.zeros([self.batch_size], dtype=np.int32)

        # Output feed: depends on whether we do a backward step or not.
        if not forward_only:
            output_feed = [self.updates,            # Update Op that does SGD.
                           self.gradient_norms,     # Gradient norm.
                           self.losses]             # Loss for this batch.
        else:
            output_feed = [self.losses]  # Loss for this batch.
            for l in xrange(decoder_size):  # Output logits.
                output_feed.append(self.outputs[l])

        outputs = session.run(output_feed, input_feed)

        if not forward_only:
            return outputs[1], outputs[2], None  # Gradient norm, loss, no outputs.
        else:
            return None, outputs[0], outputs[1:]  # No gradient norm, loss, outputs.<|MERGE_RESOLUTION|>--- conflicted
+++ resolved
@@ -412,14 +412,6 @@
         encoder_outputs, encoder_state = _encoder.define_graph(self.decoder_inputs)
 
         # Decoder.
-<<<<<<< HEAD
-        if self.decoder_topology == "basic_tree":
-            decoder = BasicTreeDecoder(self.dim, self.batch_size, self.max_target_length, self.rnn_cell, self.num_layers,
-                                       self.parent_cell(), self.sb_cell(),
-                                       self.use_attention, self.use_copy, self.output_projection())
-        else:
-            raise NotImplementedError
-=======
         if self.decoder_topology == "basic":
             _decoder = decoder.BasicTreeDecoder(self.dim, self.rnn_cell, self.batch_size,
                                                self.max_target_length, self.num_layers,
@@ -427,7 +419,6 @@
                                                self.output_projection())
         else:
             raise ValueError("Unrecognized decoder type.")
->>>>>>> e20c48cf
 
         if self.use_attention:
             top_states = [tf.reshape(e, [-1, 1, self.dim]) for e in encoder_outputs]
