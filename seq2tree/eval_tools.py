"""
The set of functions used at test time.
"""

from __future__ import absolute_import
from __future__ import division
from __future__ import print_function

import matplotlib
matplotlib.use('Agg')
import matplotlib.pyplot as plt
import numpy as np
import random

import tensorflow as tf

import os, sys
import re
sys.path.append(os.path.join(os.path.dirname(__file__), "..", "bashlex"))
sys.path.append(os.path.join(os.path.dirname(__file__), "..", "eval"))

import data_utils, data_tools
import ast_based


def to_readable(outputs, rev_cm_vocab):
    search_history = [data_utils._ROOT]
    for output in outputs:
        if output < len(rev_cm_vocab):
            search_history.append(rev_cm_vocab[output])
        else:
            search_history.append(data_utils._UNK)
    tree = data_tools.list2ast(search_history)
    cmd = data_tools.ast2command(tree, loose_constraints=True)
    return tree, cmd, outputs


def decode(output_logits, rev_cm_vocab, FLAGS):
    if FLAGS.decoding_algorithm == "greedy":
        # This is a greedy decoder - outputs are just argmaxes of output_logits.
        outputs = [int(np.argmax(logit, axis=1)) for logit in output_logits]
    elif FLAGS.decoding_algorithm == "beam_search":
        outputs = [np.argmax(logit, axis=1) for logit in output_logits]
    else:
        raise ValueError("Unrecognized decoding algorithm name.")

    # If there is an EOS symbol in outputs, cut them at that point.
    if data_utils.EOS_ID in outputs:
        outputs = outputs[:outputs.index(data_utils.EOS_ID)]

    # Print out command corresponding to outputs.
    if FLAGS.decoder_topology == "rnn":
        if FLAGS.char:
            cmd = "".join([tf.compat.as_str(rev_cm_vocab[output]).strip() for output in outputs]) \
                .replace(data_utils._UNK, ' ')
        else:
            tokens = []
            for output in outputs:
                if output < len(rev_cm_vocab):
                    tokens.append(rev_cm_vocab[output])
                else:
                    tokens.append(data_utils._UNK)
            cmd = " ".join(tokens)
        cmd = re.sub('( ;\s+)|( ;$)', ' \\; ', cmd)
        cmd = re.sub('( \)\s+)|( \)$)', ' \\) ', cmd)
        cmd = re.sub('(^\( )|( \( )', '\\(', cmd)
        tree = data_tools.bash_parser(cmd)
        return tree, cmd, outputs
    else:
        return to_readable(outputs, rev_cm_vocab)


def batch_decode(output_logits, rev_cm_vocab, FLAGS):
    batch_size = len(output_logits[0])
    batch_outputs = []
    if FLAGS.decoding_algorithm == "greedy":
        # This is a greedy decoder - outputs are just argmaxes of output_logits.
        predictions = [np.argmax(logit, axis=1) for logit in output_logits]
    elif FLAGS.decoding_algorithm == "beam_search":
        predictions = [np.argmax(logit, axis=1) for logit in output_logits] 
    else:
        raise ValueError("Unrecognized decoding algorithm name.")

    for i in xrange(batch_size):
        outputs = [int(pred[i]) for pred in predictions]
        # If there is an EOS symbol in outputs, cut them at that point.
        if data_utils.EOS_ID in outputs:
            outputs = outputs[:outputs.index(data_utils.EOS_ID)]
            # Print out command corresponding to outputs.
        if FLAGS.decoder_topology == "seq":
            if FLAGS.char:
                cmd = "".join([tf.compat.as_str(rev_cm_vocab[output]) for output in outputs]) \
                                    .replace(data_utils._UNK, ' ')
            else:
                cmd = " ".join([tf.compat.as_str(rev_cm_vocab[output]) for output in outputs])
            cmd = cmd.replace(' ; ', ' \\; ')
            tree = data_tools.bash_parser(cmd)
            search_history = None
        else:
            tree, cmd, search_history = to_readable(outputs, rev_cm_vocab)
        batch_outputs.append((tree, cmd, search_history))
    return batch_outputs


def eval_set(sess, model, dataset, rev_nl_vocab, rev_cm_vocab, FLAGS,
             verbose=True):
    num_top_k_correct_template = 0.0
    num_top_k_correct = 0.0
    num_correct_template = 0.0
    num_correct = 0.0
    num_eval = 0

    grouped_dataset = data_utils.group_data_by_nl(dataset, use_bucket=True)

    for nl_template in grouped_dataset:
        nl_strs, cm_strs, nls, search_historys = grouped_dataset[nl_template]
        nl_str = nl_strs[0]
        nl = nls[0]

        # Which bucket does it belong to?
        bucket_id = min([b for b in xrange(len(model.buckets))
                        if model.buckets[b][0] > len(nl)])

        formatted_example = model.format_example(nl, [data_utils.ROOT_ID], bucket_id)
        _, _, output_logits, attn_masks = model.step(sess, formatted_example, bucket_id,
                                         forward_only=True)

        sentence = ' '.join([rev_nl_vocab[i] for i in nl])
        gt_trees = [data_tools.bash_parser(cmd) for cmd in cm_strs]
        if FLAGS.decoding_algorithm == "greedy":
            tree, pred_cmd, outputs = decode(output_logits, rev_cm_vocab, FLAGS)
        elif FLAGS.decoding_algorithm == "beam_search":
            top_k_search_histories, decode_scores = \
                model.beam_decode(FLAGS.beam_size, FLAGS.top_k)
            top_k_pred_trees = []
            top_k_pred_cmds = []
            for j in xrange(FLAGS.top_k-1, -1, -1):
                tree, pred_cmd, outputs = to_readable(
                    top_k_search_histories[j], rev_cm_vocab)
                top_k_pred_trees.insert(0, tree)
                top_k_pred_cmds.insert(0, pred_cmd)
                if ast_based.one_template_match(gt_trees, tree):
                    num_top_k_correct_template += 1
                if ast_based.one_string_match(gt_trees, tree):
                    num_top_k_correct += 1

        # evaluation ignoring flag orders
        if ast_based.one_template_match(gt_trees, tree):
            num_correct_template += 1
        if ast_based.one_string_match(gt_trees, tree):
            num_correct += 1
        num_eval += 1
        if attn_masks != None:
            visualize_attn_masks(attn_masks[0, :, :], nl, outputs, rev_nl_vocab, rev_cm_vocab,
                             os.path.join(FLAGS.train_dir, "{}.jpg".format(num_eval)))

        if verbose:
            print("Example %d (%d)" % (num_eval, len(cm_strs)))
            print("Original English: " + nl_str.strip())
            print("English: " + sentence)
            for j in xrange(len(cm_strs)):
                print("GT Command {}: ".format(j+1) + cm_strs[j].strip())
            if FLAGS.decoding_algorithm == "greedy":
                print("Prediction: " + pred_cmd)
                print("AST: ")
                data_tools.pretty_print(tree, 0)
                print()
            elif FLAGS.decoding_algorithm == "beam_search":
                for j in xrange(FLAGS.top_k):
                    print("Prediction %d: " % (j+1) + top_k_pred_cmds[j])
                    print("AST: ")
                    data_tools.pretty_print(top_k_pred_trees[j], 0)
                    print()

    temp_match_score = num_correct_template/num_eval
    string_match_score = num_correct/num_eval
    print("%d examples evaluated" % num_eval)
    print("Percentage of Template Match = %.2f" % temp_match_score)
    print("Percentage of String Match = %.2f" % string_match_score)
    print()

    return temp_match_score, string_match_score


def manual_eval(sess, model, dataset, rev_nl_vocab, rev_cm_vocab,
                FLAGS, num_eval = 30):
    num_correct_template = 0.0
    num_correct_command = 0.0

    grouped_dataset = data_utils.group_data_by_nl(dataset, use_bucket=True).values()
    random.shuffle(grouped_dataset)

    o_f = open("manual.eval.results", 'w')

    num_evaled = 0

    for i in xrange(len(grouped_dataset)):
        nl_strs, cm_strs, nls, search_historys = grouped_dataset[i]
        nl_str = nl_strs[0]
        nl = nls[0]

        if num_evaled == num_eval:
            break

        # Which bucket does it belong to?
        bucket_id = min([b for b in xrange(len(model.buckets))
                        if model.buckets[b][0] > len(nl)])

        formatted_example = model.format_example(nl, [data_utils.ROOT_ID], bucket_id)
        _, _, output_logits, _ = model.step(sess, formatted_example, bucket_id,
                                         forward_only=True)

        gt_trees = [data_tools.bash_parser(cmd) for cmd in cm_strs]
        if FLAGS.decoding_algorithm == "greedy":
            tree, pred_cmd, _ = decode(output_logits, rev_cm_vocab, FLAGS)
        else:
            top_k_search_histories, decode_scores = model.beam_decode(FLAGS.beam_size, FLAGS.top_k)
            top_k_pred_trees = []
            top_k_pred_cmds = []
            for j in xrange(FLAGS.top_k):
                tree, pred_cmd, _ = \
                    to_readable(top_k_search_histories[j], rev_cm_vocab)
                top_k_pred_trees.append(tree)
                top_k_pred_cmds.append(pred_cmd)
        # evaluation ignoring ordering of flags
        if ast_based.one_template_match(gt_trees, tree):
            continue
        else:
            print("Example %d (%d)" % (num_evaled+1, len(cm_strs)))
            o_f.write("Example %d (%d)" % (num_evaled+1, len(cm_strs)) + "\n")
            print("English: " + nl_str.strip())
            o_f.write("English: " + nl_str.strip() + "\n")
            for j in xrange(len(cm_strs)):
                print("GT Command %d: " % (j+1) + cm_strs[j].strip())
                o_f.write("GT Command %d: " % (j+1) + cm_strs[j].strip() + "\n")
            if FLAGS.decoding_algorithm == "greedy":
                print("Prediction: " + pred_cmd)
                o_f.write("Prediction: " + pred_cmd + "\n")
                print("AST: ")
                data_tools.pretty_print(tree, 0)
                print()
            elif FLAGS.decoding_algorithm == "beam_search":
                for j in xrange(FLAGS.top_k):
                    decode_score = decode_scores[j]
                    tree = top_k_pred_trees[j]
                    pred_cmd = top_k_pred_cmds[j]
                    print("Prediction %d (%.2f): " % (j+1, decode_score) + pred_cmd)
                    print("AST: ")
                    data_tools.pretty_print(tree, 0)
                    print()
            inp = raw_input("Correct template [y/n]: ")
            if inp == "y":
                num_correct_template += 1
                o_f.write("C")
                inp = raw_input("Correct command [y/n]: ")
                if inp == "y":
                    num_correct_command += 1
                    o_f.write("C")
                else:
                    o_f.write("W")
            else:
                o_f.write("WW")
            o_f.write("\n")
            o_f.write("\n")

        num_evaled += 1

    print()
    print("%d examples evaluated" % num_eval)
    print("Percentage of Template Match = %.2f" % (num_correct_template/num_eval))
    print("Percentage of String Match = %.2f" % (num_correct_command/num_eval))
    print()

    o_f.write("\n")
    o_f.write("%d examples evaluated" % num_eval + "\n")
    o_f.write("Percentage of Template Match = %.2f" % (num_correct_template/num_eval) + "\n")
    o_f.write("Percentage of String Match = %.2f" % (num_correct_command/num_eval) + "\n")
    o_f.write("\n")


def interactive_decode(sess, model, nl_vocab, rev_cm_vocab, FLAGS):
    """
    Simple command line decoding interface.
    """

    # Decode from standard input.
    sys.stdout.write("> ")
    sys.stdout.flush()
    sentence = sys.stdin.readline()

    while sentence:
        # Get token-ids for the input sentence.
        if FLAGS.char:
            token_ids = data_utils.sentence_to_token_ids(tf.compat.as_bytes(sentence), nl_vocab,
                                                     data_tools.char_tokenizer, data_tools.basic_tokenizer)
        else:
            token_ids = data_utils.sentence_to_token_ids(tf.compat.as_bytes(sentence), nl_vocab,
                                                     data_tools.basic_tokenizer, None)

        # Which bucket does it belong to?
        bucket_id = min([b for b in xrange(len(model.buckets))
                        if model.buckets[b][0] > len(token_ids)])

        # Get a 1-element batch to feed the sentence to the model.
        formatted_example = model.format_example(token_ids, [data_utils.ROOT_ID], bucket_id)

        # Get output logits for the sentence.
        _, _, output_logits, _ = model.step(sess, formatted_example, bucket_id,
                                         forward_only=True)
        if FLAGS.decoding_algorithm == "greedy":
            tree, cmd, _ = decode(output_logits, rev_cm_vocab, FLAGS)
            print()
            print(cmd)
            print()
            data_tools.pretty_print(tree, 0)
            print()
        elif FLAGS.decoding_algorithm == "beam_search":
            top_k_search_histories, decode_scores = model.beam_decode(FLAGS.beam_size, FLAGS.top_k)
            print()
            for i in xrange(FLAGS.top_k):
                outputs = top_k_search_histories[i]
                tree, cmd, _ = to_readable(outputs, rev_cm_vocab)
                print("prediction %d (%.2f): " % (i, decode_scores[i]) + cmd)
                print()
                data_tools.pretty_print(tree, 0)
                print()

        print("> ", end="")
        sys.stdout.flush()
        sentence = sys.stdin.readline()


def visualize_attn_masks(M, source, target, rev_nl_vocab, rev_cm_vocab, output_path):
<<<<<<< HEAD
    target_length, source_length = M.shape
    fig = plt.imshow(M, interpolation='nearest', cmap=cm.Blues)
=======
    target_length, source_length = M.shape()
    fig = plt.imshow(M, interpolation='nearest', cmap=plt.cm.Blues)
>>>>>>> edc70d73

    nl = [rev_nl_vocab[x] for x in source]
    cm = [rev_cm_vocab[x] for x in target]
    plt.xticks(xrange(len(source_length)), nl + [data_utils.PAD_ID] * (len(source_length) - len(nl)),
               rotation='vertical')
    plt.yticks(xrange(len(cm)), cm, rotation='horizontal')

    plt.savefig(output_path)<|MERGE_RESOLUTION|>--- conflicted
+++ resolved
@@ -331,13 +331,8 @@
 
 
 def visualize_attn_masks(M, source, target, rev_nl_vocab, rev_cm_vocab, output_path):
-<<<<<<< HEAD
     target_length, source_length = M.shape
-    fig = plt.imshow(M, interpolation='nearest', cmap=cm.Blues)
-=======
-    target_length, source_length = M.shape()
     fig = plt.imshow(M, interpolation='nearest', cmap=plt.cm.Blues)
->>>>>>> edc70d73
 
     nl = [rev_nl_vocab[x] for x in source]
     cm = [rev_cm_vocab[x] for x in target]
