--- conflicted
+++ resolved
@@ -52,11 +52,7 @@
                                 "Proportion of output to keep if dropout is used.")
     tf.app.flags.DEFINE_integer("dim", 300, "Dimension of each model layer.")
     tf.app.flags.DEFINE_integer("num_layers", 1, "Number of layers in the model.")
-<<<<<<< HEAD
-    tf.app.flags.DEFINE_boolean("attention", False, "If set, use attention decoder.")
-=======
-    tf.app.flags.DEFINE_boolean("use_attention", True, "If set, use attention decoder.")
->>>>>>> fc582baf
+    tf.app.flags.DEFINE_boolean("use_attention", False, "If set, use attention decoder.")
 
     tf.app.flags.DEFINE_string("decoder_topology", "basic", "structure of the tree RNN")
     tf.app.flags.DEFINE_string("decoding_algorithm", "greedy", "decoding algorithm to use.")
