--- conflicted
+++ resolved
@@ -172,19 +172,6 @@
 def decode(logits, rev_cm_vocab):
     if FLAGS.decoding_algorithm == "greedy":
         outputs = [int(np.argmax(logit, axis=1)) for logit in logits]
-<<<<<<< HEAD
-    _list = [data_utils._ROOT] + [tf.compat.as_str(rev_cm_vocab[output]) for output in outputs]
-    list = []
-    for w in _list:
-        if w == "_UNK":
-            list.append("ARGUMENT_UNK")
-        else:
-            list.append(w)
-    print()
-    print(list[:40])
-    print()
-    tree = list_to_tree(list)
-=======
 
     def search_history():
         _list = [data_utils._ROOT] + [tf.compat.as_str(rev_cm_vocab[output]) for output in outputs]
@@ -198,7 +185,6 @@
 
     search_history = search_history()
     tree = list_to_tree(search_history)
->>>>>>> ffb9f458
     cmd = to_command(tree, loose_constraints=True)
     return tree, cmd, "->".join(search_history)
 
