--- conflicted
+++ resolved
@@ -26,14 +26,7 @@
 from parse_args import define_input_flags
 from data_tools import basic_tokenizer, bash_tokenizer
 from normalizer import to_list, to_ast, to_command, pretty_print, normalize_ast, all_simple_commands
-<<<<<<< HEAD
 from encoder_decoder import Seq2TreeModel
-
-from token_based import TokenOverlap
-=======
-from seq2tree_model import Seq2TreeModel
-import ast_based
->>>>>>> f7a0dc03
 
 FLAGS = tf.app.flags.FLAGS
 
