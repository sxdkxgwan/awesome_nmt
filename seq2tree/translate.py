#!/usr/bin/env python
# -*- coding: utf-8 -*-

"""
Translation model that generates AST of program given natural language descriptions.
"""

from __future__ import absolute_import
from __future__ import division
from __future__ import print_function

import math
import os, sys
sys.path.append(os.path.join(os.path.dirname(__file__), "..", "bashlex"))
sys.path.append(os.path.join(os.path.dirname(__file__), "..", "eval"))

import time
import cPickle as pickle

import numpy as np
from tqdm import tqdm

import tensorflow as tf

import eval_tools
import data_utils, data_tools, graph_utils
import parse_args
from encoder_decoder import Seq2TreeModel

FLAGS = tf.app.flags.FLAGS

parse_args.define_input_flags()

# We use a number of buckets and pad to the closest one for efficiency.
# See seq2seq_model.Seq2SeqModel for details of how they work.
_buckets = [(10, 20), (20, 30), (30, 40), (40, 50), (40, 64)]


def create_model(session, forward_only):
    """
    :param source_vocab_size: size of the source vocabulary.
    :param target_vocab_size: size of the target vocabulary.
    :param max_source_length: maximum length of the source sequence
        (necessary for static graph construction).
    :param max_target_length: maximum length of the target sequence
        (necessary for static graph construction).
    :param dim: dimension of each layer in the model.
    :param num_layers: number of layers in the model.
    :param max_gradient_norm: gradients are clipped to maximally this norm.
    :param batch_size: the size of the batches used during training or decoding.
    :param learning_rate: learning rate to start with.
    :param learning_rate_decay_factor: decay learning rate by this much when needed.
            not import if the adam optimizer is used.
    :param input_keep_prob: proportion of input to keep if dropout is used.
    :param output_keep_prob: proportion of output to keep if dropout is used.
    :param num_samples: number of samples for sampled softmax.

    :param decoder_topology: topology of the tree rnn decoder.
    :param decoding_algorithm: decoding algorithm used.
    :param
    """
<<<<<<< HEAD
    params = collections.defaultdict()
    params["source_vocab_size"] = FLAGS.nl_vocab_size
    params["target_vocab_size"] = FLAGS.cm_vocab_size
    params["max_source_length"] = FLAGS.max_nl_length
    params["max_target_length"] = FLAGS.max_cm_length
    params["dim"] = FLAGS.dim
    params["rnn_cell"] = FLAGS.rnn_cell
    params["num_layers"] = FLAGS.num_layers
    params["max_gradient_norm"] = FLAGS.max_gradient_norm
    params["batch_size"] = 1 if forward_only else FLAGS.batch_size
    params["num_samples"] = FLAGS.num_samples
    params["input_keep_prob"] = FLAGS.input_keep_prob
    params["output_keep_prob"] = FLAGS.output_keep_prob
    params["optimizer"] = FLAGS.optimizer
    params["learning_rate"] = FLAGS.learning_rate
    params["learning_rate_decay_factor"] = FLAGS.learning_rate_decay_factor
    params["use_attention"] = FLAGS.use_attention
    params["use_copy"] = FLAGS.use_copy

    params["encoder_topology"] = FLAGS.encoder_topology
    params["decoder_topology"] = FLAGS.decoder_topology

    params["decoding_algorithm"] = FLAGS.decoding_algorithm

    # for p_name in params:
    #     print("*{}:\t{}".format(p_name, params[p_name]))

    model = Seq2TreeModel(params, _buckets, forward_only)

    ckpt = tf.train.get_checkpoint_state(FLAGS.train_dir)

    global_epochs = int(ckpt.model_checkpoint_path.rsplit('-')[-1]) if ckpt else 0

    if ckpt and tf.gfile.Exists(ckpt.model_checkpoint_path):
        if not forward_only and FLAGS.create_fresh_params:
            data_utils.clean_dir(FLAGS.train_dir)
            print("Created model with fresh parameters.")
            global_epochs = 0
            session.run(tf.initialize_all_variables())
        else:
            print("Reading model parameters from %s" % ckpt.model_checkpoint_path)
            model.saver.restore(session, ckpt.model_checkpoint_path)
    else:
        if not os.path.exists(FLAGS.train_dir):
            print("Making train dir {}".format(FLAGS.train_dir))
            os.mkdir(FLAGS.train_dir)
        print("Created model with fresh parameters.")
        session.run(tf.initialize_all_variables())
=======
>>>>>>> 517ead07

    return graph_utils.create_model(session, FLAGS, Seq2TreeModel, _buckets,
                                    forward_only)


def train(train_set, dev_set, verbose=False):
    with tf.Session(config=tf.ConfigProto(allow_soft_placement=True,
        log_device_placement=FLAGS.log_device_placement)) as sess:
        # Create model.
        model, global_epochs = create_model(sess, forward_only=False)

        train_bucket_sizes = [len(train_set[b]) for b in xrange(len(_buckets))]
        train_total_size = float(sum(train_bucket_sizes))

        # A bucket scale is a list of increasing numbers from 0 to 1 that we'll use
        # to select a bucket. Length of [scale[i], scale[i+1]] is proportional to
        # the size if i-th training bucket, as used later.
        train_buckets_scale = [sum(train_bucket_sizes[:i + 1]) / train_total_size
                               for i in xrange(len(train_bucket_sizes))]

        loss, dev_loss, epoch_time = 0.0, 0.0, 0.0
        current_step = 0
        previous_losses = []
        previous_dev_losses = []

        # Load Vocabularies for evaluation on dev set at each checkpoint
        nl_vocab_path = os.path.join(FLAGS.data_dir,
                                     "vocab%d.nl" % FLAGS.nl_vocab_size)
        cm_vocab_path = os.path.join(FLAGS.data_dir,
                                     "vocab%d.cm.ast" % FLAGS.cm_vocab_size)
        _, rev_nl_vocab = data_utils.initialize_vocabulary(nl_vocab_path)
        _, rev_cm_vocab = data_utils.initialize_vocabulary(cm_vocab_path)

        # dev_set = train_set + dev_set
        for t in xrange(FLAGS.num_epochs):
            print("Epoch %d" % t)

            start_time = time.time()

            # progress bar
            for _ in tqdm(xrange(FLAGS.steps_per_epoch)):
                time.sleep(0.01)
                random_number_01 = np.random.random_sample()
                bucket_id = min([i for i in xrange(len(train_buckets_scale))
                                 if train_buckets_scale[i] > random_number_01])
                formatted_example = model.get_batch(train_set, bucket_id)
                _, step_loss, _ = model.step(sess, formatted_example, bucket_id, 
                                             forward_only=False)
                loss += step_loss
                current_step += 1

            epoch_time = time.time() - start_time

            # Once in a while, we save checkpoint, print statistics, and run evals.
            if t % FLAGS.epochs_per_checkpoint == 0:

                # Print statistics for the previous epoch.
                loss /= FLAGS.steps_per_epoch
                ppx = math.exp(loss) if loss < 300 else float('inf')
                print("learning rate %.4f epoch-time %.2f perplexity %.2f" % (
                    model.learning_rate.eval(), epoch_time, ppx))

                # Decrease learning rate if no improvement of loss was seen over last 3 times.
                if len(previous_losses) > 2 and loss > max(previous_losses[-3:]):
                    sess.run(model.learning_rate_decay_op)
                previous_losses.append(loss)

                checkpoint_path = os.path.join(FLAGS.train_dir, "translate.ckpt")

                epoch_time, loss, dev_loss = 0.0, 0.0, 0.0
                # Run evals on development set and print the metrics.
                for bucket_id in xrange(len(_buckets)):
                    if len(dev_set[bucket_id]) == 0:
                        print("  eval: empty bucket %d" % (bucket_id))
                        continue
                    formatted_example = model.get_batch(dev_set, bucket_id)
                    _, eval_loss, output_logits = model.step(sess, formatted_example, bucket_id, 
                                                             forward_only=True)
                    dev_loss += eval_loss
                    eval_ppx = math.exp(eval_loss) if eval_loss < 300 else float('inf')
                    print("  eval: bucket %d perplexity %.2f" % (bucket_id, eval_ppx))

                dev_perplexity = math.exp(dev_loss/len(_buckets)) if dev_loss < 300 else float('inf')
                print("global step %d learning rate %.4f dev_perplexity %.2f" 
                        % (global_epochs+t+1, model.learning_rate.eval(), dev_perplexity))

                # Early stop if no improvement of dev loss was seen over last 2 checkpoints.
                if ppx < 1.1 and len(previous_dev_losses) > 2 and dev_loss > max(previous_dev_losses[-2:]):
                    return False
                if previous_dev_losses and dev_loss < min(previous_dev_losses): 
                    # Save checkpoint and zero timer and loss.
                    model.saver.save(sess, checkpoint_path, global_step=global_epochs+t+1,
                                     write_meta_graph=False)
                    print("model saved to %s" % checkpoint_path) 
           
                previous_dev_losses.append(dev_loss)

                sys.stdout.flush()
      
    return True


def eval(verbose=True):
    with tf.Session(config=tf.ConfigProto(allow_soft_placement=True,
        log_device_placement=FLAGS.log_device_placement)) as sess:
        # Create model and load parameters.
        model, _ = create_model(sess, forward_only=True)

        # Load vocabularies.
        nl_vocab_path = os.path.join(FLAGS.data_dir,
                                     "vocab%d.nl" % FLAGS.nl_vocab_size)
        cm_vocab_path = os.path.join(FLAGS.data_dir,
                                     "vocab%d.cm.ast" % FLAGS.cm_vocab_size)
        _, rev_nl_vocab = data_utils.initialize_vocabulary(nl_vocab_path)
        _, rev_cm_vocab = data_utils.initialize_vocabulary(cm_vocab_path)
        _, dev_set, _ = load_data()

        eval_tools.eval_set(sess, model, dev_set, rev_nl_vocab, rev_cm_vocab,
                            FLAGS, verbose)


def manual_eval():
    with tf.Session(config=tf.ConfigProto(allow_soft_placement=True,
        log_device_placement=FLAGS.log_device_placement)) as sess:
        # Create model and load parameters.
        model, _ = create_model(sess, forward_only=True)

        # Load vocabularies.
        nl_vocab_path = os.path.join(FLAGS.data_dir,
                                     "vocab%d.nl" % FLAGS.nl_vocab_size)
        cm_vocab_path = os.path.join(FLAGS.data_dir,
                                     "vocab%d.cm.ast" % FLAGS.cm_vocab_size)
        _, rev_nl_vocab = data_utils.initialize_vocabulary(nl_vocab_path)
        _, rev_cm_vocab = data_utils.initialize_vocabulary(cm_vocab_path)
        _, dev_set, _ = load_data()

        eval_tools.manual_eval(sess, model, dev_set, rev_nl_vocab, rev_cm_vocab,
                               FLAGS, num_eval=30)

def interactive_decode():
    with tf.Session(config=tf.ConfigProto(allow_soft_placement=True,
        log_device_placement=FLAGS.log_device_placement)) as sess:
        # Create model and load parameters.
        model, _ = create_model(sess, forward_only=True)

        # Load vocabularies.
        nl_vocab_path = os.path.join(FLAGS.data_dir,
                                     "vocab%d.nl" % FLAGS.nl_vocab_size)
        cm_vocab_path = os.path.join(FLAGS.data_dir,
                                     "vocab%d.cm.ast" % FLAGS.cm_vocab_size)
        nl_vocab, _ = data_utils.initialize_vocabulary(nl_vocab_path)
        _, rev_cm_vocab = data_utils.initialize_vocabulary(cm_vocab_path)

        eval_tools.interactive_decode(sess, model, nl_vocab, rev_cm_vocab,
                                      FLAGS)


def process_data():
    print("Preparing data in %s" % FLAGS.data_dir)

    with open(FLAGS.data_dir + "data.by.%s.dat" % FLAGS.data_split) as f:
        data = pickle.load(f)

    numFolds = len(data)
    print("%d folds" % numFolds)

    output_dir = os.path.join(FLAGS.data_dir, "seq2tree.by.%s" % FLAGS.data_split)
    data_utils.prepare_data(data, output_dir, FLAGS.nl_vocab_size, FLAGS.cm_vocab_size)


def load_data(sample_size=-1, use_buckets=True):
    print("Loading data from %s" % FLAGS.data_dir)

    data_dir = FLAGS.data_dir
    nl_train = os.path.join(data_dir, "train") + ".ids%d.nl" % FLAGS.nl_vocab_size
    cm_train = os.path.join(data_dir, "train") + ".seq%d.cm" % FLAGS.cm_vocab_size
    nl_dev = os.path.join(data_dir, "dev") + ".ids%d.nl" % FLAGS.nl_vocab_size
    cm_dev = os.path.join(data_dir, "dev") + ".seq%d.cm" % FLAGS.cm_vocab_size
    nl_test = os.path.join(data_dir, "test") + ".ids%d.nl" % FLAGS.nl_vocab_size
    cm_test = os.path.join(data_dir, "test") + ".seq%d.cm" % FLAGS.cm_vocab_size

    buckets = _buckets if use_buckets else None

    train_set = data_utils.read_data(nl_train, cm_train, buckets, FLAGS.max_train_data_size)
    dev_set = data_utils.read_data(nl_dev, cm_dev, buckets)
    test_set = data_utils.read_data(nl_test, cm_test, buckets)

    return train_set, dev_set, test_set


def data_statistics():
    train_set, dev_set, test_set = load_data(use_buckets=False)
    print(len(data_utils.group_data_by_nl(train_set)))
    print(len(data_utils.group_data_by_nl(dev_set)))
    print(len(data_utils.group_data_by_nl(test_set)))

    print("data count = %d" % len(data_utils.group_data_by_cm(train_set)))
    print("data count = %d" % len(data_utils.group_data_by_cm(dev_set)))
    print("data count = %d" % len(data_utils.group_data_by_cm(test_set)))


def main(_):
    # set GPU device
    os.environ["CUDA_VISIBLE_DEVICES"] = FLAGS.gpu

    if FLAGS.eval:
        eval()
    elif FLAGS.manual_eval:
        manual_eval()
    elif FLAGS.decode:
        interactive_decode()
    elif FLAGS.process_data:
        process_data()
    elif FLAGS.data_stats:
        data_statistics()
    elif FLAGS.sample_train:
        train_set, dev_set, _ = load_data(FLAGS.sample_size)
        train(train_set, dev_set)
    else:
        train_set, dev_set, _ = load_data()
        train(train_set, dev_set, verbose=False)


if __name__ == "__main__":
    tf.app.run()<|MERGE_RESOLUTION|>--- conflicted
+++ resolved
@@ -59,58 +59,6 @@
     :param decoding_algorithm: decoding algorithm used.
     :param
     """
-<<<<<<< HEAD
-    params = collections.defaultdict()
-    params["source_vocab_size"] = FLAGS.nl_vocab_size
-    params["target_vocab_size"] = FLAGS.cm_vocab_size
-    params["max_source_length"] = FLAGS.max_nl_length
-    params["max_target_length"] = FLAGS.max_cm_length
-    params["dim"] = FLAGS.dim
-    params["rnn_cell"] = FLAGS.rnn_cell
-    params["num_layers"] = FLAGS.num_layers
-    params["max_gradient_norm"] = FLAGS.max_gradient_norm
-    params["batch_size"] = 1 if forward_only else FLAGS.batch_size
-    params["num_samples"] = FLAGS.num_samples
-    params["input_keep_prob"] = FLAGS.input_keep_prob
-    params["output_keep_prob"] = FLAGS.output_keep_prob
-    params["optimizer"] = FLAGS.optimizer
-    params["learning_rate"] = FLAGS.learning_rate
-    params["learning_rate_decay_factor"] = FLAGS.learning_rate_decay_factor
-    params["use_attention"] = FLAGS.use_attention
-    params["use_copy"] = FLAGS.use_copy
-
-    params["encoder_topology"] = FLAGS.encoder_topology
-    params["decoder_topology"] = FLAGS.decoder_topology
-
-    params["decoding_algorithm"] = FLAGS.decoding_algorithm
-
-    # for p_name in params:
-    #     print("*{}:\t{}".format(p_name, params[p_name]))
-
-    model = Seq2TreeModel(params, _buckets, forward_only)
-
-    ckpt = tf.train.get_checkpoint_state(FLAGS.train_dir)
-
-    global_epochs = int(ckpt.model_checkpoint_path.rsplit('-')[-1]) if ckpt else 0
-
-    if ckpt and tf.gfile.Exists(ckpt.model_checkpoint_path):
-        if not forward_only and FLAGS.create_fresh_params:
-            data_utils.clean_dir(FLAGS.train_dir)
-            print("Created model with fresh parameters.")
-            global_epochs = 0
-            session.run(tf.initialize_all_variables())
-        else:
-            print("Reading model parameters from %s" % ckpt.model_checkpoint_path)
-            model.saver.restore(session, ckpt.model_checkpoint_path)
-    else:
-        if not os.path.exists(FLAGS.train_dir):
-            print("Making train dir {}".format(FLAGS.train_dir))
-            os.mkdir(FLAGS.train_dir)
-        print("Created model with fresh parameters.")
-        session.run(tf.initialize_all_variables())
-=======
->>>>>>> 517ead07
-
     return graph_utils.create_model(session, FLAGS, Seq2TreeModel, _buckets,
                                     forward_only)
 
