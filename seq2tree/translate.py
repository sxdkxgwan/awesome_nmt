--- conflicted
+++ resolved
@@ -17,12 +17,8 @@
 import cPickle as pickle
 
 import numpy as np
-<<<<<<< HEAD
-from random import shuffle
 from tqdm import tqdm
-=======
 from random import sample, shuffle
->>>>>>> b83c0c3d
 
 import tensorflow as tf
 
