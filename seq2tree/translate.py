--- conflicted
+++ resolved
@@ -305,14 +305,6 @@
     # set GPU device
     os.environ["CUDA_VISIBLE_DEVICES"] = FLAGS.gpu
 
-<<<<<<< HEAD
-=======
-    # train_set, dev_set, test_set = load_data()
-    # print(len(group_data_by_nl(train_set)))
-    # print(len(group_data_by_nl(dev_set)))
-    # print(len(group_data_by_nl(test_set)))
-
->>>>>>> 4a30a67c
     if FLAGS.eval:
         eval()
     elif FLAGS.manual_eval:
