"""
Translation model that generates AST of program given natural language descriptions.
"""

from __future__ import absolute_import
from __future__ import division
from __future__ import print_function

import collections
import math, random
import os, sys
sys.path.append("../bashlex")
sys.path.append("../eval")
sys.path.append("../seq2seq")

import time
import cPickle as pickle

import numpy as np
from tqdm import tqdm
from random import sample, shuffle

import tensorflow as tf

import data_utils
from parse_args import define_input_flags
from data_tools import basic_tokenizer, bash_tokenizer, to_template
from normalizer import to_list, to_ast, to_command, pretty_print, normalize_ast, all_simple_commands
from encoder_decoder import Seq2TreeModel
import ast_based 

FLAGS = tf.app.flags.FLAGS

def create_model(session, forward_only):
    """
    :param source_vocab_size: size of the source vocabulary.
    :param target_vocab_size: size of the target vocabulary.
    :param max_source_length: maximum length of the source sequence
        (necessary for static graph construction).
    :param max_target_length: maximum length of the target sequence
        (necessary for static graph construction).
    :param dim: dimension of each layer in the model.
    :param num_layers: number of layers in the model.
    :param max_gradient_norm: gradients are clipped to maximally this norm.
    :param batch_size: the size of the batches used during training or decoding.
    :param learning_rate: learning rate to start with.
    :param learning_rate_decay_factor: decay learning rate by this much when needed.
            not import if the adam optimizer is used.
    :param input_keep_prob: proportion of input to keep if dropout is used.
    :param output_keep_prob: proportion of output to keep if dropout is used.
    :param num_samples: number of samples for sampled softmax.

    :param decoder_topology: topology of the tree rnn decoder.
    :param decoding_algorithm: decoding algorithm used.
    :param
    """
    params = collections.defaultdict()
    params["source_vocab_size"] = FLAGS.nl_vocab_size
    params["target_vocab_size"] = FLAGS.cm_vocab_size
    params["max_source_length"] = FLAGS.max_nl_length
    params["max_target_length"] = FLAGS.max_cm_length
    params["dim"] = FLAGS.dim
    params["num_layers"] = FLAGS.num_layers
    params["max_gradient_norm"] = FLAGS.max_gradient_norm
    params["batch_size"] = FLAGS.batch_size
    params["num_samples"] = FLAGS.num_samples
    params["input_keep_prob"] = FLAGS.input_keep_prob
    params["output_keep_prob"] = FLAGS.output_keep_prob
    params["optimizer"] = FLAGS.optimizer
    params["learning_rate"] = FLAGS.learning_rate
    params["learning_rate_decay_factor"] = FLAGS.learning_rate_decay_factor
    params["use_attention"] = FLAGS.use_attention
    params["use_copy"] = FLAGS.use_copy

    params["decoder_topology"] = FLAGS.decoder_topology
    params["decoding_algorithm"] = FLAGS.decoding_algorithm
    model = Seq2TreeModel(params, forward_only)

    ckpt = tf.train.get_checkpoint_state(FLAGS.train_dir)
    global_epochs = int(ckpt.model_checkpoint_path.rsplit('-')[-1]) if ckpt else 0
    if ckpt and tf.gfile.Exists(ckpt.model_checkpoint_path):
        print("Reading model parameters from %s" % ckpt.model_checkpoint_path)
        model.saver.restore(session, ckpt.model_checkpoint_path)
    else:
        print("Created model with fresh parameters.")
        session.run(tf.initialize_all_variables())
    return model, global_epochs

def train(train_set, dev_set, verbose=False):
    with tf.Session(config=tf.ConfigProto(allow_soft_placement=True,
                                          log_device_placement=FLAGS.log_device_placement)) as sess:
        # Create model.
        model, global_epochs = create_model(sess, forward_only=False)

        loss, dev_loss, epoch_time = 0.0, 0.0, 0.0
        current_step = 0
        previous_losses = []
        previous_dev_losses = []

        # Load Vocabularies for evaluation on dev set at each checkpoint
        nl_vocab_path = os.path.join(FLAGS.data_dir,
                                     "vocab%d.nl" % FLAGS.nl_vocab_size)
        cm_vocab_path = os.path.join(FLAGS.data_dir,
                                     "vocab%d.cm" % FLAGS.cm_vocab_size)
        _, rev_nl_vocab = data_utils.initialize_vocabulary(nl_vocab_path)
        _, rev_cm_vocab = data_utils.initialize_vocabulary(cm_vocab_path)

        # dev_set = train_set + dev_set
        for t in xrange(FLAGS.num_epochs):
            print("Epoch %d" % t)

            start_time = time.time()

            # shuffling training examples
            shuffle(train_set)

            for i in tqdm(xrange(len(train_set))):
                time.sleep(0.01)
                _, _, nl, tree = train_set[i]
                formatted_example = model.format_example(nl, tree)
                _, step_loss, _ = model.step(sess, formatted_example, forward_only=False)
                loss += step_loss
                current_step += 1

            epoch_time = time.time() - start_time

            # Once in a while, we save checkpoint, print statistics, and run evals.
            if t % FLAGS.epochs_per_checkpoint == 0:

                # Print statistics for the previous epoch.
                loss /= len(train_set)
                ppx = math.exp(loss) if loss < 300 else float('inf')
                print("learning rate %.4f epoch-time %.2f perplexity %.2f" % (
                    model.learning_rate.eval(), epoch_time, ppx))

                # Decrease learning rate if no improvement of loss was seen over last 3 times.
                if len(previous_losses) > 2 and loss > max(previous_losses[-3:]):
                    sess.run(model.learning_rate_decay_op)
                previous_losses.append(loss)

                # Save checkpoint and zero timer and loss.
                checkpoint_path = os.path.join(FLAGS.train_dir, "translate.ckpt")
                model.saver.save(sess, checkpoint_path, global_step=global_epochs+t+1)

                epoch_time, loss, dev_loss = 0.0, 0.0, 0.0

                # Run evals on development set and print the metrics.
                for i in xrange(len(dev_set)):
                    nl_str, cm_str, nl, tree = dev_set[i]
                    formatted_example = model.format_example(nl, tree)
                    _, eval_loss, output_logits = model.step(sess, formatted_example, forward_only=True)
                    dev_loss += eval_loss
                dev_loss /= len(dev_set)
                dev_ppx = math.exp(dev_loss) if dev_loss < 300 else float('int')
                print("dev perplexity %.2f" % dev_ppx)
                print()

                eval_set(sess, model, dev_set, rev_nl_vocab, rev_cm_vocab, verbose=False)

                # Early stop if no improvement of dev loss was seen over last 2 checkpoints.
                if ppx < 1.1 and len(previous_dev_losses) > 2 and dev_loss > max(previous_dev_losses[-2:]):
                    return False
                previous_dev_losses.append(dev_loss)

                sys.stdout.flush()
      
    return True

def decode(logits, rev_cm_vocab):
    if FLAGS.decoding_algorithm == "greedy":
        outputs = [int(np.argmax(logit, axis=1)) for logit in logits]
    search_history = [data_utils._ROOT] + [tf.compat.as_str(rev_cm_vocab[output]) for output in outputs]
    tree = to_ast(search_history)
    cmd = to_command(tree, loose_constraints=True)
    return tree, cmd, search_history


def interactive_decode():
    """
    Simple command line decoding interface.
    """
    with tf.Session(config=tf.ConfigProto(allow_soft_placement=True,
                                          log_device_placement=FLAGS.log_device_placement)) as sess:
        # Create model and load parameters.
        model, _ = create_model(sess, True)

        # Load vocabularies.
        nl_vocab_path = os.path.join(FLAGS.data_dir,
                                     "vocab%d.nl" % FLAGS.nl_vocab_size)
        cm_vocab_path = os.path.join(FLAGS.data_dir,
                                     "vocab%d.cm" % FLAGS.cm_vocab_size)
        nl_vocab, _ = data_utils.initialize_vocabulary(nl_vocab_path)
        _, rev_cm_vocab = data_utils.initialize_vocabulary(cm_vocab_path)

        # Decode from standard input.
        sys.stdout.write("> ")
        sys.stdout.flush()
        sentence = sys.stdin.readline()

        while sentence:
            # Get token-ids for the input sentence.
            token_ids = data_utils.sentence_to_token_ids(tf.compat.as_bytes(sentence), nl_vocab,
                                                         basic_tokenizer)
            # Get a 1-element batch to feed the sentence to the model.
            formatted_example = model.format_example(token_ids, [data_utils.ROOT_ID])

            # Get output logits for the sentence.
            _, _, output_logits = model.step(sess, formatted_example, forward_only=True)
            tree, cmd, search_history = decode(output_logits, rev_cm_vocab)
            print()
            print("->".join(search_history[:20]))
            print()
            pretty_print(tree, 0)
            print()
            print(cmd)

            print("> ", end="")
            sys.stdout.flush()
            sentence = sys.stdin.readline()

def group_data_by_desp(dataset):
    grouped_dataset = {}

    for i in xrange(len(dataset)):
        nl_str, cm_str, nl, search_history = dataset[i]
        if nl_str in grouped_dataset:
            grouped_dataset[nl_str][0].append(cm_str)
            grouped_dataset[nl_str][2].append(search_history)
        else:
            grouped_dataset[nl_str] = [[cm_str], nl, [search_history]]

    grouped_dataset2 = []
    for nl_str in grouped_dataset:
        grouped_dataset2.append(nl_str, grouped_dataset[nl_str][0],
                                grouped_dataset[nl_str][1],
                                grouped_dataset[nl_str][2])
    return grouped_dataset

def eval_set(sess, model, dataset, rev_nl_vocab, rev_cm_vocab, verbose=True):
    num_correct_template = 0.0
    num_correct = 0.0
    num_eval = 0

    grouped_dataset = group_data_by_desp(dataset)

    for i in xrange(len(grouped_dataset)):
        nl_str, cm_strs, nl, search_historys = grouped_dataset[i]
      
        formatted_example = model.format_example(
            nl, [data_utils.ROOT_ID])
        _, _, output_logits = model.step(sess, formatted_example, forward_only=True)

        sentence = ' '.join([rev_nl_vocab[i] for i in nl])
<<<<<<< HEAD
        ground_truth = [rev_cm_vocab[i] for i in tree]
        # print(ground_truth)
        gt_tree = to_ast(ground_truth)
        # pretty_print(gt_tree, 0)
        gt_cmd = to_command(gt_tree, loose_constraints=True)
=======
        gt_trees = [normalize_ast(cmd) for cmd in cm_strs]
>>>>>>> a9cee54a
        tree, pred_cmd, search_history = decode(output_logits, rev_cm_vocab)
        # evaluation ignoring ordering of flags
        if ast_based.one_template_match(gt_trees, tree):
            num_correct_template += 1
        if ast_based.one_string_match(gt_trees, tree):
            num_correct += 1
        num_eval += 1
        if verbose:
            print("Example %d" % num_eval)
            print("Original English: " + nl_str.strip())
            print("English: " + sentence)
            print("Original Command: " + cm_strs[0])
            print("Ground truth: " + to_command(gt_trees[0]))
            print("Prediction: " + pred_cmd)
            # print("Search history (truncated at 25 steps): ")
            # print(" -> ".join(search_historys[0][:25]))
            print("AST: ")
            pretty_print(tree, 0)
            print()
            # print("token-overlap score: %.2f" % score)
            # print()

    print("%d examples evaluated" % num_eval)
    print("Percentage of Template Match = %.2f" % (num_correct_template/num_eval))
    print("Percentage of String Match = %.2f" % (num_correct/num_eval))
    print()


def eval(verbose=True):
    with tf.Session(config=tf.ConfigProto(allow_soft_placement=True,
                                          log_device_placement=FLAGS.log_device_placement)) as sess:
        # Create model and load parameters.
        model, _ = create_model(sess, forward_only=True)

        # Load vocabularies.
        nl_vocab_path = os.path.join(FLAGS.data_dir,
                                     "vocab%d.nl" % FLAGS.nl_vocab_size)
        cm_vocab_path = os.path.join(FLAGS.data_dir,
                                     "vocab%d.cm" % FLAGS.cm_vocab_size)
        _, rev_nl_vocab = data_utils.initialize_vocabulary(nl_vocab_path)
        _, rev_cm_vocab = data_utils.initialize_vocabulary(cm_vocab_path)
        _, dev_set, _ = load_data()

        eval_set(sess, model, dev_set, rev_nl_vocab, rev_cm_vocab, verbose)


def process_data():
    print("Preparing data in %s" % FLAGS.data_dir)

    with open(FLAGS.data_dir + "data.by.template.dat") as f:
        data = pickle.load(f)

    numFolds = len(data)
    print("%d folds" % numFolds)

    train_cm_list = []
    train_cm_seq_list = []
    train_nl_list = []
    dev_cm_list = []
    dev_cm_seq_list = []
    dev_nl_list = []
    test_cm_list = []
    test_cm_seq_list = []
    test_nl_list = []

    max_cmd_seq_len = 0

    def add_to_set(data, nl_list, cm_list, cm_seq_list, max_len):
        for nl, cmd in data:
            ast = normalize_ast(cmd)
            if ast:
                if all_simple_commands(ast):
                    cmd_seq = to_list(ast, list=[])
                    if len(cmd_seq) > max_len:
                        max_len = len(cmd_seq)
                    nl_list.append(nl)
                    cm_list.append(cmd)
                    cm_seq_list.append(cmd_seq)
                else:
                    print("Rare command: " + cmd.encode('utf-8'))
        return max_len

    for i in xrange(numFolds):
        if i < numFolds - 2:
            max_cmd_seq_len = add_to_set(data[i], train_nl_list, train_cm_list, train_cm_seq_list,
                                        max_cmd_seq_len)
        elif i == numFolds - 2:
            max_cmd_seq_len = add_to_set(data[i], dev_nl_list, dev_cm_list, dev_cm_seq_list,
                                        max_cmd_seq_len)
        elif i == numFolds - 1:
            max_cmd_seq_len = add_to_set(data[i], test_nl_list, test_cm_list, test_cm_seq_list,
                                        max_cmd_seq_len)

    print("maximum training command sequence length = %d" % max_cmd_seq_len)

    data_dir = FLAGS.data_dir + "seq2tree.by.template/"

    # Get data to the specified directory.
    train_path = data_dir + "/train"
    dev_path = data_dir + "/dev"
    test_path = data_dir + "/test"

    # Create vocabularies of the appropriate sizes.
    cm_vocab_path = os.path.join(data_dir, "vocab%d.cm" % FLAGS.cm_vocab_size)
    nl_vocab_path = os.path.join(data_dir, "vocab%d.nl" % FLAGS.nl_vocab_size)
    data_utils.create_vocabulary(cm_vocab_path, train_cm_seq_list, FLAGS.cm_vocab_size, bash_tokenizer, True)
    data_utils.create_vocabulary(nl_vocab_path, train_nl_list, FLAGS.nl_vocab_size, basic_tokenizer, True)

    def format_data(data_path, nl_list, cm_list, cm_seq_list):
        cm_path = data_path + ".cm"
        nl_path = data_path + ".nl"
        with open(cm_path, 'w') as o_f:
            for cm in cm_list:
                o_f.write(cm.encode('utf-8') + '\n')
        with open(nl_path, 'w') as o_f:
            for nl in nl_list:
                o_f.write(nl.encode('utf-8') + '\n')
        cm_ids_path = data_path + (".ids%d.cm" % FLAGS.cm_vocab_size)
        nl_ids_path = data_path + (".ids%d.nl" % FLAGS.nl_vocab_size)
        data_utils.data_to_token_ids(cm_seq_list, cm_ids_path, cm_vocab_path, bash_tokenizer)
        data_utils.data_to_token_ids(nl_list, nl_ids_path, nl_vocab_path, basic_tokenizer)
        return nl_ids_path, cm_ids_path

    nl_train, cm_train = format_data(train_path, train_nl_list, train_cm_list, train_cm_seq_list)
    nl_dev, cm_dev = format_data(dev_path, dev_nl_list, dev_cm_list, dev_cm_seq_list)
    nl_test, cm_test = format_data(test_path, test_nl_list, test_cm_list, test_cm_seq_list)

    train_set = read_data(nl_train, cm_train, FLAGS.max_train_data_size)
    dev_set = read_data(nl_dev, cm_dev)
    test_set = read_data(nl_test, cm_test)
   
    with open(FLAGS.data_dir + "seq2tree.by.template/" + "data.processed.dat", 'wb') as o_f:
        pickle.dump((train_set, dev_set, test_set), o_f)

    return train_set, dev_set, test_set


def load_data(sample_size=-1):
    print("Loading data from %s" % FLAGS.data_dir)

    with open(FLAGS.data_dir + "data.processed.dat", 'rb') as f:
        if sample_size == -1:
            # return complete dataset
            return pickle.load(f)
        else:
            data = pickle.load(f)
            test_sample_size = int(sample_size / 4)
            return (sample(data[0], sample_size), sample(data[1], test_sample_size),
                    sample(data[1], test_sample_size))


def read_data(source_path, target_path, max_size=None):
    """Read data from source and target files and put into buckets.
    :param source_path: path to the file with token-ids for the source language.
    :param target_path: path to the file with token-ids for the target language.
    :param max_size: maximum number of lines to read. Read complete data files if
        this entry is 0 or None.
    """
    data_set = []

    source_txt_path = '.'.join([source_path.rsplit('.', 2)[0], source_path.rsplit('.', 2)[2]])
    target_txt_path = '.'.join([target_path.rsplit('.', 2)[0], target_path.rsplit('.', 2)[2]])
    with tf.gfile.GFile(source_txt_path, mode="r") as source_txt_file:
        with tf.gfile.GFile(target_txt_path, mode="r") as target_txt_file:
            with tf.gfile.GFile(source_path, mode="r") as source_file:
                with tf.gfile.GFile(target_path, mode="r") as target_file:
                    source_txt, target_txt = source_txt_file.readline(), target_txt_file.readline()
                    source, target = source_file.readline(), target_file.readline()
                    counter = 0
                    while source:
                        assert(target)
                        if max_size and counter < max_size:
                            break
                        counter += 1
                        if counter % 1000 == 0:
                            print("  reading data line %d" % counter)
                            sys.stdout.flush()
                        source_ids = [int(x) for x in source.split()]
                        target_ids = [int(x) for x in target.split()]
                        data_set.append([source_txt, target_txt, source_ids, target_ids])
                        source_txt, target_txt = source_txt_file.readline(), target_txt_file.readline()
                        source, target = source_file.readline(), target_file.readline()
    print("  %d data points read." % len(data_set))
    return data_set


def main(_):
    # set GPU device
    os.environ["CUDA_VISIBLE_DEVICES"] = str(FLAGS.gpu)

    with tf.device('/gpu:%d' % FLAGS.gpu):
        if FLAGS.eval:
            eval()
        elif FLAGS.decode:
            interactive_decode()
        elif FLAGS.process_data:
            process_data()
        elif FLAGS.sample_train:
            train_set, dev_set, _ = load_data(FLAGS.sample_size)
            train(train_set, dev_set)
        else:
            train_set, dev_set, _ = load_data()
            train(train_set, dev_set, verbose=False)


if __name__ == "__main__":
    define_input_flags()
    tf.app.run()<|MERGE_RESOLUTION|>--- conflicted
+++ resolved
@@ -251,15 +251,7 @@
         _, _, output_logits = model.step(sess, formatted_example, forward_only=True)
 
         sentence = ' '.join([rev_nl_vocab[i] for i in nl])
-<<<<<<< HEAD
-        ground_truth = [rev_cm_vocab[i] for i in tree]
-        # print(ground_truth)
-        gt_tree = to_ast(ground_truth)
-        # pretty_print(gt_tree, 0)
-        gt_cmd = to_command(gt_tree, loose_constraints=True)
-=======
         gt_trees = [normalize_ast(cmd) for cmd in cm_strs]
->>>>>>> a9cee54a
         tree, pred_cmd, search_history = decode(output_logits, rev_cm_vocab)
         # evaluation ignoring ordering of flags
         if ast_based.one_template_match(gt_trees, tree):
