--- conflicted
+++ resolved
@@ -172,21 +172,16 @@
 def decode(logits, rev_cm_vocab):
     if FLAGS.decoding_algorithm == "greedy":
         outputs = [int(np.argmax(logit, axis=1)) for logit in logits]
-<<<<<<< HEAD
-    list = [data_utils._ROOT] + [tf.compat.as_str(rev_cm_vocab[output]) for output in outputs]
-    print()
-    print(list[:40])
-    print()
-=======
     _list = [data_utils._ROOT] + [tf.compat.as_str(rev_cm_vocab[output]) for output in outputs]
     list = []
-    for w in list:
+    for w in _list:
         if w == "_UNK":
             list.append("ARGUMENT_UNK")
         else:
             list.append(w)
-    print(list)
->>>>>>> f1c2b904
+    print()
+    print(list[:40])
+    print()
     tree = list_to_tree(list)
     cmd = to_command(tree, loose_constraints=True)
     return tree, cmd
